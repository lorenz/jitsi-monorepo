#
# Copyright (C) 2015-2015 Oleg Alexeenkov
# Copyright (C) 2015-2017 Felix Weinrank
#
# All rights reserved.
#
# Redistribution and use in source and binary forms, with or without
# modification, are permitted provided that the following conditions
# are met:
# 1. Redistributions of source code must retain the above copyright
#    notice, this list of conditions and the following disclaimer.
# 2. Redistributions in binary form must reproduce the above copyright
#    notice, this list of conditions and the following disclaimer in the
#    documentation and/or other materials provided with the distribution.
# 3. Neither the name of the project nor the names of its contributors
#    may be used to endorse or promote products derived from this software
#    without specific prior written permission.
#
# THIS SOFTWARE IS PROVIDED BY THE PROJECT AND CONTRIBUTORS ``AS IS'' AND
# ANY EXPRESS OR IMPLIED WARRANTIES, INCLUDING, BUT NOT LIMITED TO, THE
# IMPLIED WARRANTIES OF MERCHANTABILITY AND FITNESS FOR A PARTICULAR PURPOSE
# ARE DISCLAIMED. IN NO EVENT SHALL THE PROJECT OR CONTRIBUTORS BE LIABLE
# FOR ANY DIRECT, INDIRECT, INCIDENTAL, SPECIAL, EXEMPLARY, OR CONSEQUENTIAL
# DAMAGES (INCLUDING, BUT NOT LIMITED TO, PROCUREMENT OF SUBSTITUTE GOODS
# OR SERVICES; LOSS OF USE, DATA, OR PROFITS; OR BUSINESS INTERRUPTION)
# HOWEVER CAUSED AND ON ANY THEORY OF LIABILITY, WHETHER IN CONTRACT, STRICT
# LIABILITY, OR TORT (INCLUDING NEGLIGENCE OR OTHERWISE) ARISING IN ANY WAY
# OUT OF THE USE OF THIS SOFTWARE, EVEN IF ADVISED OF THE POSSIBILITY OF
# SUCH DAMAGE.
#


#################################################
# INCLUDE MODULES
#################################################

include(CheckIncludeFile)


#################################################
# CHECK INCLUDES
#################################################

include_directories(${CMAKE_SOURCE_DIR}/usrsctplib)


#################################################
# OS DEPENDENT
#################################################

if (${CMAKE_SYSTEM_NAME} MATCHES "Linux")
	add_definitions(-D_GNU_SOURCE)
endif ()

if (${CMAKE_SYSTEM_NAME} MATCHES "Darwin")
	add_definitions(-D__APPLE_USE_RFC_2292)
endif ()


#################################################
# MISC
#################################################

find_package(Threads)


#################################################
# PROGRAMS
#################################################
# if in fuzzing mode, only build the fuzzer
if (sctp_fuzzer_clang OR sctp_fuzzer_honggfuzz)
	list(APPEND check_programs
		fuzzer_unconnected.c
		fuzzer_connected.cc
	)

<<<<<<< HEAD
set(check_programs
	client.c
	daytime_server.c
	discard_server.c
	echo_server.c
	ekr_client.c
	ekr_loop_offload.c
	ekr_loop.c
	ekr_peer.c
	ekr_server.c
	http_client.c
	rtcweb.c
	test_libmgmt.c
	test_timer.c
	tsctp.c
	http_client_upcall.c
        client_upcall.c
        discard_server_upcall.c
        echo_server_upcall.c
        chargen_server_upcall.c
        daytime_server_upcall.c
)
=======
	configure_file(crashtest.py crashtest.py COPYONLY)
	configure_file(fuzzer_connected.sh fuzzer_connected.sh COPYONLY)
	configure_file(fuzzer_unconnected.sh fuzzer_unconnected.sh COPYONLY)
else ()
	list(APPEND check_programs
		client.c
		daytime_server.c
		discard_server.c
		echo_server.c
		ekr_client.c
		ekr_loop_offload.c
		ekr_loop.c
		ekr_peer.c
		ekr_server.c
		fuzzer_connected.cc
		fuzzer_unconnected.c
		http_client.c
		rtcweb.c
		test_libmgmt.c
		test_timer.c
		tsctp.c
	)
endif ()
>>>>>>> bce99ae5

foreach (source_file ${check_programs})
	get_filename_component(source_file_we ${source_file} NAME_WE)
	add_executable(
		${source_file_we}
		${source_file}
	)

	target_link_libraries(${source_file_we}
		${programs_link_library}
		${CMAKE_THREAD_LIBS_INIT}
	)
endforeach ()<|MERGE_RESOLUTION|>--- conflicted
+++ resolved
@@ -74,7 +74,6 @@
 		fuzzer_connected.cc
 	)
 
-<<<<<<< HEAD
 set(check_programs
 	client.c
 	daytime_server.c
@@ -91,37 +90,14 @@
 	test_timer.c
 	tsctp.c
 	http_client_upcall.c
-        client_upcall.c
-        discard_server_upcall.c
-        echo_server_upcall.c
-        chargen_server_upcall.c
-        daytime_server_upcall.c
+	client_upcall.c
+	discard_server_upcall.c
+	echo_server_upcall.c
+	chargen_server_upcall.c
+	daytime_server_upcall.c
+	fuzzer_connected.cc
+	fuzzer_unconnected.c
 )
-=======
-	configure_file(crashtest.py crashtest.py COPYONLY)
-	configure_file(fuzzer_connected.sh fuzzer_connected.sh COPYONLY)
-	configure_file(fuzzer_unconnected.sh fuzzer_unconnected.sh COPYONLY)
-else ()
-	list(APPEND check_programs
-		client.c
-		daytime_server.c
-		discard_server.c
-		echo_server.c
-		ekr_client.c
-		ekr_loop_offload.c
-		ekr_loop.c
-		ekr_peer.c
-		ekr_server.c
-		fuzzer_connected.cc
-		fuzzer_unconnected.c
-		http_client.c
-		rtcweb.c
-		test_libmgmt.c
-		test_timer.c
-		tsctp.c
-	)
-endif ()
->>>>>>> bce99ae5
 
 foreach (source_file ${check_programs})
 	get_filename_component(source_file_we ${source_file} NAME_WE)
