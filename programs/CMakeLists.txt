--- conflicted
+++ resolved
@@ -68,38 +68,6 @@
 # PROGRAMS
 #################################################
 
-<<<<<<< HEAD
-# if in fuzzing mode, only build the fuzzer
-if (FUZZER_CLANG OR FUZZER_HONGGFUZZ)
-    list(APPEND CHECK_PROGRAMS
-        fuzzer.c
-        fuzzer2.c
-    )
-
-    configure_file(crashtest.py crashtest.py COPYONLY)
-    configure_file(run-fuzzer.sh run-fuzzer.sh COPYONLY)
-    configure_file(run-fuzzer2.sh run-fuzzer2.sh COPYONLY)
-else ()
-    list(APPEND CHECK_PROGRAMS
-        client.c
-        daytime_server.c
-        discard_server.c
-        echo_server.c
-        ekr_client.c
-        ekr_loop_offload.c
-        ekr_loop.c
-        ekr_peer.c
-        ekr_server.c
-        http_client.c
-        rtcweb.c
-        test_libmgmt.c
-        test_timer.c
-        tsctp.c
-        fuzzer.c
-        fuzzer2.c
-    )
-endif ()
-=======
 set(check_programs
 	client.c
 	daytime_server.c
@@ -116,7 +84,6 @@
 	test_timer.c
 	tsctp.c
 )
->>>>>>> 2b9cb3db
 
 foreach (source_file ${check_programs})
 	get_filename_component(source_file_we ${source_file} NAME_WE)
