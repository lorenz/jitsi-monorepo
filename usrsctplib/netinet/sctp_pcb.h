--- conflicted
+++ resolved
@@ -400,13 +400,6 @@
 	 */
 	struct sctp_timer signature_change;
 
-<<<<<<< HEAD
-	/* Zero copy full buffer timer */
-	struct sctp_timer zero_copy_timer;
-	/* Zero copy app to transport (sendq) read repulse timer */
-	struct sctp_timer zero_copy_sendq_timer;
-=======
->>>>>>> e1614592
 	uint32_t def_cookie_life;
 	/* defaults to 0 */
 	int auto_close_time;
