/*-
 * SPDX-License-Identifier: BSD-3-Clause
 *
 * Copyright (c) 2001-2008, by Cisco Systems, Inc. All rights reserved.
 * Copyright (c) 2008-2012, by Randall Stewart. All rights reserved.
 * Copyright (c) 2008-2012, by Michael Tuexen. All rights reserved.
 *
 * Redistribution and use in source and binary forms, with or without
 * modification, are permitted provided that the following conditions are met:
 *
 * a) Redistributions of source code must retain the above copyright notice,
 *    this list of conditions and the following disclaimer.
 *
 * b) Redistributions in binary form must reproduce the above copyright
 *    notice, this list of conditions and the following disclaimer in
 *    the documentation and/or other materials provided with the distribution.
 *
 * c) Neither the name of Cisco Systems, Inc. nor the names of its
 *    contributors may be used to endorse or promote products derived
 *    from this software without specific prior written permission.
 *
 * THIS SOFTWARE IS PROVIDED BY THE COPYRIGHT HOLDERS AND CONTRIBUTORS
 * "AS IS" AND ANY EXPRESS OR IMPLIED WARRANTIES, INCLUDING, BUT NOT LIMITED TO,
 * THE IMPLIED WARRANTIES OF MERCHANTABILITY AND FITNESS FOR A PARTICULAR PURPOSE
 * ARE DISCLAIMED. IN NO EVENT SHALL THE COPYRIGHT OWNER OR CONTRIBUTORS BE
 * LIABLE FOR ANY DIRECT, INDIRECT, INCIDENTAL, SPECIAL, EXEMPLARY, OR
 * CONSEQUENTIAL DAMAGES (INCLUDING, BUT NOT LIMITED TO, PROCUREMENT OF
 * SUBSTITUTE GOODS OR SERVICES; LOSS OF USE, DATA, OR PROFITS; OR BUSINESS
 * INTERRUPTION) HOWEVER CAUSED AND ON ANY THEORY OF LIABILITY, WHETHER IN
 * CONTRACT, STRICT LIABILITY, OR TORT (INCLUDING NEGLIGENCE OR OTHERWISE)
 * ARISING IN ANY WAY OUT OF THE USE OF THIS SOFTWARE, EVEN IF ADVISED OF
 * THE POSSIBILITY OF SUCH DAMAGE.
 */

#ifdef __FreeBSD__
#include <sys/cdefs.h>
__FBSDID("$FreeBSD: head/sys/netinet/sctp_usrreq.c 334725 2018-06-06 19:27:06Z tuexen $");
#endif

#include <netinet/sctp_os.h>
#ifdef __FreeBSD__
#include <sys/proc.h>
#endif
#include <netinet/sctp_pcb.h>
#include <netinet/sctp_header.h>
#include <netinet/sctp_var.h>
#ifdef INET6
#include <netinet6/sctp6_var.h>
#endif
#include <netinet/sctp_sysctl.h>
#include <netinet/sctp_output.h>
#include <netinet/sctp_uio.h>
#include <netinet/sctp_asconf.h>
#include <netinet/sctputil.h>
#include <netinet/sctp_indata.h>
#include <netinet/sctp_timer.h>
#include <netinet/sctp_auth.h>
#include <netinet/sctp_bsd_addr.h>
#if defined(__Userspace__)
#include <netinet/sctp_callout.h>
#else
#include <netinet/udp.h>
#endif

#if defined(HAVE_SCTP_PEELOFF_SOCKOPT)
#include <netinet/sctp_peeloff.h>
#endif				/* HAVE_SCTP_PEELOFF_SOCKOPT */

#if defined(__APPLE__)
#define APPLE_FILE_NO 7
#endif

extern const struct sctp_cc_functions sctp_cc_functions[];
extern const struct sctp_ss_functions sctp_ss_functions[];

void
#if defined(__Userspace__)
sctp_init(uint16_t port,
          int (*conn_output)(void *addr, void *buffer, size_t length, uint8_t tos, uint8_t set_df),
          void (*debug_printf)(const char *format, ...))
#elif defined(__APPLE__) && (!defined(APPLE_LEOPARD) && !defined(APPLE_SNOWLEOPARD) &&!defined(APPLE_LION) && !defined(APPLE_MOUNTAINLION))
sctp_init(struct protosw *pp SCTP_UNUSED, struct domain *dp SCTP_UNUSED)
#else
sctp_init(void)
#endif
{
#if !defined(__Panda__) && !defined(__Userspace__)
	u_long sb_max_adj;

#endif
	/* Initialize and modify the sysctled variables */
	sctp_init_sysctls();
#if defined(__Userspace__)
#if defined(__Userspace_os_Windows) || defined(__Userspace_os_NaCl)
	srand((unsigned int)time(NULL));
#else
	srandom(getpid()); /* so inp->sctp_ep.random_numbers are truly random... */
#endif
#endif
#if defined(__Panda__)
	sctp_sendspace = SB_MAX;
	sctp_recvspace = SB_MAX;

#elif defined(__Userspace__)
	SCTP_BASE_SYSCTL(sctp_udp_tunneling_port) = port;
#else
#if !defined(__APPLE__)
	if ((nmbclusters / 8) > SCTP_ASOC_MAX_CHUNKS_ON_QUEUE)
		SCTP_BASE_SYSCTL(sctp_max_chunks_on_queue) = (nmbclusters / 8);
#endif
	/*
	 * Allow a user to take no more than 1/2 the number of clusters or
	 * the SB_MAX whichever is smaller for the send window.
	 */
#if defined(__APPLE__)
	sb_max_adj = (u_long)((u_quad_t) (sb_max) * MCLBYTES / (MSIZE + MCLBYTES));
#else
	sb_max_adj = (u_long)((u_quad_t) (SB_MAX) * MCLBYTES / (MSIZE + MCLBYTES));
#endif
#if defined(__APPLE__)
	SCTP_BASE_SYSCTL(sctp_sendspace) = sb_max_adj;
#else
	SCTP_BASE_SYSCTL(sctp_sendspace) = min(sb_max_adj,
	    (((uint32_t)nmbclusters / 2) * SCTP_DEFAULT_MAXSEGMENT));
#endif
	/*
	 * Now for the recv window, should we take the same amount? or
	 * should I do 1/2 the SB_MAX instead in the SB_MAX min above. For
	 * now I will just copy.
	 */
	SCTP_BASE_SYSCTL(sctp_recvspace) = SCTP_BASE_SYSCTL(sctp_sendspace);
#endif
	SCTP_BASE_VAR(first_time) = 0;
	SCTP_BASE_VAR(sctp_pcb_initialized) = 0;
#if defined(__Userspace__)
#if !defined(__Userspace_os_Windows)
#if defined(INET) || defined(INET6)
	SCTP_BASE_VAR(userspace_route) = -1;
#endif
#endif
#ifdef INET
	SCTP_BASE_VAR(userspace_rawsctp) = -1;
	SCTP_BASE_VAR(userspace_udpsctp) = -1;
#endif
#ifdef INET6
	SCTP_BASE_VAR(userspace_rawsctp6) = -1;
	SCTP_BASE_VAR(userspace_udpsctp6) = -1;
#endif
	SCTP_BASE_VAR(timer_thread_should_exit) = 0;
	SCTP_BASE_VAR(conn_output) = conn_output;
	SCTP_BASE_VAR(debug_printf) = debug_printf;
	SCTP_BASE_VAR(crc32c_offloaded) = 0;
#endif
	sctp_pcb_init();
#if defined(__Userspace__)
	sctp_start_timer();
#endif
#if defined(SCTP_PACKET_LOGGING)
	SCTP_BASE_VAR(packet_log_writers) = 0;
	SCTP_BASE_VAR(packet_log_end) = 0;
	memset(&SCTP_BASE_VAR(packet_log_buffer), 0, SCTP_PACKET_LOG_SIZE);
#endif
#if defined(__APPLE__)
	SCTP_BASE_VAR(sctp_main_timer_ticks) = 0;
	sctp_start_main_timer();
	timeout(sctp_delayed_startup, NULL, 1);
#endif
}

#if defined(__FreeBSD__)
#ifdef VIMAGE
static void
sctp_finish(void *unused __unused)
{
	sctp_pcb_finish();
}
VNET_SYSUNINIT(sctp, SI_SUB_PROTO_DOMAIN, SI_ORDER_FOURTH, sctp_finish, NULL);
#endif
#else
void
sctp_finish(void)
{
#if defined(__APPLE__)
	untimeout(sctp_delayed_startup, NULL);
	sctp_over_udp_stop();
	sctp_address_monitor_stop();
	sctp_stop_main_timer();
#endif
#if defined(__Userspace__)
#if defined(INET) || defined(INET6)
	recv_thread_destroy();
#endif
#if !defined(__Userspace_os_Windows)
#if defined(INET) || defined(INET6)
	if (SCTP_BASE_VAR(userspace_route) != -1) {
		pthread_join(SCTP_BASE_VAR(recvthreadroute), NULL);
	}
#endif
#endif
#ifdef INET
	if (SCTP_BASE_VAR(userspace_rawsctp) != -1) {
#if defined(__Userspace_os_Windows)
		WaitForSingleObject(SCTP_BASE_VAR(recvthreadraw), INFINITE);
		CloseHandle(SCTP_BASE_VAR(recvthreadraw));
#else
		pthread_join(SCTP_BASE_VAR(recvthreadraw), NULL);
#endif
	}
	if (SCTP_BASE_VAR(userspace_udpsctp) != -1) {
#if defined(__Userspace_os_Windows)
		WaitForSingleObject(SCTP_BASE_VAR(recvthreadudp), INFINITE);
		CloseHandle(SCTP_BASE_VAR(recvthreadudp));
#else
		pthread_join(SCTP_BASE_VAR(recvthreadudp), NULL);
#endif
	}
#endif
#ifdef INET6
	if (SCTP_BASE_VAR(userspace_rawsctp6) != -1) {
#if defined(__Userspace_os_Windows)
		WaitForSingleObject(SCTP_BASE_VAR(recvthreadraw6), INFINITE);
		CloseHandle(SCTP_BASE_VAR(recvthreadraw6));
#else
		pthread_join(SCTP_BASE_VAR(recvthreadraw6), NULL);
#endif
	}
	if (SCTP_BASE_VAR(userspace_udpsctp6) != -1) {
#if defined(__Userspace_os_Windows)
		WaitForSingleObject(SCTP_BASE_VAR(recvthreadudp6), INFINITE);
		CloseHandle(SCTP_BASE_VAR(recvthreadudp6));
#else
		pthread_join(SCTP_BASE_VAR(recvthreadudp6), NULL);
#endif
	}
#endif
	atomic_cmpset_int(&SCTP_BASE_VAR(timer_thread_should_exit), 0, 1);
#if defined(__Userspace_os_Windows)
	WaitForSingleObject(SCTP_BASE_VAR(timer_thread), INFINITE);
	CloseHandle(SCTP_BASE_VAR(timer_thread));
#else
	pthread_join(SCTP_BASE_VAR(timer_thread), NULL);
#endif
#endif
	sctp_pcb_finish();
#if defined(__Windows__)
	sctp_finish_sysctls();
#endif
}
#endif

void
sctp_pathmtu_adjustment(struct sctp_tcb *stcb, uint16_t nxtsz)
{
	struct sctp_tmit_chunk *chk;
	uint16_t overhead;

	/* Adjust that too */
	stcb->asoc.smallest_mtu = nxtsz;
	/* now off to subtract IP_DF flag if needed */
	overhead = IP_HDR_SIZE + sizeof(struct sctphdr);
	if (sctp_auth_is_required_chunk(SCTP_DATA, stcb->asoc.peer_auth_chunks)) {
		overhead += sctp_get_auth_chunk_len(stcb->asoc.peer_hmac_id);
	}
	TAILQ_FOREACH(chk, &stcb->asoc.send_queue, sctp_next) {
		if ((chk->send_size + overhead) > nxtsz) {
			chk->flags |= CHUNK_FLAGS_FRAGMENT_OK;
		}
	}
	TAILQ_FOREACH(chk, &stcb->asoc.sent_queue, sctp_next) {
		if ((chk->send_size + overhead) > nxtsz) {
			/*
			 * For this guy we also mark for immediate resend
			 * since we sent to big of chunk
			 */
			chk->flags |= CHUNK_FLAGS_FRAGMENT_OK;
			if (chk->sent < SCTP_DATAGRAM_RESEND) {
				sctp_flight_size_decrease(chk);
				sctp_total_flight_decrease(stcb, chk);
				chk->sent = SCTP_DATAGRAM_RESEND;
				sctp_ucount_incr(stcb->asoc.sent_queue_retran_cnt);
				chk->rec.data.doing_fast_retransmit = 0;
				if (SCTP_BASE_SYSCTL(sctp_logging_level) & SCTP_FLIGHT_LOGGING_ENABLE) {
					sctp_misc_ints(SCTP_FLIGHT_LOG_DOWN_PMTU,
						       chk->whoTo->flight_size,
						       chk->book_size,
						       (uint32_t)(uintptr_t)chk->whoTo,
						       chk->rec.data.tsn);
				}
				/* Clear any time so NO RTT is being done */
				chk->do_rtt = 0;
			}
		}
	}
}

#ifdef INET
#if !defined(__Userspace__)
void
sctp_notify(struct sctp_inpcb *inp,
            struct sctp_tcb *stcb,
            struct sctp_nets *net,
            uint8_t icmp_type,
            uint8_t icmp_code,
            uint16_t ip_len,
            uint32_t next_mtu)
{
#if defined(__APPLE__) || defined(SCTP_SO_LOCK_TESTING)
	struct socket *so;
#endif
	int timer_stopped;

	if (icmp_type != ICMP_UNREACH) {
		/* We only care about unreachable */
		SCTP_TCB_UNLOCK(stcb);
		return;
	}
	if ((icmp_code == ICMP_UNREACH_NET) ||
	    (icmp_code == ICMP_UNREACH_HOST) ||
	    (icmp_code == ICMP_UNREACH_NET_UNKNOWN) ||
	    (icmp_code == ICMP_UNREACH_HOST_UNKNOWN) ||
	    (icmp_code == ICMP_UNREACH_ISOLATED) ||
	    (icmp_code == ICMP_UNREACH_NET_PROHIB) ||
	    (icmp_code == ICMP_UNREACH_HOST_PROHIB) ||
#if defined(__Panda__)
	    (icmp_code == ICMP_UNREACH_ADMIN)) {
#elif defined(__Userspace_os_NetBSD)
	    (icmp_code == ICMP_UNREACH_ADMIN_PROHIBIT)) {
#else
	    (icmp_code == ICMP_UNREACH_FILTER_PROHIB)) {
#endif
		/* Mark the net unreachable. */
		if (net->dest_state & SCTP_ADDR_REACHABLE) {
			/* OK, that destination is NOT reachable. */
			net->dest_state &= ~SCTP_ADDR_REACHABLE;
			net->dest_state &= ~SCTP_ADDR_PF;
			sctp_ulp_notify(SCTP_NOTIFY_INTERFACE_DOWN,
			                stcb, 0,
			                (void *)net, SCTP_SO_NOT_LOCKED);
		}
		SCTP_TCB_UNLOCK(stcb);
	} else  if ((icmp_code == ICMP_UNREACH_PROTOCOL) ||
		    (icmp_code == ICMP_UNREACH_PORT)) {
		/* Treat it like an ABORT. */
		sctp_abort_notification(stcb, 1, 0, NULL, SCTP_SO_NOT_LOCKED);
#if defined(__APPLE__) || defined(SCTP_SO_LOCK_TESTING)
		so = SCTP_INP_SO(inp);
		atomic_add_int(&stcb->asoc.refcnt, 1);
		SCTP_TCB_UNLOCK(stcb);
		SCTP_SOCKET_LOCK(so, 1);
		SCTP_TCB_LOCK(stcb);
		atomic_subtract_int(&stcb->asoc.refcnt, 1);
#endif
		(void)sctp_free_assoc(inp, stcb, SCTP_NORMAL_PROC,
		                      SCTP_FROM_SCTP_USRREQ + SCTP_LOC_2);
#if defined(__APPLE__) || defined(SCTP_SO_LOCK_TESTING)
		SCTP_SOCKET_UNLOCK(so, 1);
		/* SCTP_TCB_UNLOCK(stcb); MT: I think this is not needed.*/
#endif
		/* no need to unlock here, since the TCB is gone */
	} else if (icmp_code == ICMP_UNREACH_NEEDFRAG) {
		if (net->dest_state & SCTP_ADDR_NO_PMTUD) {
			SCTP_TCB_UNLOCK(stcb);
			return;
		}
		/* Find the next (smaller) MTU */
		if (next_mtu == 0) {
			/*
			 * Old type router that does not tell us what the next
			 * MTU is.
			 * Rats we will have to guess (in a educated fashion
			 * of course).
			 */
			next_mtu = sctp_get_prev_mtu(ip_len);
		}
		/* Stop the PMTU timer. */
		if (SCTP_OS_TIMER_PENDING(&net->pmtu_timer.timer)) {
			timer_stopped = 1;
			sctp_timer_stop(SCTP_TIMER_TYPE_PATHMTURAISE, inp, stcb, net,
			                SCTP_FROM_SCTP_USRREQ + SCTP_LOC_1);
		} else {
			timer_stopped = 0;
		}
		/* Update the path MTU. */
		if (net->port) {
			next_mtu -= sizeof(struct udphdr);
		}
		if (net->mtu > next_mtu) {
			net->mtu = next_mtu;
#if defined(__FreeBSD__)
			if (net->port) {
				sctp_hc_set_mtu(&net->ro._l_addr, inp->fibnum, next_mtu + sizeof(struct udphdr));
			} else {
				sctp_hc_set_mtu(&net->ro._l_addr, inp->fibnum, next_mtu);
			}
#endif
		}
		/* Update the association MTU */
		if (stcb->asoc.smallest_mtu > next_mtu) {
			sctp_pathmtu_adjustment(stcb, next_mtu);
		}
		/* Finally, start the PMTU timer if it was running before. */
		if (timer_stopped) {
			sctp_timer_start(SCTP_TIMER_TYPE_PATHMTURAISE, inp, stcb, net);
		}
		SCTP_TCB_UNLOCK(stcb);
	} else {
		SCTP_TCB_UNLOCK(stcb);
	}
}
#endif

#if !defined(__Panda__) && !defined(__Userspace__)
#if defined(__FreeBSD__) || defined(__APPLE__) || defined(__Windows__)
void
#else
void *
#endif
#if defined(__APPLE__) && !defined(APPLE_LEOPARD) && !defined(APPLE_SNOWLEOPARD) && !defined(APPLE_LION) && !defined(APPLE_MOUNTAINLION) && !defined(APPLE_ELCAPITAN)
sctp_ctlinput(int cmd, struct sockaddr *sa, void *vip, struct ifnet *ifp SCTP_UNUSED)
#else
sctp_ctlinput(int cmd, struct sockaddr *sa, void *vip)
#endif
{
#if defined(__FreeBSD__)
	struct ip *outer_ip;
#endif

#if defined(__Userspace__)
	struct socket *upcall_socket = NULL;
#endif

	struct ip *inner_ip;
	struct sctphdr *sh;
	struct icmp *icmp;
	struct sctp_inpcb *inp;
	struct sctp_tcb *stcb;
	struct sctp_nets *net;
#if defined(__FreeBSD__)
	struct sctp_init_chunk *ch;
#endif
	struct sockaddr_in src, dst;

	if (sa->sa_family != AF_INET ||
	    ((struct sockaddr_in *)sa)->sin_addr.s_addr == INADDR_ANY) {
#if defined(__FreeBSD__) || defined(__APPLE__) || defined(__Windows__)
		return;
#else
		return (NULL);
#endif
	}
	if (PRC_IS_REDIRECT(cmd)) {
		vip = NULL;
	} else if ((unsigned)cmd >= PRC_NCMDS || inetctlerrmap[cmd] == 0) {
#if defined(__FreeBSD__) || defined(__APPLE__) || defined(__Windows__)
		return;
#else
		return (NULL);
#endif
	}
	if (vip != NULL) {
		inner_ip = (struct ip *)vip;
		icmp = (struct icmp *)((caddr_t)inner_ip -
		    (sizeof(struct icmp) - sizeof(struct ip)));
#if defined(__FreeBSD__)
		outer_ip = (struct ip *)((caddr_t)icmp - sizeof(struct ip));
#endif
		sh = (struct sctphdr *)((caddr_t)inner_ip + (inner_ip->ip_hl << 2));
		memset(&src, 0, sizeof(struct sockaddr_in));
		src.sin_family = AF_INET;
#ifdef HAVE_SIN_LEN
		src.sin_len = sizeof(struct sockaddr_in);
#endif
		src.sin_port = sh->src_port;
		src.sin_addr = inner_ip->ip_src;
		memset(&dst, 0, sizeof(struct sockaddr_in));
		dst.sin_family = AF_INET;
#ifdef HAVE_SIN_LEN
		dst.sin_len = sizeof(struct sockaddr_in);
#endif
		dst.sin_port = sh->dest_port;
		dst.sin_addr = inner_ip->ip_dst;
		/*
		 * 'dst' holds the dest of the packet that failed to be sent.
		 * 'src' holds our local endpoint address. Thus we reverse
		 * the dst and the src in the lookup.
		 */
		inp = NULL;
		net = NULL;
		stcb = sctp_findassociation_addr_sa((struct sockaddr *)&dst,
		                                    (struct sockaddr *)&src,
		                                    &inp, &net, 1,
		                                    SCTP_DEFAULT_VRFID);
		if ((stcb != NULL) &&
		    (net != NULL) &&
		    (inp != NULL)) {
			/* Check the verification tag */
			if (ntohl(sh->v_tag) != 0) {
				/*
				 * This must be the verification tag used for
				 * sending out packets. We don't consider
				 * packets reflecting the verification tag.
				 */
				if (ntohl(sh->v_tag) != stcb->asoc.peer_vtag) {
					SCTP_TCB_UNLOCK(stcb);
					return;
				}
			} else {
#if defined(__FreeBSD__)
				if (ntohs(outer_ip->ip_len) >=
				    sizeof(struct ip) +
				    8 + (inner_ip->ip_hl << 2) + 20) {
					/*
					 * In this case we can check if we
					 * got an INIT chunk and if the
					 * initiate tag matches.
					 */
					ch = (struct sctp_init_chunk *)(sh + 1);
					if ((ch->ch.chunk_type != SCTP_INITIATION) ||
					    (ntohl(ch->init.initiate_tag) != stcb->asoc.my_vtag)) {
						SCTP_TCB_UNLOCK(stcb);
						return;
					}
				} else {
					SCTP_TCB_UNLOCK(stcb);
					return;
				}
#else
				SCTP_TCB_UNLOCK(stcb);
				return;
#endif
			}
			sctp_notify(inp, stcb, net,
			            icmp->icmp_type,
			            icmp->icmp_code,
#if defined(__FreeBSD__) && __FreeBSD_version >= 1000000
			            ntohs(inner_ip->ip_len),
#else
			            inner_ip->ip_len,
#endif
<<<<<<< HEAD
			            ntohs(icmp->icmp_nextmtu));
=======
			            (uint32_t)ntohs(icmp->icmp_nextmtu));
>>>>>>> 7693cf17

#if defined(__Userspace__)
			if (stcb && upcall_socket == NULL && !(stcb->sctp_ep->sctp_flags & SCTP_PCB_FLAGS_SOCKET_GONE)) {
				if (stcb->sctp_socket != NULL) {
					upcall_socket = stcb->sctp_socket;
					SOCK_LOCK(upcall_socket);
					soref(upcall_socket);
					SOCK_UNLOCK(upcall_socket);
				}
			}
			if (upcall_socket != NULL) {
				if (upcall_socket->so_upcall != NULL) {
					if (upcall_socket->so_error) {
						(*upcall_socket->so_upcall)(upcall_socket, upcall_socket->so_upcallarg, M_NOWAIT);
					}
				}
				ACCEPT_LOCK();
				SOCK_LOCK(upcall_socket);
				sorele(upcall_socket);
			}
#endif

		} else {
#if defined(__FreeBSD__) && __FreeBSD_version < 500000
			/*
			 * XXX must be fixed for 5.x and higher, leave for
			 * 4.x
			 */
			if (PRC_IS_REDIRECT(cmd) && (inp != NULL)) {
				in_rtchange((struct inpcb *)inp,
				    inetctlerrmap[cmd]);
			}
#endif
			if ((stcb == NULL) && (inp != NULL)) {
				/* reduce ref-count */
				SCTP_INP_WLOCK(inp);
				SCTP_INP_DECR_REF(inp);
				SCTP_INP_WUNLOCK(inp);
			}
			if (stcb) {
				SCTP_TCB_UNLOCK(stcb);
			}
		}
	}
#if defined(__FreeBSD__) || defined(__APPLE__) || defined(__Windows__)
	return;
#else
	return (NULL);
#endif
}
#endif
#endif

#if defined(__FreeBSD__)
static int
sctp_getcred(SYSCTL_HANDLER_ARGS)
{
	struct xucred xuc;
	struct sockaddr_in addrs[2];
	struct sctp_inpcb *inp;
	struct sctp_nets *net;
	struct sctp_tcb *stcb;
	int error;
	uint32_t vrf_id;

	/* FIX, for non-bsd is this right? */
	vrf_id = SCTP_DEFAULT_VRFID;

#if __FreeBSD_version > 602000
	error = priv_check(req->td, PRIV_NETINET_GETCRED);

#elif __FreeBSD_version >= 500000
	error = suser(req->td);
#else
	error = suser(req->p);
#endif
	if (error)
		return (error);

	error = SYSCTL_IN(req, addrs, sizeof(addrs));
	if (error)
		return (error);

	stcb = sctp_findassociation_addr_sa(sintosa(&addrs[1]),
	    sintosa(&addrs[0]),
	    &inp, &net, 1, vrf_id);
	if (stcb == NULL || inp == NULL || inp->sctp_socket == NULL) {
		if ((inp != NULL) && (stcb == NULL)) {
			/* reduce ref-count */
			SCTP_INP_WLOCK(inp);
			SCTP_INP_DECR_REF(inp);
			goto cred_can_cont;
		}

		SCTP_LTRACE_ERR_RET(inp, NULL, NULL, SCTP_FROM_SCTP_USRREQ, ENOENT);
		error = ENOENT;
		goto out;
	}
	SCTP_TCB_UNLOCK(stcb);
	/* We use the write lock here, only
	 * since in the error leg we need it.
	 * If we used RLOCK, then we would have
	 * to wlock/decr/unlock/rlock. Which
	 * in theory could create a hole. Better
	 * to use higher wlock.
	 */
	SCTP_INP_WLOCK(inp);
 cred_can_cont:
	error = cr_canseesocket(req->td->td_ucred, inp->sctp_socket);
	if (error) {
		SCTP_INP_WUNLOCK(inp);
		goto out;
	}
	cru2x(inp->sctp_socket->so_cred, &xuc);
	SCTP_INP_WUNLOCK(inp);
	error = SYSCTL_OUT(req, &xuc, sizeof(struct xucred));
out:
	return (error);
}

SYSCTL_PROC(_net_inet_sctp, OID_AUTO, getcred, CTLTYPE_OPAQUE | CTLFLAG_RW,
    0, 0, sctp_getcred, "S,ucred", "Get the ucred of a SCTP connection");
#endif				/* #if defined(__FreeBSD__) */


#ifdef INET
#if defined(__Panda__) || defined(__Windows__) || defined(__Userspace__)
int
#elif defined(__FreeBSD__) && __FreeBSD_version > 690000
static void
#else
static int
#endif
sctp_abort(struct socket *so)
{
	struct sctp_inpcb *inp;
	uint32_t flags;

	inp = (struct sctp_inpcb *)so->so_pcb;
	if (inp == NULL) {
#if defined(__FreeBSD__) && __FreeBSD_version > 690000
		return;
#else
		SCTP_LTRACE_ERR_RET(NULL, NULL, NULL, SCTP_FROM_SCTP_USRREQ, EINVAL);
		return (EINVAL);
#endif
	}

 sctp_must_try_again:
	flags = inp->sctp_flags;
#ifdef SCTP_LOG_CLOSING
	sctp_log_closing(inp, NULL, 17);
#endif
	if (((flags & SCTP_PCB_FLAGS_SOCKET_GONE) == 0) &&
	    (atomic_cmpset_int(&inp->sctp_flags, flags, (flags | SCTP_PCB_FLAGS_SOCKET_GONE | SCTP_PCB_FLAGS_CLOSE_IP)))) {
#ifdef SCTP_LOG_CLOSING
		sctp_log_closing(inp, NULL, 16);
#endif
		sctp_inpcb_free(inp, SCTP_FREE_SHOULD_USE_ABORT,
				SCTP_CALLED_AFTER_CMPSET_OFCLOSE);
		SOCK_LOCK(so);
		SCTP_SB_CLEAR(so->so_snd);
		/* same for the rcv ones, they are only
		 * here for the accounting/select.
		 */
		SCTP_SB_CLEAR(so->so_rcv);

#if defined(__APPLE__)
		so->so_usecount--;
#else
		/* Now null out the reference, we are completely detached. */
		so->so_pcb = NULL;
#endif
		SOCK_UNLOCK(so);
	} else {
		flags = inp->sctp_flags;
		if ((flags & SCTP_PCB_FLAGS_SOCKET_GONE) == 0) {
			goto sctp_must_try_again;
		}
	}
#if defined(__FreeBSD__) && __FreeBSD_version > 690000
	return;
#else
	return (0);
#endif
}

#if defined(__Panda__) || defined(__Userspace__)
int
#else
static int
#endif
#if defined(__FreeBSD__) && __FreeBSD_version >= 500000
sctp_attach(struct socket *so, int proto SCTP_UNUSED, struct thread *p SCTP_UNUSED)
#elif defined(__Panda__) || defined(__Userspace__)
sctp_attach(struct socket *so, int proto SCTP_UNUSED, uint32_t vrf_id)
#elif defined(__Windows__)
sctp_attach(struct socket *so, int proto SCTP_UNUSED, PKTHREAD p SCTP_UNUSED)
#else
sctp_attach(struct socket *so, int proto SCTP_UNUSED, struct proc *p SCTP_UNUSED)
#endif
{
	struct sctp_inpcb *inp;
	struct inpcb *ip_inp;
	int error;
#if !defined(__Panda__) && !defined(__Userspace__)
	uint32_t vrf_id = SCTP_DEFAULT_VRFID;
#endif

	inp = (struct sctp_inpcb *)so->so_pcb;
	if (inp != NULL) {
		SCTP_LTRACE_ERR_RET(inp, NULL, NULL, SCTP_FROM_SCTP_USRREQ, EINVAL);
		return (EINVAL);
	}
	if (so->so_snd.sb_hiwat == 0 || so->so_rcv.sb_hiwat == 0) {
		error = SCTP_SORESERVE(so, SCTP_BASE_SYSCTL(sctp_sendspace), SCTP_BASE_SYSCTL(sctp_recvspace));
		if (error) {
			return (error);
		}
	}
	error = sctp_inpcb_alloc(so, vrf_id);
	if (error) {
		return (error);
	}
	inp = (struct sctp_inpcb *)so->so_pcb;
	SCTP_INP_WLOCK(inp);
	inp->sctp_flags &= ~SCTP_PCB_FLAGS_BOUND_V6;	/* I'm not v6! */
	ip_inp = &inp->ip_inp.inp;
	ip_inp->inp_vflag |= INP_IPV4;
	ip_inp->inp_ip_ttl = MODULE_GLOBAL(ip_defttl);
	SCTP_INP_WUNLOCK(inp);
	return (0);
}

#if defined(__FreeBSD__) && __FreeBSD_version >= 500000
static int
sctp_bind(struct socket *so, struct sockaddr *addr, struct thread *p)
{
#elif defined(__FreeBSD__) || defined(__APPLE__)
static int
sctp_bind(struct socket *so, struct sockaddr *addr, struct proc *p) {
#elif defined(__Panda__) || defined(__Userspace__)
int
sctp_bind(struct socket *so, struct sockaddr *addr) {
	void *p = NULL;
#elif defined(__Windows__)
static int
sctp_bind(struct socket *so, struct sockaddr *addr, PKTHREAD p) {
#else
static int
sctp_bind(struct socket *so, struct mbuf *nam, struct proc *p)
{
	struct sockaddr *addr = nam ? mtod(nam, struct sockaddr *): NULL;

#endif
	struct sctp_inpcb *inp;

	inp = (struct sctp_inpcb *)so->so_pcb;
	if (inp == NULL) {
		SCTP_LTRACE_ERR_RET(inp, NULL, NULL, SCTP_FROM_SCTP_USRREQ, EINVAL);
		return (EINVAL);
	}
	if (addr != NULL) {
#ifdef HAVE_SA_LEN
		if ((addr->sa_family != AF_INET) ||
		    (addr->sa_len != sizeof(struct sockaddr_in))) {
#else
		if (addr->sa_family != AF_INET) {
#endif
			SCTP_LTRACE_ERR_RET(inp, NULL, NULL, SCTP_FROM_SCTP_USRREQ, EINVAL);
			return (EINVAL);
		}
	}
	return (sctp_inpcb_bind(so, addr, NULL, p));
}

#endif
#if defined(__Userspace__)

int
sctpconn_attach(struct socket *so, int proto SCTP_UNUSED, uint32_t vrf_id)
{
	struct sctp_inpcb *inp;
	struct inpcb *ip_inp;
	int error;

	inp = (struct sctp_inpcb *)so->so_pcb;
	if (inp != NULL) {
		SCTP_LTRACE_ERR_RET(inp, NULL, NULL, SCTP_FROM_SCTP_USRREQ, EINVAL);
		return (EINVAL);
	}
	if (so->so_snd.sb_hiwat == 0 || so->so_rcv.sb_hiwat == 0) {
		error = SCTP_SORESERVE(so, SCTP_BASE_SYSCTL(sctp_sendspace), SCTP_BASE_SYSCTL(sctp_recvspace));
		if (error) {
			return (error);
		}
	}
	error = sctp_inpcb_alloc(so, vrf_id);
	if (error) {
		return (error);
	}
	inp = (struct sctp_inpcb *)so->so_pcb;
	SCTP_INP_WLOCK(inp);
	inp->sctp_flags &= ~SCTP_PCB_FLAGS_BOUND_V6;
	inp->sctp_flags |= SCTP_PCB_FLAGS_BOUND_CONN;
	ip_inp = &inp->ip_inp.inp;
	ip_inp->inp_vflag |= INP_CONN;
	ip_inp->inp_ip_ttl = MODULE_GLOBAL(ip_defttl);
	SCTP_INP_WUNLOCK(inp);
	return (0);
}

int
sctpconn_bind(struct socket *so, struct sockaddr *addr)
{
	struct sctp_inpcb *inp;

	inp = (struct sctp_inpcb *)so->so_pcb;
	if (inp == NULL) {
		SCTP_LTRACE_ERR_RET(inp, NULL, NULL, SCTP_FROM_SCTP_USRREQ, EINVAL);
		return (EINVAL);
	}
	if (addr != NULL) {
#ifdef HAVE_SA_LEN
		if ((addr->sa_family != AF_CONN) ||
		    (addr->sa_len != sizeof(struct sockaddr_conn))) {
#else
		if (addr->sa_family != AF_CONN) {
#endif
			SCTP_LTRACE_ERR_RET(inp, NULL, NULL, SCTP_FROM_SCTP_USRREQ, EINVAL);
			return (EINVAL);
		}
	}
	return (sctp_inpcb_bind(so, addr, NULL, NULL));
}

#endif
#if (defined(__FreeBSD__) && __FreeBSD_version > 690000) || defined(__Windows__) || defined(__Userspace__)
void
sctp_close(struct socket *so)
{
	struct sctp_inpcb *inp;
	uint32_t flags;

	inp = (struct sctp_inpcb *)so->so_pcb;
	if (inp == NULL)
		return;

	/* Inform all the lower layer assoc that we
	 * are done.
	 */
 sctp_must_try_again:
	flags = inp->sctp_flags;
#ifdef SCTP_LOG_CLOSING
	sctp_log_closing(inp, NULL, 17);
#endif
	if (((flags & SCTP_PCB_FLAGS_SOCKET_GONE) == 0) &&
	    (atomic_cmpset_int(&inp->sctp_flags, flags, (flags | SCTP_PCB_FLAGS_SOCKET_GONE | SCTP_PCB_FLAGS_CLOSE_IP)))) {
#if defined(__Userspace__)
		if (((so->so_options & SCTP_SO_LINGER) && (so->so_linger == 0)) ||
		    (so->so_rcv.sb_cc > 0)) {
#else
		if (((so->so_options & SO_LINGER) && (so->so_linger == 0)) ||
		    (so->so_rcv.sb_cc > 0)) {
#endif
#ifdef SCTP_LOG_CLOSING
			sctp_log_closing(inp, NULL, 13);
#endif
			sctp_inpcb_free(inp, SCTP_FREE_SHOULD_USE_ABORT,
					SCTP_CALLED_AFTER_CMPSET_OFCLOSE);
		} else {
#ifdef SCTP_LOG_CLOSING
			sctp_log_closing(inp, NULL, 14);
#endif
			sctp_inpcb_free(inp, SCTP_FREE_SHOULD_USE_GRACEFUL_CLOSE,
					SCTP_CALLED_AFTER_CMPSET_OFCLOSE);
		}
		/* The socket is now detached, no matter what
		 * the state of the SCTP association.
		 */
		SOCK_LOCK(so);
		SCTP_SB_CLEAR(so->so_snd);
		/* same for the rcv ones, they are only
		 * here for the accounting/select.
		 */
		SCTP_SB_CLEAR(so->so_rcv);

#if !defined(__APPLE__)
		/* Now null out the reference, we are completely detached. */
		so->so_pcb = NULL;
#endif
		SOCK_UNLOCK(so);
	} else {
		flags = inp->sctp_flags;
		if ((flags & SCTP_PCB_FLAGS_SOCKET_GONE) == 0) {
			goto sctp_must_try_again;
		}
	}
	return;
}

#else


int
sctp_detach(struct socket *so)
{
	struct sctp_inpcb *inp;
	uint32_t flags;

	inp = (struct sctp_inpcb *)so->so_pcb;
	if (inp == NULL) {
#if defined(__FreeBSD__) && __FreeBSD_version > 690000
		return;
#else
		SCTP_LTRACE_ERR_RET(inp, NULL, NULL, SCTP_FROM_SCTP_USRREQ, EINVAL);
		return (EINVAL);
#endif
	}
 sctp_must_try_again:
	flags = inp->sctp_flags;
#ifdef SCTP_LOG_CLOSING
	sctp_log_closing(inp, NULL, 17);
#endif
	if (((flags & SCTP_PCB_FLAGS_SOCKET_GONE) == 0) &&
	    (atomic_cmpset_int(&inp->sctp_flags, flags, (flags | SCTP_PCB_FLAGS_SOCKET_GONE | SCTP_PCB_FLAGS_CLOSE_IP)))) {
#if defined(__Userspace__)
		if (((so->so_options & SCTP_SO_LINGER) && (so->so_linger == 0)) ||
		    (so->so_rcv.sb_cc > 0)) {
#else
		if (((so->so_options & SO_LINGER) && (so->so_linger == 0)) ||
		    (so->so_rcv.sb_cc > 0)) {
#endif
#ifdef SCTP_LOG_CLOSING
			sctp_log_closing(inp, NULL, 13);
#endif
			sctp_inpcb_free(inp, SCTP_FREE_SHOULD_USE_ABORT,
					SCTP_CALLED_AFTER_CMPSET_OFCLOSE);
		} else {
#ifdef SCTP_LOG_CLOSING
			sctp_log_closing(inp, NULL, 13);
#endif
			sctp_inpcb_free(inp, SCTP_FREE_SHOULD_USE_GRACEFUL_CLOSE,
					SCTP_CALLED_AFTER_CMPSET_OFCLOSE);
		}
		/* The socket is now detached, no matter what
		 * the state of the SCTP association.
		 */
		SCTP_SB_CLEAR(so->so_snd);
		/* same for the rcv ones, they are only
		 * here for the accounting/select.
		 */
		SCTP_SB_CLEAR(so->so_rcv);
#if !defined(__APPLE__)
		/* Now disconnect */
		so->so_pcb = NULL;
#endif
	} else {
		flags = inp->sctp_flags;
		if ((flags & SCTP_PCB_FLAGS_SOCKET_GONE) == 0) {
			goto sctp_must_try_again;
		}
	}
#if defined(__FreeBSD__) && __FreeBSD_version > 690000
	return;
#else
	return (0);
#endif
}
#endif

#if defined(__Userspace__)
/* __Userspace__ is not calling sctp_sendm */
#endif
#if !(defined(__Panda__) || defined(__Windows__))
int
#if defined(__FreeBSD__) && __FreeBSD_version >= 500000
sctp_sendm(struct socket *so, int flags, struct mbuf *m, struct sockaddr *addr,
    struct mbuf *control, struct thread *p);

#else
sctp_sendm(struct socket *so, int flags, struct mbuf *m, struct sockaddr *addr,
    struct mbuf *control, struct proc *p);

#endif

int
#if defined(__FreeBSD__) && __FreeBSD_version >= 500000
sctp_sendm(struct socket *so, int flags, struct mbuf *m, struct sockaddr *addr,
    struct mbuf *control, struct thread *p)
{
#else
sctp_sendm(struct socket *so, int flags, struct mbuf *m, struct sockaddr *addr,
    struct mbuf *control, struct proc *p)
{
#endif
	struct sctp_inpcb *inp;
	int error;

	inp = (struct sctp_inpcb *)so->so_pcb;
	if (inp == NULL) {
		if (control) {
			sctp_m_freem(control);
			control = NULL;
		}
		SCTP_LTRACE_ERR_RET_PKT(m, inp, NULL, NULL, SCTP_FROM_SCTP_USRREQ, EINVAL);
		sctp_m_freem(m);
		return (EINVAL);
	}
	/* Got to have an to address if we are NOT a connected socket */
	if ((addr == NULL) &&
	    ((inp->sctp_flags & SCTP_PCB_FLAGS_CONNECTED) ||
	    (inp->sctp_flags & SCTP_PCB_FLAGS_TCPTYPE))) {
		goto connected_type;
	} else if (addr == NULL) {
		SCTP_LTRACE_ERR_RET_PKT(m, inp, NULL, NULL, SCTP_FROM_SCTP_USRREQ, EDESTADDRREQ);
		error = EDESTADDRREQ;
		sctp_m_freem(m);
		if (control) {
			sctp_m_freem(control);
			control = NULL;
		}
		return (error);
	}
#ifdef INET6
	if (addr->sa_family != AF_INET) {
		/* must be a v4 address! */
		SCTP_LTRACE_ERR_RET_PKT(m, inp, NULL, NULL, SCTP_FROM_SCTP_USRREQ, EDESTADDRREQ);
		sctp_m_freem(m);
		if (control) {
			sctp_m_freem(control);
			control = NULL;
		}
		error = EDESTADDRREQ;
		return (error);
	}
#endif				/* INET6 */
connected_type:
	/* now what about control */
	if (control) {
		if (inp->control) {
			SCTP_PRINTF("huh? control set?\n");
			sctp_m_freem(inp->control);
			inp->control = NULL;
		}
		inp->control = control;
	}
	/* Place the data */
	if (inp->pkt) {
		SCTP_BUF_NEXT(inp->pkt_last) = m;
		inp->pkt_last = m;
	} else {
		inp->pkt_last = inp->pkt = m;
	}
	if (
#if defined(__FreeBSD__) || defined(__APPLE__)
	/* FreeBSD uses a flag passed */
	    ((flags & PRUS_MORETOCOME) == 0)
#else
	    1			/* Open BSD does not have any "more to come"
				 * indication */
#endif
	    ) {
		/*
		 * note with the current version this code will only be used
		 * by OpenBSD-- NetBSD, FreeBSD, and MacOS have methods for
		 * re-defining sosend to use the sctp_sosend. One can
		 * optionally switch back to this code (by changing back the
		 * definitions) but this is not advisable. This code is used
		 * by FreeBSD when sending a file with sendfile() though.
		 */
		int ret;

		ret = sctp_output(inp, inp->pkt, addr, inp->control, p, flags);
		inp->pkt = NULL;
		inp->control = NULL;
		return (ret);
	} else {
		return (0);
	}
}
#endif

int
sctp_disconnect(struct socket *so)
{
	struct sctp_inpcb *inp;

	inp = (struct sctp_inpcb *)so->so_pcb;
	if (inp == NULL) {
		SCTP_LTRACE_ERR_RET(inp, NULL, NULL, SCTP_FROM_SCTP_USRREQ, ENOTCONN);
		return (ENOTCONN);
	}
	SCTP_INP_RLOCK(inp);
	if ((inp->sctp_flags & SCTP_PCB_FLAGS_TCPTYPE) ||
	    (inp->sctp_flags & SCTP_PCB_FLAGS_IN_TCPPOOL)) {
		if (LIST_EMPTY(&inp->sctp_asoc_list)) {
			/* No connection */
			SCTP_INP_RUNLOCK(inp);
			return (0);
		} else {
			struct sctp_association *asoc;
			struct sctp_tcb *stcb;

			stcb = LIST_FIRST(&inp->sctp_asoc_list);
			if (stcb == NULL) {
				SCTP_INP_RUNLOCK(inp);
				SCTP_LTRACE_ERR_RET(inp, NULL, NULL, SCTP_FROM_SCTP_USRREQ, EINVAL);
				return (EINVAL);
			}
			SCTP_TCB_LOCK(stcb);
			asoc = &stcb->asoc;
			if (stcb->asoc.state & SCTP_STATE_ABOUT_TO_BE_FREED) {
				/* We are about to be freed, out of here */
				SCTP_TCB_UNLOCK(stcb);
				SCTP_INP_RUNLOCK(inp);
				return (0);
			}
#if defined(__Userspace__)
			if (((so->so_options & SCTP_SO_LINGER) &&
			     (so->so_linger == 0)) ||
			    (so->so_rcv.sb_cc > 0)) {
#else
			if (((so->so_options & SO_LINGER) &&
			     (so->so_linger == 0)) ||
			    (so->so_rcv.sb_cc > 0)) {
#endif
				if (SCTP_GET_STATE(asoc) !=
				    SCTP_STATE_COOKIE_WAIT) {
					/* Left with Data unread */
					struct mbuf *op_err;

					op_err = sctp_generate_cause(SCTP_CAUSE_USER_INITIATED_ABT, "");
					sctp_send_abort_tcb(stcb, op_err, SCTP_SO_LOCKED);
					SCTP_STAT_INCR_COUNTER32(sctps_aborted);
				}
				SCTP_INP_RUNLOCK(inp);
				if ((SCTP_GET_STATE(&stcb->asoc) == SCTP_STATE_OPEN) ||
				    (SCTP_GET_STATE(&stcb->asoc) == SCTP_STATE_SHUTDOWN_RECEIVED)) {
					SCTP_STAT_DECR_GAUGE32(sctps_currestab);
				}
				(void)sctp_free_assoc(inp, stcb, SCTP_NORMAL_PROC,
				                      SCTP_FROM_SCTP_USRREQ + SCTP_LOC_3);
				/* No unlock tcb assoc is gone */
				return (0);
			}
			if (TAILQ_EMPTY(&asoc->send_queue) &&
			    TAILQ_EMPTY(&asoc->sent_queue) &&
			    (asoc->stream_queue_cnt == 0)) {
				/* there is nothing queued to send, so done */
				if ((*asoc->ss_functions.sctp_ss_is_user_msgs_incomplete)(stcb, asoc)) {
					goto abort_anyway;
				}
				if ((SCTP_GET_STATE(asoc) != SCTP_STATE_SHUTDOWN_SENT) &&
				    (SCTP_GET_STATE(asoc) != SCTP_STATE_SHUTDOWN_ACK_SENT)) {
					/* only send SHUTDOWN 1st time thru */
					struct sctp_nets *netp;

					if ((SCTP_GET_STATE(asoc) == SCTP_STATE_OPEN) ||
					    (SCTP_GET_STATE(asoc) == SCTP_STATE_SHUTDOWN_RECEIVED)) {
						SCTP_STAT_DECR_GAUGE32(sctps_currestab);
					}
					SCTP_SET_STATE(asoc, SCTP_STATE_SHUTDOWN_SENT);
					SCTP_CLEAR_SUBSTATE(asoc, SCTP_STATE_SHUTDOWN_PENDING);
					sctp_stop_timers_for_shutdown(stcb);
					if (stcb->asoc.alternate) {
						netp = stcb->asoc.alternate;
					} else {
						netp = stcb->asoc.primary_destination;
					}
					sctp_send_shutdown(stcb,netp);
					sctp_timer_start(SCTP_TIMER_TYPE_SHUTDOWN,
							 stcb->sctp_ep, stcb, netp);
					sctp_timer_start(SCTP_TIMER_TYPE_SHUTDOWNGUARD,
							 stcb->sctp_ep, stcb, netp);
					sctp_chunk_output(stcb->sctp_ep, stcb, SCTP_OUTPUT_FROM_T3, SCTP_SO_LOCKED);
				}
			} else {
				/*
				 * we still got (or just got) data to send,
				 * so set SHUTDOWN_PENDING
				 */
				/*
				 * XXX sockets draft says that SCTP_EOF
				 * should be sent with no data. currently,
				 * we will allow user data to be sent first
				 * and move to SHUTDOWN-PENDING
				 */
				struct sctp_nets *netp;
				if (stcb->asoc.alternate) {
					netp = stcb->asoc.alternate;
				} else {
					netp = stcb->asoc.primary_destination;
				}

				asoc->state |= SCTP_STATE_SHUTDOWN_PENDING;
				sctp_timer_start(SCTP_TIMER_TYPE_SHUTDOWNGUARD, stcb->sctp_ep, stcb,
						 netp);
				if ((*asoc->ss_functions.sctp_ss_is_user_msgs_incomplete)(stcb, asoc)) {
					asoc->state |= SCTP_STATE_PARTIAL_MSG_LEFT;
				}
				if (TAILQ_EMPTY(&asoc->send_queue) &&
				    TAILQ_EMPTY(&asoc->sent_queue) &&
				    (asoc->state & SCTP_STATE_PARTIAL_MSG_LEFT)) {
					struct mbuf *op_err;
				abort_anyway:
					op_err = sctp_generate_cause(SCTP_CAUSE_USER_INITIATED_ABT, "");
					stcb->sctp_ep->last_abort_code = SCTP_FROM_SCTP_USRREQ + SCTP_LOC_4;
					sctp_send_abort_tcb(stcb, op_err, SCTP_SO_LOCKED);
					SCTP_STAT_INCR_COUNTER32(sctps_aborted);
					if ((SCTP_GET_STATE(&stcb->asoc) == SCTP_STATE_OPEN) ||
					    (SCTP_GET_STATE(&stcb->asoc) == SCTP_STATE_SHUTDOWN_RECEIVED)) {
						SCTP_STAT_DECR_GAUGE32(sctps_currestab);
					}
					SCTP_INP_RUNLOCK(inp);
					(void)sctp_free_assoc(inp, stcb, SCTP_NORMAL_PROC,
					                      SCTP_FROM_SCTP_USRREQ + SCTP_LOC_5);
					return (0);
				} else {
					sctp_chunk_output(inp, stcb, SCTP_OUTPUT_FROM_CLOSING, SCTP_SO_LOCKED);
				}
			}
			soisdisconnecting(so);
			SCTP_TCB_UNLOCK(stcb);
			SCTP_INP_RUNLOCK(inp);
			return (0);
		}
		/* not reached */
	} else {
		/* UDP model does not support this */
		SCTP_INP_RUNLOCK(inp);
		SCTP_LTRACE_ERR_RET(inp, NULL, NULL, SCTP_FROM_SCTP_USRREQ, EOPNOTSUPP);
		return (EOPNOTSUPP);
	}
}

#if defined(__FreeBSD__) || defined(__Windows__) || defined(__Userspace__)
int
sctp_flush(struct socket *so, int how)
{
	/*
	 * We will just clear out the values and let
	 * subsequent close clear out the data, if any.
	 * Note if the user did a shutdown(SHUT_RD) they
	 * will not be able to read the data, the socket
	 * will block that from happening.
	 */
	struct sctp_inpcb *inp;

	inp = (struct sctp_inpcb *)so->so_pcb;
	if (inp == NULL) {
		SCTP_LTRACE_ERR_RET(inp, NULL, NULL, SCTP_FROM_SCTP_USRREQ, EINVAL);
		return (EINVAL);
	}
	SCTP_INP_RLOCK(inp);
	/* For the 1 to many model this does nothing */
	if (inp->sctp_flags & SCTP_PCB_FLAGS_UDPTYPE) {
		SCTP_INP_RUNLOCK(inp);
		return (0);
	}
	SCTP_INP_RUNLOCK(inp);
	if ((how == PRU_FLUSH_RD) || (how == PRU_FLUSH_RDWR)) {
		/* First make sure the sb will be happy, we don't
		 * use these except maybe the count
		 */
		SCTP_INP_WLOCK(inp);
		SCTP_INP_READ_LOCK(inp);
		inp->sctp_flags |= SCTP_PCB_FLAGS_SOCKET_CANT_READ;
		SCTP_INP_READ_UNLOCK(inp);
		SCTP_INP_WUNLOCK(inp);
		so->so_rcv.sb_cc = 0;
		so->so_rcv.sb_mbcnt = 0;
		so->so_rcv.sb_mb = NULL;
	}
	if ((how == PRU_FLUSH_WR) || (how == PRU_FLUSH_RDWR)) {
		/* First make sure the sb will be happy, we don't
		 * use these except maybe the count
		 */
		so->so_snd.sb_cc = 0;
		so->so_snd.sb_mbcnt = 0;
		so->so_snd.sb_mb = NULL;

	}
	return (0);
}
#endif

int
sctp_shutdown(struct socket *so)
{
	struct sctp_inpcb *inp;

	inp = (struct sctp_inpcb *)so->so_pcb;
	if (inp == NULL) {
		SCTP_LTRACE_ERR_RET(inp, NULL, NULL, SCTP_FROM_SCTP_USRREQ, EINVAL);
		return (EINVAL);
	}
	SCTP_INP_RLOCK(inp);
	/* For UDP model this is a invalid call */
	if (!((inp->sctp_flags & SCTP_PCB_FLAGS_TCPTYPE) ||
	      (inp->sctp_flags & SCTP_PCB_FLAGS_IN_TCPPOOL))) {
		/* Restore the flags that the soshutdown took away. */
#if (defined(__FreeBSD__) && __FreeBSD_version >= 502115) || defined(__Windows__)
		SOCKBUF_LOCK(&so->so_rcv);
		so->so_rcv.sb_state &= ~SBS_CANTRCVMORE;
		SOCKBUF_UNLOCK(&so->so_rcv);
#else
		SOCK_LOCK(so);
		so->so_state &= ~SS_CANTRCVMORE;
		SOCK_UNLOCK(so);
#endif
		/* This proc will wakeup for read and do nothing (I hope) */
		SCTP_INP_RUNLOCK(inp);
		SCTP_LTRACE_ERR_RET(inp, NULL, NULL, SCTP_FROM_SCTP_USRREQ, EOPNOTSUPP);
		return (EOPNOTSUPP);
	} else {
		/*
		 * Ok, if we reach here its the TCP model and it is either
		 * a SHUT_WR or SHUT_RDWR.
		 * This means we put the shutdown flag against it.
		 */
		struct sctp_tcb *stcb;
		struct sctp_association *asoc;
		struct sctp_nets *netp;

		if ((so->so_state &
		     (SS_ISCONNECTED|SS_ISCONNECTING|SS_ISDISCONNECTING)) == 0) {
			SCTP_INP_RUNLOCK(inp);
			return (ENOTCONN);
		}
		socantsendmore(so);

		stcb = LIST_FIRST(&inp->sctp_asoc_list);
		if (stcb == NULL) {
			/*
			 * Ok, we hit the case that the shutdown call was
			 * made after an abort or something. Nothing to do
			 * now.
			 */
			SCTP_INP_RUNLOCK(inp);
			return (0);
		}
		SCTP_TCB_LOCK(stcb);
		asoc = &stcb->asoc;
		if (asoc->state & SCTP_STATE_ABOUT_TO_BE_FREED) {
			SCTP_TCB_UNLOCK(stcb);
			SCTP_INP_RUNLOCK(inp);
			return (0);
		}
		if ((SCTP_GET_STATE(asoc) != SCTP_STATE_COOKIE_WAIT) &&
		    (SCTP_GET_STATE(asoc) != SCTP_STATE_COOKIE_ECHOED) &&
		    (SCTP_GET_STATE(asoc) != SCTP_STATE_OPEN)) {
			/* If we are not in or before ESTABLISHED, there is
			 * no protocol action required.
			 */
			SCTP_TCB_UNLOCK(stcb);
			SCTP_INP_RUNLOCK(inp);
			return (0);
		}
		if (stcb->asoc.alternate) {
			netp = stcb->asoc.alternate;
		} else {
			netp = stcb->asoc.primary_destination;
		}
		if ((SCTP_GET_STATE(asoc) == SCTP_STATE_OPEN) &&
		    TAILQ_EMPTY(&asoc->send_queue) &&
		    TAILQ_EMPTY(&asoc->sent_queue) &&
		    (asoc->stream_queue_cnt == 0)) {
			if ((*asoc->ss_functions.sctp_ss_is_user_msgs_incomplete)(stcb, asoc)) {
				goto abort_anyway;
			}
			/* there is nothing queued to send, so I'm done... */
			SCTP_STAT_DECR_GAUGE32(sctps_currestab);
			SCTP_SET_STATE(asoc, SCTP_STATE_SHUTDOWN_SENT);
			SCTP_CLEAR_SUBSTATE(asoc, SCTP_STATE_SHUTDOWN_PENDING);
			sctp_stop_timers_for_shutdown(stcb);
			sctp_send_shutdown(stcb, netp);
			sctp_timer_start(SCTP_TIMER_TYPE_SHUTDOWN,
			                 stcb->sctp_ep, stcb, netp);
		} else {
			/*
			 * We still got (or just got) data to send, so set
			 * SHUTDOWN_PENDING.
			 */
			SCTP_ADD_SUBSTATE(asoc, SCTP_STATE_SHUTDOWN_PENDING);
			if ((*asoc->ss_functions.sctp_ss_is_user_msgs_incomplete)(stcb, asoc)) {
				SCTP_ADD_SUBSTATE(asoc, SCTP_STATE_PARTIAL_MSG_LEFT);
			}
			if (TAILQ_EMPTY(&asoc->send_queue) &&
			    TAILQ_EMPTY(&asoc->sent_queue) &&
			    (asoc->state & SCTP_STATE_PARTIAL_MSG_LEFT)) {
				struct mbuf *op_err;
			abort_anyway:
				op_err = sctp_generate_cause(SCTP_CAUSE_USER_INITIATED_ABT, "");
				stcb->sctp_ep->last_abort_code = SCTP_FROM_SCTP_USRREQ + SCTP_LOC_6;
				sctp_abort_an_association(stcb->sctp_ep, stcb,
							  op_err, SCTP_SO_LOCKED);
				SCTP_INP_RUNLOCK(inp);
				return (0);
			}
		}
		sctp_timer_start(SCTP_TIMER_TYPE_SHUTDOWNGUARD, stcb->sctp_ep, stcb, netp);
		/* XXX: Why do this in the case where we have still data queued? */
		sctp_chunk_output(inp, stcb, SCTP_OUTPUT_FROM_CLOSING, SCTP_SO_LOCKED);
		SCTP_TCB_UNLOCK(stcb);
		SCTP_INP_RUNLOCK(inp);
		return (0);
	}
}

/*
 * copies a "user" presentable address and removes embedded scope, etc.
 * returns 0 on success, 1 on error
 */
static uint32_t
sctp_fill_user_address(struct sockaddr_storage *ss, struct sockaddr *sa)
{
#ifdef INET6
#if defined(SCTP_EMBEDDED_V6_SCOPE)
	struct sockaddr_in6 lsa6;

	sa = (struct sockaddr *)sctp_recover_scope((struct sockaddr_in6 *)sa,
	    &lsa6);
#endif
#endif
#ifdef HAVE_SA_LEN
	memcpy(ss, sa, sa->sa_len);
#else
	switch (sa->sa_family) {
#ifdef INET
	case AF_INET:
		memcpy(ss, sa, sizeof(struct sockaddr_in));
		break;
#endif
#ifdef INET6
	case AF_INET6:
		memcpy(ss, sa, sizeof(struct sockaddr_in6));
		break;
#endif
#if defined(__Userspace__)
	case AF_CONN:
		memcpy(ss, sa, sizeof(struct sockaddr_conn));
		break;
#endif
	default:
		/* TSNH */
		break;
	}
#endif
	return (0);
}



/*
 * NOTE: assumes addr lock is held
 */
static size_t
sctp_fill_up_addresses_vrf(struct sctp_inpcb *inp,
			   struct sctp_tcb *stcb,
			   size_t limit,
			   struct sockaddr_storage *sas,
			   uint32_t vrf_id)
{
	struct sctp_ifn *sctp_ifn;
	struct sctp_ifa *sctp_ifa;
	size_t actual;
	int loopback_scope;
#if defined(INET)
	int ipv4_local_scope, ipv4_addr_legal;
#endif
#if defined(INET6)
	int local_scope, site_scope, ipv6_addr_legal;
#endif
#if defined(__Userspace__)
	int conn_addr_legal;
#endif
	struct sctp_vrf *vrf;

	actual = 0;
	if (limit <= 0)
		return (actual);

	if (stcb) {
		/* Turn on all the appropriate scope */
		loopback_scope = stcb->asoc.scope.loopback_scope;
#if defined(INET)
		ipv4_local_scope = stcb->asoc.scope.ipv4_local_scope;
		ipv4_addr_legal = stcb->asoc.scope.ipv4_addr_legal;
#endif
#if defined(INET6)
		local_scope = stcb->asoc.scope.local_scope;
		site_scope = stcb->asoc.scope.site_scope;
		ipv6_addr_legal = stcb->asoc.scope.ipv6_addr_legal;
#endif
#if defined(__Userspace__)
		conn_addr_legal = stcb->asoc.scope.conn_addr_legal;
#endif
	} else {
		/* Use generic values for endpoints. */
		loopback_scope = 1;
#if defined(INET)
		ipv4_local_scope = 1;
#endif
#if defined(INET6)
		local_scope = 1;
		site_scope = 1;
#endif
		if (inp->sctp_flags & SCTP_PCB_FLAGS_BOUND_V6) {
#if defined(INET6)
			ipv6_addr_legal = 1;
#endif
#if defined(INET)
			if (SCTP_IPV6_V6ONLY(inp)) {
				ipv4_addr_legal = 0;
			} else {
				ipv4_addr_legal = 1;
			}
#endif
#if defined(__Userspace__)
			conn_addr_legal = 0;
#endif
		} else {
#if defined(INET6)
			ipv6_addr_legal = 0;
#endif
#if defined(__Userspace__)
			if (inp->sctp_flags & SCTP_PCB_FLAGS_BOUND_CONN) {
				conn_addr_legal = 1;
#if defined(INET)
				ipv4_addr_legal = 0;
#endif
			} else {
				conn_addr_legal = 0;
#if defined(INET)
				ipv4_addr_legal = 1;
#endif
			}
#else
#if defined(INET)
			ipv4_addr_legal = 1;
#endif
#endif
		}
	}
	vrf = sctp_find_vrf(vrf_id);
	if (vrf == NULL) {
		return (0);
	}
	if (inp->sctp_flags & SCTP_PCB_FLAGS_BOUNDALL) {
		LIST_FOREACH(sctp_ifn, &vrf->ifnlist, next_ifn) {
			if ((loopback_scope == 0) &&
			    SCTP_IFN_IS_IFT_LOOP(sctp_ifn)) {
				/* Skip loopback if loopback_scope not set */
				continue;
			}
			LIST_FOREACH(sctp_ifa, &sctp_ifn->ifalist, next_ifa) {
				if (stcb) {
					/*
					 * For the BOUND-ALL case, the list
					 * associated with a TCB is Always
					 * considered a reverse list.. i.e.
					 * it lists addresses that are NOT
					 * part of the association. If this
					 * is one of those we must skip it.
					 */
					if (sctp_is_addr_restricted(stcb,
								    sctp_ifa)) {
						continue;
					}
				}
				switch (sctp_ifa->address.sa.sa_family) {
#ifdef INET
				case AF_INET:
					if (ipv4_addr_legal) {
						struct sockaddr_in *sin;

						sin = &sctp_ifa->address.sin;
						if (sin->sin_addr.s_addr == 0) {
							/*
							 * we skip unspecifed
							 * addresses
							 */
							continue;
						}
#if defined(__FreeBSD__)
						if (prison_check_ip4(inp->ip_inp.inp.inp_cred,
						                     &sin->sin_addr) != 0) {
							continue;
						}
#endif
						if ((ipv4_local_scope == 0) &&
						    (IN4_ISPRIVATE_ADDRESS(&sin->sin_addr))) {
							continue;
						}
#ifdef INET6
						if (sctp_is_feature_on(inp, SCTP_PCB_FLAGS_NEEDS_MAPPED_V4)) {
							in6_sin_2_v4mapsin6(sin, (struct sockaddr_in6 *)sas);
							((struct sockaddr_in6 *)sas)->sin6_port = inp->sctp_lport;
							sas = (struct sockaddr_storage *)((caddr_t)sas + sizeof(struct sockaddr_in6));
							actual += sizeof(struct sockaddr_in6);
						} else {
#endif
							memcpy(sas, sin, sizeof(*sin));
							((struct sockaddr_in *)sas)->sin_port = inp->sctp_lport;
							sas = (struct sockaddr_storage *)((caddr_t)sas + sizeof(*sin));
							actual += sizeof(*sin);
#ifdef INET6
						}
#endif
						if (actual >= limit) {
							return (actual);
						}
					} else {
						continue;
					}
					break;
#endif
#ifdef INET6
				case AF_INET6:
					if (ipv6_addr_legal) {
						struct sockaddr_in6 *sin6;

#if defined(SCTP_EMBEDDED_V6_SCOPE) && !defined(SCTP_KAME)
						struct sockaddr_in6 lsa6;
#endif
						sin6 = &sctp_ifa->address.sin6;
						if (IN6_IS_ADDR_UNSPECIFIED(&sin6->sin6_addr)) {
							/*
							 * we skip unspecifed
							 * addresses
							 */
							continue;
						}
#if defined(__FreeBSD__)
						if (prison_check_ip6(inp->ip_inp.inp.inp_cred,
						                     &sin6->sin6_addr) != 0) {
							continue;
						}
#endif
						if (IN6_IS_ADDR_LINKLOCAL(&sin6->sin6_addr)) {
							if (local_scope == 0)
								continue;
#if defined(SCTP_EMBEDDED_V6_SCOPE)
							if (sin6->sin6_scope_id == 0) {
#ifdef SCTP_KAME
								if (sa6_recoverscope(sin6) != 0)
									/*
									 * bad link
									 * local
									 * address
									 */
									continue;
#else
								lsa6 = *sin6;
								if (in6_recoverscope(&lsa6,
										     &lsa6.sin6_addr,
										     NULL))
									/*
									 * bad link
									 * local
									 * address
									 */
								continue;
								sin6 = &lsa6;
#endif				/* SCTP_KAME */
							}
#endif /* SCTP_EMBEDDED_V6_SCOPE */
						}
						if ((site_scope == 0) &&
						    (IN6_IS_ADDR_SITELOCAL(&sin6->sin6_addr))) {
							continue;
						}
						memcpy(sas, sin6, sizeof(*sin6));
						((struct sockaddr_in6 *)sas)->sin6_port = inp->sctp_lport;
						sas = (struct sockaddr_storage *)((caddr_t)sas + sizeof(*sin6));
						actual += sizeof(*sin6);
						if (actual >= limit) {
							return (actual);
						}
					} else {
						continue;
					}
					break;
#endif
#if defined(__Userspace__)
				case AF_CONN:
					if (conn_addr_legal) {
						memcpy(sas, &sctp_ifa->address.sconn, sizeof(struct sockaddr_conn));
						((struct sockaddr_conn *)sas)->sconn_port = inp->sctp_lport;
						sas = (struct sockaddr_storage *)((caddr_t)sas + sizeof(struct sockaddr_conn));
						actual += sizeof(struct sockaddr_conn);
						if (actual >= limit) {
							return (actual);
						}
					} else {
						continue;
					}
#endif
				default:
					/* TSNH */
					break;
				}
			}
		}
	} else {
		struct sctp_laddr *laddr;
#ifndef HAVE_SA_LEN
		uint32_t sa_len = 0;
#endif

		LIST_FOREACH(laddr, &inp->sctp_addr_list, sctp_nxt_addr) {
			if (stcb) {
				if (sctp_is_addr_restricted(stcb, laddr->ifa)) {
					continue;
				}
			}
			if (sctp_fill_user_address(sas, &laddr->ifa->address.sa))
				continue;
			switch (laddr->ifa->address.sa.sa_family) {
#ifdef INET
			case AF_INET:
				((struct sockaddr_in *)sas)->sin_port = inp->sctp_lport;
				break;
#endif
#ifdef INET6
			case AF_INET6:
				((struct sockaddr_in6 *)sas)->sin6_port = inp->sctp_lport;
				break;
#endif
#if defined(__Userspace__)
			case AF_CONN:
				((struct sockaddr_conn *)sas)->sconn_port = inp->sctp_lport;
				break;
#endif
			default:
				/* TSNH */
				break;
			}
#ifdef HAVE_SA_LEN
			sas = (struct sockaddr_storage *)((caddr_t)sas +
							  laddr->ifa->address.sa.sa_len);
			actual += laddr->ifa->address.sa.sa_len;
#else
			switch (laddr->ifa->address.sa.sa_family) {
#ifdef INET
			case AF_INET:
				sa_len = sizeof(struct sockaddr_in);
				break;
#endif
#ifdef INET6
			case AF_INET6:
				sa_len = sizeof(struct sockaddr_in6);
				break;
#endif
#if defined(__Userspace__)
			case AF_CONN:
				sa_len = sizeof(struct sockaddr_conn);
				break;
#endif
			default:
				/* TSNH */
				break;
			}
			sas = (struct sockaddr_storage *)((caddr_t)sas + sa_len);
			actual += sa_len;
#endif
			if (actual >= limit) {
				return (actual);
			}
		}
	}
	return (actual);
}

static size_t
sctp_fill_up_addresses(struct sctp_inpcb *inp,
                       struct sctp_tcb *stcb,
                       size_t limit,
                       struct sockaddr_storage *sas)
{
	size_t size = 0;
#ifdef SCTP_MVRF
	uint32_t id;
#endif

	SCTP_IPI_ADDR_RLOCK();
#ifdef SCTP_MVRF
/*
 * FIX ME: ?? this WILL report duplicate addresses if they appear
 * in more than one VRF.
 */
	/* fill up addresses for all VRFs on the endpoint */
	for (id = 0; (id < inp->num_vrfs) && (size < limit); id++) {
		size += sctp_fill_up_addresses_vrf(inp, stcb, limit, sas,
						   inp->m_vrf_ids[id]);
		sas = (struct sockaddr_storage *)((caddr_t)sas + size);
	}
#else
	/* fill up addresses for the endpoint's default vrf */
	size = sctp_fill_up_addresses_vrf(inp, stcb, limit, sas,
					  inp->def_vrf_id);
#endif
	SCTP_IPI_ADDR_RUNLOCK();
	return (size);
}

/*
 * NOTE: assumes addr lock is held
 */
static int
sctp_count_max_addresses_vrf(struct sctp_inpcb *inp, uint32_t vrf_id)
{
	int cnt = 0;
	struct sctp_vrf *vrf = NULL;

	/*
	 * In both sub-set bound an bound_all cases we return the MAXIMUM
	 * number of addresses that you COULD get. In reality the sub-set
	 * bound may have an exclusion list for a given TCB OR in the
	 * bound-all case a TCB may NOT include the loopback or other
	 * addresses as well.
	 */
	vrf = sctp_find_vrf(vrf_id);
	if (vrf == NULL) {
		return (0);
	}
	if (inp->sctp_flags & SCTP_PCB_FLAGS_BOUNDALL) {
		struct sctp_ifn *sctp_ifn;
		struct sctp_ifa *sctp_ifa;

		LIST_FOREACH(sctp_ifn, &vrf->ifnlist, next_ifn) {
			LIST_FOREACH(sctp_ifa, &sctp_ifn->ifalist, next_ifa) {
				/* Count them if they are the right type */
				switch (sctp_ifa->address.sa.sa_family) {
#ifdef INET
				case AF_INET:
#ifdef INET6
					if (sctp_is_feature_on(inp, SCTP_PCB_FLAGS_NEEDS_MAPPED_V4))
						cnt += sizeof(struct sockaddr_in6);
					else
						cnt += sizeof(struct sockaddr_in);
#else
					cnt += sizeof(struct sockaddr_in);
#endif
					break;
#endif
#ifdef INET6
				case AF_INET6:
					cnt += sizeof(struct sockaddr_in6);
					break;
#endif
#if defined(__Userspace__)
				case AF_CONN:
					cnt += sizeof(struct sockaddr_conn);
					break;
#endif
				default:
					break;
				}
			}
		}
	} else {
		struct sctp_laddr *laddr;

		LIST_FOREACH(laddr, &inp->sctp_addr_list, sctp_nxt_addr) {
			switch (laddr->ifa->address.sa.sa_family) {
#ifdef INET
			case AF_INET:
#ifdef INET6
				if (sctp_is_feature_on(inp, SCTP_PCB_FLAGS_NEEDS_MAPPED_V4))
					cnt += sizeof(struct sockaddr_in6);
				else
					cnt += sizeof(struct sockaddr_in);
#else
				cnt += sizeof(struct sockaddr_in);
#endif
				break;
#endif
#ifdef INET6
			case AF_INET6:
				cnt += sizeof(struct sockaddr_in6);
				break;
#endif
#if defined(__Userspace__)
			case AF_CONN:
				cnt += sizeof(struct sockaddr_conn);
				break;
#endif
			default:
				break;
			}
		}
	}
	return (cnt);
}

static int
sctp_count_max_addresses(struct sctp_inpcb *inp)
{
	int cnt = 0;
#ifdef SCTP_MVRF
	int id;
#endif

	SCTP_IPI_ADDR_RLOCK();
#ifdef SCTP_MVRF
/*
 * FIX ME: ?? this WILL count duplicate addresses if they appear
 * in more than one VRF.
 */
	/* count addresses for all VRFs on the endpoint */
	for (id = 0; id < inp->num_vrfs; id++) {
		cnt += sctp_count_max_addresses_vrf(inp, inp->m_vrf_ids[id]);
	}
#else
	/* count addresses for the endpoint's default VRF */
	cnt = sctp_count_max_addresses_vrf(inp, inp->def_vrf_id);
#endif
	SCTP_IPI_ADDR_RUNLOCK();
	return (cnt);
}

static int
sctp_do_connect_x(struct socket *so, struct sctp_inpcb *inp, void *optval,
		  size_t optsize, void *p, int delay)
{
	int error = 0;
	int creat_lock_on = 0;
	struct sctp_tcb *stcb = NULL;
	struct sockaddr *sa;
	unsigned int num_v6 = 0, num_v4 = 0, *totaddrp, totaddr;
	uint32_t vrf_id;
	int bad_addresses = 0;
	sctp_assoc_t *a_id;

	SCTPDBG(SCTP_DEBUG_PCB1, "Connectx called\n");

	if ((inp->sctp_flags & SCTP_PCB_FLAGS_TCPTYPE) &&
	    (inp->sctp_flags & SCTP_PCB_FLAGS_CONNECTED)) {
		/* We are already connected AND the TCP model */
		SCTP_LTRACE_ERR_RET(inp, stcb, NULL, SCTP_FROM_SCTP_USRREQ, EADDRINUSE);
		return (EADDRINUSE);
	}

	if ((inp->sctp_flags & SCTP_PCB_FLAGS_IN_TCPPOOL) &&
	    (sctp_is_feature_off(inp, SCTP_PCB_FLAGS_PORTREUSE))) {
		SCTP_LTRACE_ERR_RET(inp, stcb, NULL, SCTP_FROM_SCTP_USRREQ, EINVAL);
		return (EINVAL);
	}

	if (inp->sctp_flags & SCTP_PCB_FLAGS_CONNECTED) {
		SCTP_INP_RLOCK(inp);
		stcb = LIST_FIRST(&inp->sctp_asoc_list);
		SCTP_INP_RUNLOCK(inp);
	}
	if (stcb) {
		SCTP_LTRACE_ERR_RET(inp, stcb, NULL, SCTP_FROM_SCTP_USRREQ, EALREADY);
		return (EALREADY);
	}
	SCTP_INP_INCR_REF(inp);
	SCTP_ASOC_CREATE_LOCK(inp);
	creat_lock_on = 1;
	if ((inp->sctp_flags & SCTP_PCB_FLAGS_SOCKET_ALLGONE) ||
	    (inp->sctp_flags & SCTP_PCB_FLAGS_SOCKET_GONE)) {
		SCTP_LTRACE_ERR_RET(inp, stcb, NULL, SCTP_FROM_SCTP_USRREQ, EFAULT);
		error = EFAULT;
		goto out_now;
	}
	totaddrp = (unsigned int *)optval;
	totaddr = *totaddrp;
	sa = (struct sockaddr *)(totaddrp + 1);
	stcb = sctp_connectx_helper_find(inp, sa, &totaddr, &num_v4, &num_v6, &error, (unsigned int)(optsize - sizeof(int)), &bad_addresses);
	if ((stcb != NULL) || bad_addresses) {
		/* Already have or am bring up an association */
		SCTP_ASOC_CREATE_UNLOCK(inp);
		creat_lock_on = 0;
		if (stcb)
			SCTP_TCB_UNLOCK(stcb);
		if (bad_addresses == 0) {
			SCTP_LTRACE_ERR_RET(inp, NULL, NULL, SCTP_FROM_SCTP_USRREQ, EALREADY);
			error = EALREADY;
		}
		goto out_now;
	}
#ifdef INET6
	if (((inp->sctp_flags & SCTP_PCB_FLAGS_BOUND_V6) == 0) &&
	    (num_v6 > 0)) {
		error = EINVAL;
		goto out_now;
	}
	if ((inp->sctp_flags & SCTP_PCB_FLAGS_BOUND_V6) &&
	    (num_v4 > 0)) {
		struct in6pcb *inp6;

		inp6 = (struct in6pcb *)inp;
		if (SCTP_IPV6_V6ONLY(inp6)) {
			/*
			 * if IPV6_V6ONLY flag, ignore connections destined
			 * to a v4 addr or v4-mapped addr
			 */
			SCTP_LTRACE_ERR_RET(inp, stcb, NULL, SCTP_FROM_SCTP_USRREQ, EINVAL);
			error = EINVAL;
			goto out_now;
		}
	}
#endif				/* INET6 */
	if ((inp->sctp_flags & SCTP_PCB_FLAGS_UNBOUND) ==
	    SCTP_PCB_FLAGS_UNBOUND) {
		/* Bind a ephemeral port */
		error = sctp_inpcb_bind(so, NULL, NULL, p);
		if (error) {
			goto out_now;
		}
	}

	/* FIX ME: do we want to pass in a vrf on the connect call? */
	vrf_id = inp->def_vrf_id;


	/* We are GOOD to go */
	stcb = sctp_aloc_assoc(inp, sa, &error, 0, vrf_id,
	                       inp->sctp_ep.pre_open_stream_count,
	                       inp->sctp_ep.port,
#if defined(__FreeBSD__) && __FreeBSD_version >= 500000
			       (struct thread *)p
#elif defined(__Windows__)
			       (PKTHREAD)p
#else
			       (struct proc *)p
#endif
		);
	if (stcb == NULL) {
		/* Gak! no memory */
		goto out_now;
	}
	if (stcb->sctp_ep->sctp_flags & SCTP_PCB_FLAGS_TCPTYPE) {
		stcb->sctp_ep->sctp_flags |= SCTP_PCB_FLAGS_CONNECTED;
		/* Set the connected flag so we can queue data */
		soisconnecting(so);
	}
	SCTP_SET_STATE(&stcb->asoc, SCTP_STATE_COOKIE_WAIT);
	/* move to second address */
	switch (sa->sa_family) {
#ifdef INET
	case AF_INET:
		sa = (struct sockaddr *)((caddr_t)sa + sizeof(struct sockaddr_in));
		break;
#endif
#ifdef INET6
	case AF_INET6:
		sa = (struct sockaddr *)((caddr_t)sa + sizeof(struct sockaddr_in6));
		break;
#endif
	default:
		break;
	}

	error = 0;
	sctp_connectx_helper_add(stcb, sa, (totaddr-1), &error);
	/* Fill in the return id */
	if (error) {
		(void)sctp_free_assoc(inp, stcb, SCTP_PCBFREE_FORCE,
		                      SCTP_FROM_SCTP_USRREQ + SCTP_LOC_7);
		goto out_now;
	}
	a_id = (sctp_assoc_t *)optval;
	*a_id = sctp_get_associd(stcb);

	/* initialize authentication parameters for the assoc */
	sctp_initialize_auth_params(inp, stcb);

	if (delay) {
		/* doing delayed connection */
		stcb->asoc.delayed_connection = 1;
		sctp_timer_start(SCTP_TIMER_TYPE_INIT, inp, stcb, stcb->asoc.primary_destination);
	} else {
		(void)SCTP_GETTIME_TIMEVAL(&stcb->asoc.time_entered);
		sctp_send_initiate(inp, stcb, SCTP_SO_LOCKED);
	}
	SCTP_TCB_UNLOCK(stcb);
 out_now:
	if (creat_lock_on) {
		SCTP_ASOC_CREATE_UNLOCK(inp);
	}
	SCTP_INP_DECR_REF(inp);
	return (error);
}

#define SCTP_FIND_STCB(inp, stcb, assoc_id) { \
	if ((inp->sctp_flags & SCTP_PCB_FLAGS_TCPTYPE) ||\
	    (inp->sctp_flags & SCTP_PCB_FLAGS_IN_TCPPOOL)) { \
		SCTP_INP_RLOCK(inp); \
		stcb = LIST_FIRST(&inp->sctp_asoc_list); \
		if (stcb) { \
			SCTP_TCB_LOCK(stcb); \
		} \
		SCTP_INP_RUNLOCK(inp); \
	} else if (assoc_id > SCTP_ALL_ASSOC) { \
		stcb = sctp_findassociation_ep_asocid(inp, assoc_id, 1); \
		if (stcb == NULL) { \
			SCTP_LTRACE_ERR_RET(inp, NULL, NULL, SCTP_FROM_SCTP_USRREQ, ENOENT); \
			error = ENOENT; \
			break; \
		} \
	} else { \
		stcb = NULL; \
	} \
}


#define SCTP_CHECK_AND_CAST(destp, srcp, type, size) {\
	if (size < sizeof(type)) { \
		SCTP_LTRACE_ERR_RET(inp, NULL, NULL, SCTP_FROM_SCTP_USRREQ, EINVAL); \
		error = EINVAL; \
		break; \
	} else { \
		destp = (type *)srcp; \
	} \
}

#if defined(__Panda__) || defined(__Userspace__)
int
#else
static int
#endif
sctp_getopt(struct socket *so, int optname, void *optval, size_t *optsize,
	    void *p) {
	struct sctp_inpcb *inp = NULL;
	int error, val = 0;
	struct sctp_tcb *stcb = NULL;

	if (optval == NULL) {
		SCTP_LTRACE_ERR_RET(inp, NULL, NULL, SCTP_FROM_SCTP_USRREQ, EINVAL);
		return (EINVAL);
	}

	inp = (struct sctp_inpcb *)so->so_pcb;
	if (inp == NULL) {
		SCTP_LTRACE_ERR_RET(inp, NULL, NULL, SCTP_FROM_SCTP_USRREQ, EINVAL);
		return EINVAL;
	}
	error = 0;

	switch (optname) {
	case SCTP_NODELAY:
	case SCTP_AUTOCLOSE:
	case SCTP_EXPLICIT_EOR:
	case SCTP_AUTO_ASCONF:
	case SCTP_DISABLE_FRAGMENTS:
	case SCTP_I_WANT_MAPPED_V4_ADDR:
	case SCTP_USE_EXT_RCVINFO:
		SCTP_INP_RLOCK(inp);
		switch (optname) {
		case SCTP_DISABLE_FRAGMENTS:
			val = sctp_is_feature_on(inp, SCTP_PCB_FLAGS_NO_FRAGMENT);
			break;
		case SCTP_I_WANT_MAPPED_V4_ADDR:
			val = sctp_is_feature_on(inp, SCTP_PCB_FLAGS_NEEDS_MAPPED_V4);
			break;
		case SCTP_AUTO_ASCONF:
			if (inp->sctp_flags & SCTP_PCB_FLAGS_BOUNDALL) {
				/* only valid for bound all sockets */
				val = sctp_is_feature_on(inp, SCTP_PCB_FLAGS_AUTO_ASCONF);
			} else {
				SCTP_LTRACE_ERR_RET(inp, NULL, NULL, SCTP_FROM_SCTP_USRREQ, EINVAL);
				error = EINVAL;
				goto flags_out;
			}
			break;
		case SCTP_EXPLICIT_EOR:
			val = sctp_is_feature_on(inp, SCTP_PCB_FLAGS_EXPLICIT_EOR);
			break;
		case SCTP_NODELAY:
			val = sctp_is_feature_on(inp, SCTP_PCB_FLAGS_NODELAY);
			break;
		case SCTP_USE_EXT_RCVINFO:
			val = sctp_is_feature_on(inp, SCTP_PCB_FLAGS_EXT_RCVINFO);
			break;
		case SCTP_AUTOCLOSE:
			if (sctp_is_feature_on(inp, SCTP_PCB_FLAGS_AUTOCLOSE))
				val = TICKS_TO_SEC(inp->sctp_ep.auto_close_time);
			else
				val = 0;
			break;

		default:
			SCTP_LTRACE_ERR_RET(inp, NULL, NULL, SCTP_FROM_SCTP_USRREQ, ENOPROTOOPT);
			error = ENOPROTOOPT;
		} /* end switch (sopt->sopt_name) */
		if (*optsize < sizeof(val)) {
			SCTP_LTRACE_ERR_RET(inp, NULL, NULL, SCTP_FROM_SCTP_USRREQ, EINVAL);
			error = EINVAL;
		}
	flags_out:
		SCTP_INP_RUNLOCK(inp);
		if (error == 0) {
			/* return the option value */
			*(int *)optval = val;
			*optsize = sizeof(val);
		}
		break;
        case SCTP_GET_PACKET_LOG:
	{
#ifdef  SCTP_PACKET_LOGGING
		uint8_t *target;
		int ret;

		SCTP_CHECK_AND_CAST(target, optval, uint8_t, *optsize);
		ret = sctp_copy_out_packet_log(target , (int)*optsize);
		*optsize = ret;
#else
		SCTP_LTRACE_ERR_RET(inp, NULL, NULL, SCTP_FROM_SCTP_USRREQ, EOPNOTSUPP);
		error = EOPNOTSUPP;
#endif
		break;
	}
	case SCTP_REUSE_PORT:
	{
		uint32_t *value;

		if ((inp->sctp_flags & SCTP_PCB_FLAGS_UDPTYPE)) {
			/* Can't do this for a 1-m socket */
			error = EINVAL;
			break;
		}
		SCTP_CHECK_AND_CAST(value, optval, uint32_t, *optsize);
		*value = sctp_is_feature_on(inp, SCTP_PCB_FLAGS_PORTREUSE);
		*optsize = sizeof(uint32_t);
		break;
	}
	case SCTP_PARTIAL_DELIVERY_POINT:
	{
		uint32_t *value;

		SCTP_CHECK_AND_CAST(value, optval, uint32_t, *optsize);
		*value = inp->partial_delivery_point;
		*optsize = sizeof(uint32_t);
		break;
	}
	case SCTP_FRAGMENT_INTERLEAVE:
	{
		uint32_t *value;

		SCTP_CHECK_AND_CAST(value, optval, uint32_t, *optsize);
		if (sctp_is_feature_on(inp, SCTP_PCB_FLAGS_FRAG_INTERLEAVE)) {
			if (sctp_is_feature_on(inp, SCTP_PCB_FLAGS_INTERLEAVE_STRMS)) {
				*value = SCTP_FRAG_LEVEL_2;
			} else {
				*value = SCTP_FRAG_LEVEL_1;
			}
		} else {
			*value = SCTP_FRAG_LEVEL_0;
		}
		*optsize = sizeof(uint32_t);
		break;
	}
	case SCTP_INTERLEAVING_SUPPORTED:
	{
		struct sctp_assoc_value *av;

		SCTP_CHECK_AND_CAST(av, optval, struct sctp_assoc_value, *optsize);
		SCTP_FIND_STCB(inp, stcb, av->assoc_id);

		if (stcb) {
			av->assoc_value = stcb->asoc.idata_supported;
			SCTP_TCB_UNLOCK(stcb);
		} else {
			if ((inp->sctp_flags & SCTP_PCB_FLAGS_TCPTYPE) ||
			    (inp->sctp_flags & SCTP_PCB_FLAGS_IN_TCPPOOL) ||
			    (av->assoc_id == SCTP_FUTURE_ASSOC)) {
				SCTP_INP_RLOCK(inp);
				if (inp->idata_supported) {
					av->assoc_value = 1;
				} else {
					av->assoc_value = 0;
				}
				SCTP_INP_RUNLOCK(inp);
			} else {
				SCTP_LTRACE_ERR_RET(inp, NULL, NULL, SCTP_FROM_SCTP_USRREQ, EINVAL);
				error = EINVAL;
			}
		}
		if (error == 0) {
			*optsize = sizeof(struct sctp_assoc_value);
		}
		break;
	}
	case SCTP_CMT_ON_OFF:
	{
		struct sctp_assoc_value *av;

		SCTP_CHECK_AND_CAST(av, optval, struct sctp_assoc_value, *optsize);
		SCTP_FIND_STCB(inp, stcb, av->assoc_id);
		if (stcb) {
			av->assoc_value = stcb->asoc.sctp_cmt_on_off;
			SCTP_TCB_UNLOCK(stcb);
		} else {
			if ((inp->sctp_flags & SCTP_PCB_FLAGS_TCPTYPE) ||
			    (inp->sctp_flags & SCTP_PCB_FLAGS_IN_TCPPOOL) ||
			    (av->assoc_id == SCTP_FUTURE_ASSOC)) {
				SCTP_INP_RLOCK(inp);
				av->assoc_value = inp->sctp_cmt_on_off;
				SCTP_INP_RUNLOCK(inp);
			} else {
				SCTP_LTRACE_ERR_RET(inp, NULL, NULL, SCTP_FROM_SCTP_USRREQ, EINVAL);
				error = EINVAL;
			}
		}
		if (error == 0) {
			*optsize = sizeof(struct sctp_assoc_value);
		}
		break;
	}
	case SCTP_PLUGGABLE_CC:
	{
		struct sctp_assoc_value *av;

		SCTP_CHECK_AND_CAST(av, optval, struct sctp_assoc_value, *optsize);
		SCTP_FIND_STCB(inp, stcb, av->assoc_id);
		if (stcb) {
			av->assoc_value = stcb->asoc.congestion_control_module;
			SCTP_TCB_UNLOCK(stcb);
		} else {
			if ((inp->sctp_flags & SCTP_PCB_FLAGS_TCPTYPE) ||
			    (inp->sctp_flags & SCTP_PCB_FLAGS_IN_TCPPOOL) ||
			    (av->assoc_id == SCTP_FUTURE_ASSOC)) {
				SCTP_INP_RLOCK(inp);
				av->assoc_value = inp->sctp_ep.sctp_default_cc_module;
				SCTP_INP_RUNLOCK(inp);
			} else {
				SCTP_LTRACE_ERR_RET(inp, NULL, NULL, SCTP_FROM_SCTP_USRREQ, EINVAL);
				error = EINVAL;
			}
		}
		if (error == 0) {
			*optsize = sizeof(struct sctp_assoc_value);
		}
		break;
	}
	case SCTP_CC_OPTION:
	{
		struct sctp_cc_option *cc_opt;

		SCTP_CHECK_AND_CAST(cc_opt, optval, struct sctp_cc_option, *optsize);
		SCTP_FIND_STCB(inp, stcb, cc_opt->aid_value.assoc_id);
		if (stcb == NULL) {
			error = EINVAL;
		} else {
			if (stcb->asoc.cc_functions.sctp_cwnd_socket_option == NULL) {
				error = ENOTSUP;
			} else {
				error = (*stcb->asoc.cc_functions.sctp_cwnd_socket_option)(stcb, 0, cc_opt);
				*optsize = sizeof(struct sctp_cc_option);
			}
			SCTP_TCB_UNLOCK(stcb);
		}
		break;
	}
	case SCTP_PLUGGABLE_SS:
	{
		struct sctp_assoc_value *av;

		SCTP_CHECK_AND_CAST(av, optval, struct sctp_assoc_value, *optsize);
		SCTP_FIND_STCB(inp, stcb, av->assoc_id);
		if (stcb) {
			av->assoc_value = stcb->asoc.stream_scheduling_module;
			SCTP_TCB_UNLOCK(stcb);
		} else {
			if ((inp->sctp_flags & SCTP_PCB_FLAGS_TCPTYPE) ||
			    (inp->sctp_flags & SCTP_PCB_FLAGS_IN_TCPPOOL) ||
			    (av->assoc_id == SCTP_FUTURE_ASSOC)) {
				SCTP_INP_RLOCK(inp);
				av->assoc_value = inp->sctp_ep.sctp_default_ss_module;
				SCTP_INP_RUNLOCK(inp);
			} else {
				SCTP_LTRACE_ERR_RET(inp, NULL, NULL, SCTP_FROM_SCTP_USRREQ, EINVAL);
				error = EINVAL;
			}
		}
		if (error == 0) {
			*optsize = sizeof(struct sctp_assoc_value);
		}
		break;
	}
	case SCTP_SS_VALUE:
	{
		struct sctp_stream_value *av;

		SCTP_CHECK_AND_CAST(av, optval, struct sctp_stream_value, *optsize);
		SCTP_FIND_STCB(inp, stcb, av->assoc_id);
		if (stcb) {
			if ((av->stream_id >= stcb->asoc.streamoutcnt) ||
			    (stcb->asoc.ss_functions.sctp_ss_get_value(stcb, &stcb->asoc, &stcb->asoc.strmout[av->stream_id],
			                                               &av->stream_value) < 0)) {
				SCTP_LTRACE_ERR_RET(inp, NULL, NULL, SCTP_FROM_SCTP_USRREQ, EINVAL);
				error = EINVAL;
			} else {
				*optsize = sizeof(struct sctp_stream_value);
			}
			SCTP_TCB_UNLOCK(stcb);
		} else {
			/* Can't get stream value without association */
			SCTP_LTRACE_ERR_RET(inp, NULL, NULL, SCTP_FROM_SCTP_USRREQ, EINVAL);
			error = EINVAL;
		}
		break;
	}
	case SCTP_GET_ADDR_LEN:
	{
		struct sctp_assoc_value *av;

		SCTP_CHECK_AND_CAST(av, optval, struct sctp_assoc_value, *optsize);
		error = EINVAL;
#ifdef INET
		if (av->assoc_value == AF_INET) {
			av->assoc_value = sizeof(struct sockaddr_in);
			error = 0;
		}
#endif
#ifdef INET6
		if (av->assoc_value == AF_INET6) {
			av->assoc_value = sizeof(struct sockaddr_in6);
			error = 0;
		}
#endif
#if defined(__Userspace__)
		if (av->assoc_value == AF_CONN) {
			av->assoc_value = sizeof(struct sockaddr_conn);
			error = 0;
		}
#endif
		if (error) {
			SCTP_LTRACE_ERR_RET(inp, NULL, NULL, SCTP_FROM_SCTP_USRREQ, error);
		} else {
			*optsize = sizeof(struct sctp_assoc_value);
		}
		break;
	}
	case SCTP_GET_ASSOC_NUMBER:
	{
		uint32_t *value, cnt;

		SCTP_CHECK_AND_CAST(value, optval, uint32_t, *optsize);
		SCTP_INP_RLOCK(inp);
		if ((inp->sctp_flags & SCTP_PCB_FLAGS_TCPTYPE) ||
		    (inp->sctp_flags & SCTP_PCB_FLAGS_IN_TCPPOOL)) {
			/* Can't do this for a 1-1 socket */
			error = EINVAL;
			SCTP_INP_RUNLOCK(inp);
			break;
		}
		cnt = 0;
		LIST_FOREACH(stcb, &inp->sctp_asoc_list, sctp_tcblist) {
			cnt++;
		}
		SCTP_INP_RUNLOCK(inp);
		*value = cnt;
		*optsize = sizeof(uint32_t);
		break;
	}
	case SCTP_GET_ASSOC_ID_LIST:
	{
		struct sctp_assoc_ids *ids;
		uint32_t at;
		size_t limit;

		SCTP_CHECK_AND_CAST(ids, optval, struct sctp_assoc_ids, *optsize);
		SCTP_INP_RLOCK(inp);
		if ((inp->sctp_flags & SCTP_PCB_FLAGS_TCPTYPE) ||
		    (inp->sctp_flags & SCTP_PCB_FLAGS_IN_TCPPOOL)) {
			/* Can't do this for a 1-1 socket */
			error = EINVAL;
			SCTP_INP_RUNLOCK(inp);
			break;
		}
		at = 0;
		limit = (*optsize - sizeof(uint32_t)) / sizeof(sctp_assoc_t);
		LIST_FOREACH(stcb, &inp->sctp_asoc_list, sctp_tcblist) {
			if (at < limit) {
				ids->gaids_assoc_id[at++] = sctp_get_associd(stcb);
				if (at == 0) {
					error = EINVAL;
					SCTP_LTRACE_ERR_RET(inp, NULL, NULL, SCTP_FROM_SCTP_USRREQ, error);
					break;
				}
			} else {
				error = EINVAL;
				SCTP_LTRACE_ERR_RET(inp, NULL, NULL, SCTP_FROM_SCTP_USRREQ, error);
				break;
			}
		}
		SCTP_INP_RUNLOCK(inp);
		if (error == 0) {
			ids->gaids_number_of_ids = at;
			*optsize = ((at * sizeof(sctp_assoc_t)) + sizeof(uint32_t));
		}
		break;
	}
	case SCTP_CONTEXT:
	{
		struct sctp_assoc_value *av;

		SCTP_CHECK_AND_CAST(av, optval, struct sctp_assoc_value, *optsize);
		SCTP_FIND_STCB(inp, stcb, av->assoc_id);

		if (stcb) {
			av->assoc_value = stcb->asoc.context;
			SCTP_TCB_UNLOCK(stcb);
		} else {
			if ((inp->sctp_flags & SCTP_PCB_FLAGS_TCPTYPE) ||
			    (inp->sctp_flags & SCTP_PCB_FLAGS_IN_TCPPOOL) ||
			    (av->assoc_id == SCTP_FUTURE_ASSOC)) {
				SCTP_INP_RLOCK(inp);
				av->assoc_value = inp->sctp_context;
				SCTP_INP_RUNLOCK(inp);
			} else {
				SCTP_LTRACE_ERR_RET(inp, NULL, NULL, SCTP_FROM_SCTP_USRREQ, EINVAL);
				error = EINVAL;
			}
		}
		if (error == 0) {
			*optsize = sizeof(struct sctp_assoc_value);
		}
		break;
	}
	case SCTP_VRF_ID:
	{
		uint32_t *default_vrfid;

		SCTP_CHECK_AND_CAST(default_vrfid, optval, uint32_t, *optsize);
		*default_vrfid = inp->def_vrf_id;
		*optsize = sizeof(uint32_t);
		break;
	}
	case SCTP_GET_ASOC_VRF:
	{
		struct sctp_assoc_value *id;

		SCTP_CHECK_AND_CAST(id, optval, struct sctp_assoc_value, *optsize);
		SCTP_FIND_STCB(inp, stcb, id->assoc_id);
		if (stcb == NULL) {
			error = EINVAL;
			SCTP_LTRACE_ERR_RET(inp, NULL, NULL, SCTP_FROM_SCTP_USRREQ, error);
		} else {
			id->assoc_value = stcb->asoc.vrf_id;
			SCTP_TCB_UNLOCK(stcb);
			*optsize = sizeof(struct sctp_assoc_value);
		}
		break;
	}
	case SCTP_GET_VRF_IDS:
	{
#ifdef SCTP_MVRF
		int siz_needed;
		uint32_t *vrf_ids;

		SCTP_CHECK_AND_CAST(vrf_ids, optval, uint32_t, *optsize);
		siz_needed = inp->num_vrfs * sizeof(uint32_t);
		if (*optsize < siz_needed) {
			error = EINVAL;
			SCTP_LTRACE_ERR_RET(inp, NULL, NULL, SCTP_FROM_SCTP_USRREQ, error);
		} else {
			memcpy(vrf_ids, inp->m_vrf_ids, siz_needed);
			*optsize = siz_needed;
		}
#else
		SCTP_LTRACE_ERR_RET(inp, NULL, NULL, SCTP_FROM_SCTP_USRREQ, EOPNOTSUPP);
		error = EOPNOTSUPP;
#endif
		break;
	}
	case SCTP_GET_NONCE_VALUES:
	{
		struct sctp_get_nonce_values *gnv;

		SCTP_CHECK_AND_CAST(gnv, optval, struct sctp_get_nonce_values, *optsize);
		SCTP_FIND_STCB(inp, stcb, gnv->gn_assoc_id);

		if (stcb) {
			gnv->gn_peers_tag = stcb->asoc.peer_vtag;
			gnv->gn_local_tag = stcb->asoc.my_vtag;
			SCTP_TCB_UNLOCK(stcb);
			*optsize = sizeof(struct sctp_get_nonce_values);
		} else {
			SCTP_LTRACE_ERR_RET(inp, NULL, NULL, SCTP_FROM_SCTP_USRREQ, ENOTCONN);
			error = ENOTCONN;
		}
		break;
	}
	case SCTP_DELAYED_SACK:
	{
		struct sctp_sack_info *sack;

		SCTP_CHECK_AND_CAST(sack, optval, struct sctp_sack_info, *optsize);
		SCTP_FIND_STCB(inp, stcb, sack->sack_assoc_id);
		if (stcb) {
			sack->sack_delay = stcb->asoc.delayed_ack;
			sack->sack_freq = stcb->asoc.sack_freq;
			SCTP_TCB_UNLOCK(stcb);
		} else {
			if ((inp->sctp_flags & SCTP_PCB_FLAGS_TCPTYPE) ||
			    (inp->sctp_flags & SCTP_PCB_FLAGS_IN_TCPPOOL) ||
			    (sack->sack_assoc_id == SCTP_FUTURE_ASSOC)) {
				SCTP_INP_RLOCK(inp);
				sack->sack_delay = TICKS_TO_MSEC(inp->sctp_ep.sctp_timeoutticks[SCTP_TIMER_RECV]);
				sack->sack_freq = inp->sctp_ep.sctp_sack_freq;
				SCTP_INP_RUNLOCK(inp);
			} else {
				SCTP_LTRACE_ERR_RET(inp, NULL, NULL, SCTP_FROM_SCTP_USRREQ, EINVAL);
				error = EINVAL;
			}
		}
		if (error == 0) {
			*optsize = sizeof(struct sctp_sack_info);
		}
		break;
	}
	case SCTP_GET_SNDBUF_USE:
	{
		struct sctp_sockstat *ss;

		SCTP_CHECK_AND_CAST(ss, optval, struct sctp_sockstat, *optsize);
		SCTP_FIND_STCB(inp, stcb, ss->ss_assoc_id);

		if (stcb) {
			ss->ss_total_sndbuf = stcb->asoc.total_output_queue_size;
			ss->ss_total_recv_buf = (stcb->asoc.size_on_reasm_queue +
						 stcb->asoc.size_on_all_streams);
			SCTP_TCB_UNLOCK(stcb);
			*optsize = sizeof(struct sctp_sockstat);
		} else {
			SCTP_LTRACE_ERR_RET(inp, NULL, NULL, SCTP_FROM_SCTP_USRREQ, ENOTCONN);
			error = ENOTCONN;
		}
		break;
	}
	case SCTP_MAX_BURST:
	{
#if defined(__FreeBSD__) && __FreeBSD_version < 900000
		uint8_t *value;

		SCTP_CHECK_AND_CAST(value, optval, uint8_t, *optsize);

		SCTP_INP_RLOCK(inp);
		if (inp->sctp_ep.max_burst < 256) {
			*value = inp->sctp_ep.max_burst;
		} else {
			*value = 255;
		}
		SCTP_INP_RUNLOCK(inp);
		*optsize = sizeof(uint8_t);
#else
		struct sctp_assoc_value *av;

		SCTP_CHECK_AND_CAST(av, optval, struct sctp_assoc_value, *optsize);
		SCTP_FIND_STCB(inp, stcb, av->assoc_id);

		if (stcb) {
			av->assoc_value = stcb->asoc.max_burst;
			SCTP_TCB_UNLOCK(stcb);
		} else {
			if ((inp->sctp_flags & SCTP_PCB_FLAGS_TCPTYPE) ||
			    (inp->sctp_flags & SCTP_PCB_FLAGS_IN_TCPPOOL) ||
			    (av->assoc_id == SCTP_FUTURE_ASSOC)) {
				SCTP_INP_RLOCK(inp);
				av->assoc_value = inp->sctp_ep.max_burst;
				SCTP_INP_RUNLOCK(inp);
			} else {
				SCTP_LTRACE_ERR_RET(inp, NULL, NULL, SCTP_FROM_SCTP_USRREQ, EINVAL);
				error = EINVAL;
			}
		}
		if (error == 0) {
			*optsize = sizeof(struct sctp_assoc_value);
		}
#endif
		break;
	}
	case SCTP_MAXSEG:
	{
		struct sctp_assoc_value *av;
		int ovh;

		SCTP_CHECK_AND_CAST(av, optval, struct sctp_assoc_value, *optsize);
		SCTP_FIND_STCB(inp, stcb, av->assoc_id);

		if (stcb) {
			av->assoc_value = sctp_get_frag_point(stcb, &stcb->asoc);
			SCTP_TCB_UNLOCK(stcb);
		} else {
			if ((inp->sctp_flags & SCTP_PCB_FLAGS_TCPTYPE) ||
			    (inp->sctp_flags & SCTP_PCB_FLAGS_IN_TCPPOOL) ||
			    (av->assoc_id == SCTP_FUTURE_ASSOC)) {
				SCTP_INP_RLOCK(inp);
				if (inp->sctp_flags & SCTP_PCB_FLAGS_BOUND_V6) {
					ovh = SCTP_MED_OVERHEAD;
				} else {
					ovh = SCTP_MED_V4_OVERHEAD;
				}
				if (inp->sctp_frag_point >= SCTP_DEFAULT_MAXSEGMENT)
					av->assoc_value = 0;
				else
					av->assoc_value = inp->sctp_frag_point - ovh;
				SCTP_INP_RUNLOCK(inp);
			} else {
				SCTP_LTRACE_ERR_RET(inp, NULL, NULL, SCTP_FROM_SCTP_USRREQ, EINVAL);
				error = EINVAL;
			}
		}
		if (error == 0) {
			*optsize = sizeof(struct sctp_assoc_value);
		}
		break;
	}
	case SCTP_GET_STAT_LOG:
		error = sctp_fill_stat_log(optval, optsize);
		break;
	case SCTP_EVENTS:
	{
		struct sctp_event_subscribe *events;

		SCTP_CHECK_AND_CAST(events, optval, struct sctp_event_subscribe, *optsize);
		memset(events, 0, sizeof(struct sctp_event_subscribe));
		SCTP_INP_RLOCK(inp);
		if (sctp_is_feature_on(inp, SCTP_PCB_FLAGS_RECVDATAIOEVNT))
			events->sctp_data_io_event = 1;

		if (sctp_is_feature_on(inp, SCTP_PCB_FLAGS_RECVASSOCEVNT))
			events->sctp_association_event = 1;

		if (sctp_is_feature_on(inp, SCTP_PCB_FLAGS_RECVPADDREVNT))
			events->sctp_address_event = 1;

		if (sctp_is_feature_on(inp, SCTP_PCB_FLAGS_RECVSENDFAILEVNT))
			events->sctp_send_failure_event = 1;

		if (sctp_is_feature_on(inp, SCTP_PCB_FLAGS_RECVPEERERR))
			events->sctp_peer_error_event = 1;

		if (sctp_is_feature_on(inp, SCTP_PCB_FLAGS_RECVSHUTDOWNEVNT))
			events->sctp_shutdown_event = 1;

		if (sctp_is_feature_on(inp, SCTP_PCB_FLAGS_PDAPIEVNT))
			events->sctp_partial_delivery_event = 1;

		if (sctp_is_feature_on(inp, SCTP_PCB_FLAGS_ADAPTATIONEVNT))
			events->sctp_adaptation_layer_event = 1;

		if (sctp_is_feature_on(inp, SCTP_PCB_FLAGS_AUTHEVNT))
			events->sctp_authentication_event = 1;

		if (sctp_is_feature_on(inp, SCTP_PCB_FLAGS_DRYEVNT))
			events->sctp_sender_dry_event = 1;

		if (sctp_is_feature_on(inp, SCTP_PCB_FLAGS_STREAM_RESETEVNT))
			events->sctp_stream_reset_event = 1;
		SCTP_INP_RUNLOCK(inp);
		*optsize = sizeof(struct sctp_event_subscribe);
		break;
	}
	case SCTP_ADAPTATION_LAYER:
	{
		uint32_t *value;

		SCTP_CHECK_AND_CAST(value, optval, uint32_t, *optsize);

		SCTP_INP_RLOCK(inp);
		*value = inp->sctp_ep.adaptation_layer_indicator;
		SCTP_INP_RUNLOCK(inp);
		*optsize = sizeof(uint32_t);
		break;
	}
	case SCTP_SET_INITIAL_DBG_SEQ:
	{
		uint32_t *value;

		SCTP_CHECK_AND_CAST(value, optval, uint32_t, *optsize);
		SCTP_INP_RLOCK(inp);
		*value = inp->sctp_ep.initial_sequence_debug;
		SCTP_INP_RUNLOCK(inp);
		*optsize = sizeof(uint32_t);
		break;
	}
	case SCTP_GET_LOCAL_ADDR_SIZE:
	{
		uint32_t *value;

		SCTP_CHECK_AND_CAST(value, optval, uint32_t, *optsize);
		SCTP_INP_RLOCK(inp);
		*value = sctp_count_max_addresses(inp);
		SCTP_INP_RUNLOCK(inp);
		*optsize = sizeof(uint32_t);
		break;
	}
	case SCTP_GET_REMOTE_ADDR_SIZE:
	{
		uint32_t *value;
		size_t size;
		struct sctp_nets *net;

		SCTP_CHECK_AND_CAST(value, optval, uint32_t, *optsize);
		/* FIXME MT: change to sctp_assoc_value? */
		SCTP_FIND_STCB(inp, stcb, (sctp_assoc_t) *value);

		if (stcb) {
			size = 0;
			/* Count the sizes */
			TAILQ_FOREACH(net, &stcb->asoc.nets, sctp_next) {
				switch (net->ro._l_addr.sa.sa_family) {
#ifdef INET
				case AF_INET:
#ifdef INET6
					if (sctp_is_feature_on(inp, SCTP_PCB_FLAGS_NEEDS_MAPPED_V4)) {
						size += sizeof(struct sockaddr_in6);
					} else {
						size += sizeof(struct sockaddr_in);
					}
#else
					size += sizeof(struct sockaddr_in);
#endif
					break;
#endif
#ifdef INET6
				case AF_INET6:
					size += sizeof(struct sockaddr_in6);
					break;
#endif
#if defined(__Userspace__)
				case AF_CONN:
					size += sizeof(struct sockaddr_conn);
					break;
#endif
				default:
					break;
				}
			}
			SCTP_TCB_UNLOCK(stcb);
			*value = (uint32_t) size;
			*optsize = sizeof(uint32_t);
		} else {
			SCTP_LTRACE_ERR_RET(inp, NULL, NULL, SCTP_FROM_SCTP_USRREQ, ENOTCONN);
			error = ENOTCONN;
		}
		break;
	}
	case SCTP_GET_PEER_ADDRESSES:
		/*
		 * Get the address information, an array is passed in to
		 * fill up we pack it.
		 */
	{
		size_t cpsz, left;
		struct sockaddr_storage *sas;
		struct sctp_nets *net;
		struct sctp_getaddresses *saddr;

		SCTP_CHECK_AND_CAST(saddr, optval, struct sctp_getaddresses, *optsize);
		SCTP_FIND_STCB(inp, stcb, saddr->sget_assoc_id);

		if (stcb) {
			left = (*optsize) - sizeof(struct sctp_getaddresses);
			*optsize = sizeof(struct sctp_getaddresses);
			sas = (struct sockaddr_storage *)&saddr->addr[0];

			TAILQ_FOREACH(net, &stcb->asoc.nets, sctp_next) {
				switch (net->ro._l_addr.sa.sa_family) {
#ifdef INET
				case AF_INET:
#ifdef INET6
					if (sctp_is_feature_on(inp, SCTP_PCB_FLAGS_NEEDS_MAPPED_V4)) {
						cpsz = sizeof(struct sockaddr_in6);
					} else {
						cpsz = sizeof(struct sockaddr_in);
					}
#else
					cpsz = sizeof(struct sockaddr_in);
#endif
					break;
#endif
#ifdef INET6
				case AF_INET6:
					cpsz = sizeof(struct sockaddr_in6);
					break;
#endif
#if defined(__Userspace__)
				case AF_CONN:
					cpsz = sizeof(struct sockaddr_conn);
					break;
#endif
				default:
					cpsz = 0;
					break;
				}
				if (cpsz == 0) {
					break;
				}
				if (left < cpsz) {
					/* not enough room. */
					break;
				}
#if defined(INET) && defined(INET6)
				if ((sctp_is_feature_on(inp, SCTP_PCB_FLAGS_NEEDS_MAPPED_V4)) &&
				    (net->ro._l_addr.sa.sa_family == AF_INET)) {
					/* Must map the address */
					in6_sin_2_v4mapsin6(&net->ro._l_addr.sin,
							    (struct sockaddr_in6 *)sas);
				} else {
					memcpy(sas, &net->ro._l_addr, cpsz);
				}
#else
				memcpy(sas, &net->ro._l_addr, cpsz);
#endif
				((struct sockaddr_in *)sas)->sin_port = stcb->rport;

				sas = (struct sockaddr_storage *)((caddr_t)sas + cpsz);
				left -= cpsz;
				*optsize += cpsz;
			}
			SCTP_TCB_UNLOCK(stcb);
		} else {
		        SCTP_LTRACE_ERR_RET(inp, NULL, NULL, SCTP_FROM_SCTP_USRREQ, ENOENT);
			error = ENOENT;
		}
		break;
	}
	case SCTP_GET_LOCAL_ADDRESSES:
	{
		size_t limit, actual;
		struct sockaddr_storage *sas;
		struct sctp_getaddresses *saddr;

		SCTP_CHECK_AND_CAST(saddr, optval, struct sctp_getaddresses, *optsize);
		SCTP_FIND_STCB(inp, stcb, saddr->sget_assoc_id);

		sas = (struct sockaddr_storage *)&saddr->addr[0];
		limit = *optsize - sizeof(sctp_assoc_t);
		actual = sctp_fill_up_addresses(inp, stcb, limit, sas);
		if (stcb) {
			SCTP_TCB_UNLOCK(stcb);
		}
		*optsize = sizeof(struct sockaddr_storage) + actual;
		break;
	}
	case SCTP_PEER_ADDR_PARAMS:
	{
		struct sctp_paddrparams *paddrp;
		struct sctp_nets *net;
		struct sockaddr *addr;
#if defined(INET) && defined(INET6)
		struct sockaddr_in sin_store;
#endif

		SCTP_CHECK_AND_CAST(paddrp, optval, struct sctp_paddrparams, *optsize);
		SCTP_FIND_STCB(inp, stcb, paddrp->spp_assoc_id);

#if defined(INET) && defined(INET6)
		if (paddrp->spp_address.ss_family == AF_INET6) {
			struct sockaddr_in6 *sin6;

			sin6 = (struct sockaddr_in6 *)&paddrp->spp_address;
			if (IN6_IS_ADDR_V4MAPPED(&sin6->sin6_addr)) {
				in6_sin6_2_sin(&sin_store, sin6);
				addr = (struct sockaddr *)&sin_store;
			} else {
				addr = (struct sockaddr *)&paddrp->spp_address;
			}
		} else {
			addr = (struct sockaddr *)&paddrp->spp_address;
		}
#else
		addr = (struct sockaddr *)&paddrp->spp_address;
#endif
		if (stcb != NULL) {
			net = sctp_findnet(stcb, addr);
		} else {
			/* We increment here since sctp_findassociation_ep_addr() wil
			 * do a decrement if it finds the stcb as long as the locked
			 * tcb (last argument) is NOT a TCB.. aka NULL.
			 */
			net = NULL;
			SCTP_INP_INCR_REF(inp);
			stcb = sctp_findassociation_ep_addr(&inp, addr, &net, NULL, NULL);
			if (stcb == NULL) {
				SCTP_INP_DECR_REF(inp);
			}
		}
		if ((stcb != NULL) && (net == NULL)) {
#ifdef INET
			if (addr->sa_family == AF_INET) {
				struct sockaddr_in *sin;

				sin = (struct sockaddr_in *)addr;
				if (sin->sin_addr.s_addr != INADDR_ANY) {
					error = EINVAL;
					SCTP_TCB_UNLOCK(stcb);
					SCTP_LTRACE_ERR_RET(inp, NULL, NULL, SCTP_FROM_SCTP_USRREQ, error);
					break;
				}
			} else
#endif
#ifdef INET6
			if (addr->sa_family == AF_INET6) {
				struct sockaddr_in6 *sin6;

				sin6 = (struct sockaddr_in6 *)addr;
				if (!IN6_IS_ADDR_UNSPECIFIED(&sin6->sin6_addr)) {
					error = EINVAL;
					SCTP_TCB_UNLOCK(stcb);
					SCTP_LTRACE_ERR_RET(inp, NULL, NULL, SCTP_FROM_SCTP_USRREQ, error);
					break;
				}
			} else
#endif
#if defined(__Userspace__)
			if (addr->sa_family == AF_CONN) {
				struct sockaddr_conn *sconn;

				sconn = (struct sockaddr_conn *)addr;
				if (sconn->sconn_addr != NULL) {
					error = EINVAL;
					SCTP_TCB_UNLOCK(stcb);
					SCTP_LTRACE_ERR_RET(inp, NULL, NULL, SCTP_FROM_SCTP_USRREQ, error);
					break;
				}
			} else
#endif
			{
				error = EAFNOSUPPORT;
				SCTP_TCB_UNLOCK(stcb);
				SCTP_LTRACE_ERR_RET(inp, NULL, NULL, SCTP_FROM_SCTP_USRREQ, error);
				break;
			}
		}

		if (stcb != NULL) {
			/* Applies to the specific association */
			paddrp->spp_flags = 0;
			if (net != NULL) {
				paddrp->spp_hbinterval = net->heart_beat_delay;
				paddrp->spp_pathmaxrxt = net->failure_threshold;
				paddrp->spp_pathmtu = net->mtu;
				switch (net->ro._l_addr.sa.sa_family) {
#ifdef INET
				case AF_INET:
					paddrp->spp_pathmtu -= SCTP_MIN_V4_OVERHEAD;
					break;
#endif
#ifdef INET6
				case AF_INET6:
					paddrp->spp_pathmtu -= SCTP_MIN_OVERHEAD;
					break;
#endif
#if defined(__Userspace__)
				case AF_CONN:
					paddrp->spp_pathmtu -= sizeof(struct sctphdr);
					break;
#endif
				default:
					break;
				}
				/* get flags for HB */
				if (net->dest_state & SCTP_ADDR_NOHB) {
					paddrp->spp_flags |= SPP_HB_DISABLE;
				} else {
					paddrp->spp_flags |= SPP_HB_ENABLE;
				}
				/* get flags for PMTU */
				if (net->dest_state & SCTP_ADDR_NO_PMTUD) {
					paddrp->spp_flags |= SPP_PMTUD_DISABLE;
				} else {
					paddrp->spp_flags |= SPP_PMTUD_ENABLE;
				}
				if (net->dscp & 0x01) {
					paddrp->spp_dscp = net->dscp & 0xfc;
					paddrp->spp_flags |= SPP_DSCP;
				}
#ifdef INET6
				if ((net->ro._l_addr.sa.sa_family == AF_INET6) &&
				    (net->flowlabel & 0x80000000)) {
					paddrp->spp_ipv6_flowlabel = net->flowlabel & 0x000fffff;
					paddrp->spp_flags |= SPP_IPV6_FLOWLABEL;
				}
#endif
			} else {
				/*
				 * No destination so return default
				 * value
				 */
				paddrp->spp_pathmaxrxt = stcb->asoc.def_net_failure;
				paddrp->spp_pathmtu = stcb->asoc.default_mtu;
				if (stcb->asoc.default_dscp & 0x01) {
					paddrp->spp_dscp = stcb->asoc.default_dscp & 0xfc;
					paddrp->spp_flags |= SPP_DSCP;
				}
#ifdef INET6
				if (stcb->asoc.default_flowlabel & 0x80000000) {
					paddrp->spp_ipv6_flowlabel = stcb->asoc.default_flowlabel & 0x000fffff;
					paddrp->spp_flags |= SPP_IPV6_FLOWLABEL;
				}
#endif
				/* default settings should be these */
				if (sctp_stcb_is_feature_on(inp, stcb, SCTP_PCB_FLAGS_DONOT_HEARTBEAT)) {
					paddrp->spp_flags |= SPP_HB_DISABLE;
				} else {
					paddrp->spp_flags |= SPP_HB_ENABLE;
				}
				if (sctp_stcb_is_feature_on(inp, stcb, SCTP_PCB_FLAGS_DO_NOT_PMTUD)) {
					paddrp->spp_flags |= SPP_PMTUD_DISABLE;
				} else {
					paddrp->spp_flags |= SPP_PMTUD_ENABLE;
				}
				paddrp->spp_hbinterval = stcb->asoc.heart_beat_delay;
			}
			paddrp->spp_assoc_id = sctp_get_associd(stcb);
			SCTP_TCB_UNLOCK(stcb);
		} else {
			if ((inp->sctp_flags & SCTP_PCB_FLAGS_TCPTYPE) ||
			    (inp->sctp_flags & SCTP_PCB_FLAGS_IN_TCPPOOL) ||
			    (paddrp->spp_assoc_id == SCTP_FUTURE_ASSOC)) {
				/* Use endpoint defaults */
				SCTP_INP_RLOCK(inp);
				paddrp->spp_pathmaxrxt = inp->sctp_ep.def_net_failure;
				paddrp->spp_hbinterval = TICKS_TO_MSEC(inp->sctp_ep.sctp_timeoutticks[SCTP_TIMER_HEARTBEAT]);
				paddrp->spp_assoc_id = SCTP_FUTURE_ASSOC;
				/* get inp's default */
				if (inp->sctp_ep.default_dscp & 0x01) {
					paddrp->spp_dscp = inp->sctp_ep.default_dscp & 0xfc;
					paddrp->spp_flags |= SPP_DSCP;
				}
#ifdef INET6
				if ((inp->sctp_flags & SCTP_PCB_FLAGS_BOUND_V6) &&
				    (inp->sctp_ep.default_flowlabel & 0x80000000)) {
					paddrp->spp_ipv6_flowlabel = inp->sctp_ep.default_flowlabel & 0x000fffff;
					paddrp->spp_flags |= SPP_IPV6_FLOWLABEL;
				}
#endif
				paddrp->spp_pathmtu = inp->sctp_ep.default_mtu;

				if (sctp_is_feature_off(inp, SCTP_PCB_FLAGS_DONOT_HEARTBEAT)) {
					paddrp->spp_flags |= SPP_HB_ENABLE;
				} else {
					paddrp->spp_flags |= SPP_HB_DISABLE;
				}
				if (sctp_is_feature_off(inp, SCTP_PCB_FLAGS_DO_NOT_PMTUD)) {
					paddrp->spp_flags |= SPP_PMTUD_ENABLE;
				} else {
					paddrp->spp_flags |= SPP_PMTUD_DISABLE;
				}
				SCTP_INP_RUNLOCK(inp);
			} else {
				SCTP_LTRACE_ERR_RET(inp, NULL, NULL, SCTP_FROM_SCTP_USRREQ, EINVAL);
				error = EINVAL;
			}
		}
		if (error == 0) {
			*optsize = sizeof(struct sctp_paddrparams);
		}
		break;
	}
	case SCTP_GET_PEER_ADDR_INFO:
	{
		struct sctp_paddrinfo *paddri;
		struct sctp_nets *net;
		struct sockaddr *addr;
#if defined(INET) && defined(INET6)
		struct sockaddr_in sin_store;
#endif

		SCTP_CHECK_AND_CAST(paddri, optval, struct sctp_paddrinfo, *optsize);
		SCTP_FIND_STCB(inp, stcb, paddri->spinfo_assoc_id);

#if defined(INET) && defined(INET6)
		if (paddri->spinfo_address.ss_family == AF_INET6) {
			struct sockaddr_in6 *sin6;

			sin6 = (struct sockaddr_in6 *)&paddri->spinfo_address;
			if (IN6_IS_ADDR_V4MAPPED(&sin6->sin6_addr)) {
				in6_sin6_2_sin(&sin_store, sin6);
				addr = (struct sockaddr *)&sin_store;
			} else {
				addr = (struct sockaddr *)&paddri->spinfo_address;
			}
		} else {
			addr = (struct sockaddr *)&paddri->spinfo_address;
		}
#else
		addr = (struct sockaddr *)&paddri->spinfo_address;
#endif
		if (stcb != NULL) {
			net = sctp_findnet(stcb, addr);
		} else {
			/* We increment here since sctp_findassociation_ep_addr() wil
			 * do a decrement if it finds the stcb as long as the locked
			 * tcb (last argument) is NOT a TCB.. aka NULL.
			 */
			net = NULL;
			SCTP_INP_INCR_REF(inp);
			stcb = sctp_findassociation_ep_addr(&inp, addr, &net, NULL, NULL);
			if (stcb == NULL) {
				SCTP_INP_DECR_REF(inp);
			}
		}

		if ((stcb != NULL) && (net != NULL)) {
			if (net->dest_state & SCTP_ADDR_UNCONFIRMED) {
				/* It's unconfirmed */
				paddri->spinfo_state = SCTP_UNCONFIRMED;
			} else if (net->dest_state & SCTP_ADDR_REACHABLE) {
				/* It's active */
				paddri->spinfo_state = SCTP_ACTIVE;
			} else {
				/* It's inactive */
				paddri->spinfo_state = SCTP_INACTIVE;
			}
			paddri->spinfo_cwnd = net->cwnd;
			paddri->spinfo_srtt = net->lastsa >> SCTP_RTT_SHIFT;
			paddri->spinfo_rto = net->RTO;
			paddri->spinfo_assoc_id = sctp_get_associd(stcb);
			paddri->spinfo_mtu = net->mtu;
			switch (addr->sa_family) {
#if defined(INET)
			case AF_INET:
				paddri->spinfo_mtu -= SCTP_MIN_V4_OVERHEAD;
				break;
#endif
#if defined(INET6)
			case AF_INET6:
				paddri->spinfo_mtu -= SCTP_MIN_OVERHEAD;
				break;
#endif
#if defined(__Userspace__)
			case AF_CONN:
				paddri->spinfo_mtu -= sizeof(struct sctphdr);
				break;
#endif
			default:
				break;
			}
			SCTP_TCB_UNLOCK(stcb);
			*optsize = sizeof(struct sctp_paddrinfo);
		} else {
			if (stcb != NULL) {
				SCTP_TCB_UNLOCK(stcb);
			}
			SCTP_LTRACE_ERR_RET(inp, NULL, NULL, SCTP_FROM_SCTP_USRREQ, ENOENT);
			error = ENOENT;
		}
		break;
	}
	case SCTP_PCB_STATUS:
	{
		struct sctp_pcbinfo *spcb;

		SCTP_CHECK_AND_CAST(spcb, optval, struct sctp_pcbinfo, *optsize);
		sctp_fill_pcbinfo(spcb);
		*optsize = sizeof(struct sctp_pcbinfo);
		break;
	}
	case SCTP_STATUS:
	{
		struct sctp_nets *net;
		struct sctp_status *sstat;

		SCTP_CHECK_AND_CAST(sstat, optval, struct sctp_status, *optsize);
		SCTP_FIND_STCB(inp, stcb, sstat->sstat_assoc_id);

		if (stcb == NULL) {
			SCTP_LTRACE_ERR_RET(inp, NULL, NULL, SCTP_FROM_SCTP_USRREQ, EINVAL);
			error = EINVAL;
			break;
		}
		sstat->sstat_state = sctp_map_assoc_state(stcb->asoc.state);
		sstat->sstat_assoc_id = sctp_get_associd(stcb);
		sstat->sstat_rwnd = stcb->asoc.peers_rwnd;
		sstat->sstat_unackdata = stcb->asoc.sent_queue_cnt;
		/*
		 * We can't include chunks that have been passed to
		 * the socket layer. Only things in queue.
		 */
		sstat->sstat_penddata = (stcb->asoc.cnt_on_reasm_queue +
					 stcb->asoc.cnt_on_all_streams);


		sstat->sstat_instrms = stcb->asoc.streamincnt;
		sstat->sstat_outstrms = stcb->asoc.streamoutcnt;
		sstat->sstat_fragmentation_point = sctp_get_frag_point(stcb, &stcb->asoc);
#ifdef HAVE_SA_LEN
		memcpy(&sstat->sstat_primary.spinfo_address,
		       &stcb->asoc.primary_destination->ro._l_addr,
		       ((struct sockaddr *)(&stcb->asoc.primary_destination->ro._l_addr))->sa_len);
#else
		if (stcb->asoc.primary_destination->ro._l_addr.sa.sa_family == AF_INET) {
			memcpy(&sstat->sstat_primary.spinfo_address,
			       &stcb->asoc.primary_destination->ro._l_addr,
			       sizeof(struct sockaddr_in));
		} else {
			memcpy(&sstat->sstat_primary.spinfo_address,
			       &stcb->asoc.primary_destination->ro._l_addr,
			       sizeof(struct sockaddr_in6));
		}
#endif
		net = stcb->asoc.primary_destination;
		((struct sockaddr_in *)&sstat->sstat_primary.spinfo_address)->sin_port = stcb->rport;
		/*
		 * Again the user can get info from sctp_constants.h
		 * for what the state of the network is.
		 */
		if (net->dest_state & SCTP_ADDR_UNCONFIRMED) {
			/* It's unconfirmed */
			sstat->sstat_primary.spinfo_state = SCTP_UNCONFIRMED;
		} else if (net->dest_state & SCTP_ADDR_REACHABLE) {
			/* It's active */
			sstat->sstat_primary.spinfo_state = SCTP_ACTIVE;
		} else {
			/* It's inactive */
			sstat->sstat_primary.spinfo_state = SCTP_INACTIVE;
		}
		sstat->sstat_primary.spinfo_cwnd = net->cwnd;
		sstat->sstat_primary.spinfo_srtt = net->lastsa >> SCTP_RTT_SHIFT;
		sstat->sstat_primary.spinfo_rto = net->RTO;
		sstat->sstat_primary.spinfo_mtu = net->mtu;
		switch (stcb->asoc.primary_destination->ro._l_addr.sa.sa_family) {
#if defined(INET)
		case AF_INET:
			sstat->sstat_primary.spinfo_mtu -= SCTP_MIN_V4_OVERHEAD;
			break;
#endif
#if defined(INET6)
		case AF_INET6:
			sstat->sstat_primary.spinfo_mtu -= SCTP_MIN_OVERHEAD;
			break;
#endif
#if defined(__Userspace__)
		case AF_CONN:
			sstat->sstat_primary.spinfo_mtu -= sizeof(struct sctphdr);
			break;
#endif
		default:
			break;
		}
		sstat->sstat_primary.spinfo_assoc_id = sctp_get_associd(stcb);
		SCTP_TCB_UNLOCK(stcb);
		*optsize = sizeof(struct sctp_status);
		break;
	}
	case SCTP_RTOINFO:
	{
		struct sctp_rtoinfo *srto;

		SCTP_CHECK_AND_CAST(srto, optval, struct sctp_rtoinfo, *optsize);
		SCTP_FIND_STCB(inp, stcb, srto->srto_assoc_id);

		if (stcb) {
			srto->srto_initial = stcb->asoc.initial_rto;
			srto->srto_max = stcb->asoc.maxrto;
			srto->srto_min = stcb->asoc.minrto;
			SCTP_TCB_UNLOCK(stcb);
		} else {
			if ((inp->sctp_flags & SCTP_PCB_FLAGS_TCPTYPE) ||
			    (inp->sctp_flags & SCTP_PCB_FLAGS_IN_TCPPOOL) ||
			    (srto->srto_assoc_id == SCTP_FUTURE_ASSOC)) {
				SCTP_INP_RLOCK(inp);
				srto->srto_initial = inp->sctp_ep.initial_rto;
				srto->srto_max = inp->sctp_ep.sctp_maxrto;
				srto->srto_min = inp->sctp_ep.sctp_minrto;
				SCTP_INP_RUNLOCK(inp);
			} else {
				SCTP_LTRACE_ERR_RET(inp, NULL, NULL, SCTP_FROM_SCTP_USRREQ, EINVAL);
				error = EINVAL;
			}
		}
		if (error == 0) {
			*optsize = sizeof(struct sctp_rtoinfo);
		}
		break;
	}
	case SCTP_TIMEOUTS:
	{
		struct sctp_timeouts *stimo;

		SCTP_CHECK_AND_CAST(stimo, optval, struct sctp_timeouts, *optsize);
		SCTP_FIND_STCB(inp, stcb, stimo->stimo_assoc_id);

		if (stcb) {
			stimo->stimo_init= stcb->asoc.timoinit;
			stimo->stimo_data= stcb->asoc.timodata;
			stimo->stimo_sack= stcb->asoc.timosack;
			stimo->stimo_shutdown= stcb->asoc.timoshutdown;
			stimo->stimo_heartbeat= stcb->asoc.timoheartbeat;
			stimo->stimo_cookie= stcb->asoc.timocookie;
			stimo->stimo_shutdownack= stcb->asoc.timoshutdownack;
			SCTP_TCB_UNLOCK(stcb);
			*optsize = sizeof(struct sctp_timeouts);
		} else {
			SCTP_LTRACE_ERR_RET(inp, NULL, NULL, SCTP_FROM_SCTP_USRREQ, EINVAL);
			error = EINVAL;
		}
		break;
	}
	case SCTP_ASSOCINFO:
	{
		struct sctp_assocparams *sasoc;

		SCTP_CHECK_AND_CAST(sasoc, optval, struct sctp_assocparams, *optsize);
		SCTP_FIND_STCB(inp, stcb, sasoc->sasoc_assoc_id);

		if (stcb) {
			sasoc->sasoc_cookie_life = TICKS_TO_MSEC(stcb->asoc.cookie_life);
			sasoc->sasoc_asocmaxrxt = stcb->asoc.max_send_times;
			sasoc->sasoc_number_peer_destinations = stcb->asoc.numnets;
			sasoc->sasoc_peer_rwnd = stcb->asoc.peers_rwnd;
			sasoc->sasoc_local_rwnd = stcb->asoc.my_rwnd;
			SCTP_TCB_UNLOCK(stcb);
		} else {
			if ((inp->sctp_flags & SCTP_PCB_FLAGS_TCPTYPE) ||
			    (inp->sctp_flags & SCTP_PCB_FLAGS_IN_TCPPOOL) ||
			    (sasoc->sasoc_assoc_id == SCTP_FUTURE_ASSOC)) {
				SCTP_INP_RLOCK(inp);
				sasoc->sasoc_cookie_life = TICKS_TO_MSEC(inp->sctp_ep.def_cookie_life);
				sasoc->sasoc_asocmaxrxt = inp->sctp_ep.max_send_times;
				sasoc->sasoc_number_peer_destinations = 0;
				sasoc->sasoc_peer_rwnd = 0;
				sasoc->sasoc_local_rwnd = sbspace(&inp->sctp_socket->so_rcv);
				SCTP_INP_RUNLOCK(inp);
			} else {
				SCTP_LTRACE_ERR_RET(inp, NULL, NULL, SCTP_FROM_SCTP_USRREQ, EINVAL);
				error = EINVAL;
			}
		}
		if (error == 0) {
			*optsize = sizeof(struct sctp_assocparams);
		}
		break;
	}
	case SCTP_DEFAULT_SEND_PARAM:
	{
		struct sctp_sndrcvinfo *s_info;

		SCTP_CHECK_AND_CAST(s_info, optval, struct sctp_sndrcvinfo, *optsize);
		SCTP_FIND_STCB(inp, stcb, s_info->sinfo_assoc_id);

		if (stcb) {
			memcpy(s_info, &stcb->asoc.def_send, sizeof(stcb->asoc.def_send));
			SCTP_TCB_UNLOCK(stcb);
		} else {
			if ((inp->sctp_flags & SCTP_PCB_FLAGS_TCPTYPE) ||
			    (inp->sctp_flags & SCTP_PCB_FLAGS_IN_TCPPOOL) ||
			    (s_info->sinfo_assoc_id == SCTP_FUTURE_ASSOC)) {
				SCTP_INP_RLOCK(inp);
				memcpy(s_info, &inp->def_send, sizeof(inp->def_send));
				SCTP_INP_RUNLOCK(inp);
			} else {
				SCTP_LTRACE_ERR_RET(inp, NULL, NULL, SCTP_FROM_SCTP_USRREQ, EINVAL);
				error = EINVAL;
			}
		}
		if (error == 0) {
			*optsize = sizeof(struct sctp_sndrcvinfo);
		}
		break;
	}
	case SCTP_INITMSG:
	{
		struct sctp_initmsg *sinit;

		SCTP_CHECK_AND_CAST(sinit, optval, struct sctp_initmsg, *optsize);
		SCTP_INP_RLOCK(inp);
		sinit->sinit_num_ostreams = inp->sctp_ep.pre_open_stream_count;
		sinit->sinit_max_instreams = inp->sctp_ep.max_open_streams_intome;
		sinit->sinit_max_attempts = inp->sctp_ep.max_init_times;
		sinit->sinit_max_init_timeo = inp->sctp_ep.initial_init_rto_max;
		SCTP_INP_RUNLOCK(inp);
		*optsize = sizeof(struct sctp_initmsg);
		break;
	}
	case SCTP_PRIMARY_ADDR:
		/* we allow a "get" operation on this */
	{
		struct sctp_setprim *ssp;

		SCTP_CHECK_AND_CAST(ssp, optval, struct sctp_setprim, *optsize);
		SCTP_FIND_STCB(inp, stcb, ssp->ssp_assoc_id);

		if (stcb) {
			union sctp_sockstore *addr;

			addr = &stcb->asoc.primary_destination->ro._l_addr;
			switch (addr->sa.sa_family) {
#ifdef INET
			case AF_INET:
#ifdef INET6
				if (sctp_is_feature_on(inp, SCTP_PCB_FLAGS_NEEDS_MAPPED_V4)) {
					in6_sin_2_v4mapsin6(&addr->sin,
					                    (struct sockaddr_in6 *)&ssp->ssp_addr);
				} else {
					memcpy(&ssp->ssp_addr, &addr->sin, sizeof(struct sockaddr_in));
				}
#else
				memcpy(&ssp->ssp_addr, &addr->sin, sizeof(struct sockaddr_in));
#endif
				break;
#endif
#ifdef INET6
			case AF_INET6:
				memcpy(&ssp->ssp_addr, &addr->sin6, sizeof(struct sockaddr_in6));
				break;
#endif
#if defined(__Userspace__)
			case AF_CONN:
				memcpy(&ssp->ssp_addr, &addr->sconn, sizeof(struct sockaddr_conn));
				break;
#endif
			default:
				break;
			}
			SCTP_TCB_UNLOCK(stcb);
			*optsize = sizeof(struct sctp_setprim);
		} else {
			SCTP_LTRACE_ERR_RET(inp, NULL, NULL, SCTP_FROM_SCTP_USRREQ, EINVAL);
			error = EINVAL;
		}
		break;
	}
	case SCTP_HMAC_IDENT:
	{
		struct sctp_hmacalgo *shmac;
		sctp_hmaclist_t *hmaclist;
		uint32_t size;
		int i;

		SCTP_CHECK_AND_CAST(shmac, optval, struct sctp_hmacalgo, *optsize);

		SCTP_INP_RLOCK(inp);
		hmaclist = inp->sctp_ep.local_hmacs;
		if (hmaclist == NULL) {
			/* no HMACs to return */
			*optsize = sizeof(*shmac);
			SCTP_INP_RUNLOCK(inp);
			break;
		}
		/* is there room for all of the hmac ids? */
		size = sizeof(*shmac) + (hmaclist->num_algo *
					 sizeof(shmac->shmac_idents[0]));
		if ((size_t)(*optsize) < size) {
			SCTP_LTRACE_ERR_RET(inp, NULL, NULL, SCTP_FROM_SCTP_USRREQ, EINVAL);
			error = EINVAL;
			SCTP_INP_RUNLOCK(inp);
			break;
		}
		/* copy in the list */
		shmac->shmac_number_of_idents = hmaclist->num_algo;
		for (i = 0; i < hmaclist->num_algo; i++) {
			shmac->shmac_idents[i] = hmaclist->hmac[i];
		}
		SCTP_INP_RUNLOCK(inp);
		*optsize = size;
		break;
	}
	case SCTP_AUTH_ACTIVE_KEY:
	{
		struct sctp_authkeyid *scact;

		SCTP_CHECK_AND_CAST(scact, optval, struct sctp_authkeyid, *optsize);
		SCTP_FIND_STCB(inp, stcb, scact->scact_assoc_id);

		if (stcb) {
			/* get the active key on the assoc */
			scact->scact_keynumber = stcb->asoc.authinfo.active_keyid;
			SCTP_TCB_UNLOCK(stcb);
		} else {
			if ((inp->sctp_flags & SCTP_PCB_FLAGS_TCPTYPE) ||
			    (inp->sctp_flags & SCTP_PCB_FLAGS_IN_TCPPOOL) ||
			    (scact->scact_assoc_id == SCTP_FUTURE_ASSOC)) {
				/* get the endpoint active key */
				SCTP_INP_RLOCK(inp);
				scact->scact_keynumber = inp->sctp_ep.default_keyid;
				SCTP_INP_RUNLOCK(inp);
			} else {
				SCTP_LTRACE_ERR_RET(inp, NULL, NULL, SCTP_FROM_SCTP_USRREQ, EINVAL);
				error = EINVAL;
			}
		}
		if (error == 0) {
			*optsize = sizeof(struct sctp_authkeyid);
		}
		break;
	}
	case SCTP_LOCAL_AUTH_CHUNKS:
	{
		struct sctp_authchunks *sac;
		sctp_auth_chklist_t *chklist = NULL;
		size_t size = 0;

		SCTP_CHECK_AND_CAST(sac, optval, struct sctp_authchunks, *optsize);
		SCTP_FIND_STCB(inp, stcb, sac->gauth_assoc_id);

		if (stcb) {
			/* get off the assoc */
			chklist = stcb->asoc.local_auth_chunks;
			/* is there enough space? */
			size = sctp_auth_get_chklist_size(chklist);
			if (*optsize < (sizeof(struct sctp_authchunks) + size)) {
				error = EINVAL;
				SCTP_LTRACE_ERR_RET(inp, NULL, NULL, SCTP_FROM_SCTP_USRREQ, error);
			} else {
				/* copy in the chunks */
				(void)sctp_serialize_auth_chunks(chklist, sac->gauth_chunks);
				sac->gauth_number_of_chunks = (uint32_t)size;
				*optsize = sizeof(struct sctp_authchunks) + size;
			}
			SCTP_TCB_UNLOCK(stcb);
		} else {
			if ((inp->sctp_flags & SCTP_PCB_FLAGS_TCPTYPE) ||
			    (inp->sctp_flags & SCTP_PCB_FLAGS_IN_TCPPOOL) ||
			    (sac->gauth_assoc_id == SCTP_FUTURE_ASSOC)) {
				/* get off the endpoint */
				SCTP_INP_RLOCK(inp);
				chklist = inp->sctp_ep.local_auth_chunks;
				/* is there enough space? */
				size = sctp_auth_get_chklist_size(chklist);
				if (*optsize < (sizeof(struct sctp_authchunks) + size)) {
					error = EINVAL;
					SCTP_LTRACE_ERR_RET(inp, NULL, NULL, SCTP_FROM_SCTP_USRREQ, error);
				} else {
					/* copy in the chunks */
					(void)sctp_serialize_auth_chunks(chklist, sac->gauth_chunks);
					sac->gauth_number_of_chunks = (uint32_t)size;
					*optsize = sizeof(struct sctp_authchunks) + size;
				}
				SCTP_INP_RUNLOCK(inp);
			} else {
				SCTP_LTRACE_ERR_RET(inp, NULL, NULL, SCTP_FROM_SCTP_USRREQ, EINVAL);
				error = EINVAL;
			}
		}
		break;
	}
	case SCTP_PEER_AUTH_CHUNKS:
	{
		struct sctp_authchunks *sac;
		sctp_auth_chklist_t *chklist = NULL;
		size_t size = 0;

		SCTP_CHECK_AND_CAST(sac, optval, struct sctp_authchunks, *optsize);
		SCTP_FIND_STCB(inp, stcb, sac->gauth_assoc_id);

		if (stcb) {
			/* get off the assoc */
			chklist = stcb->asoc.peer_auth_chunks;
			/* is there enough space? */
			size = sctp_auth_get_chklist_size(chklist);
			if (*optsize < (sizeof(struct sctp_authchunks) + size)) {
				error = EINVAL;
				SCTP_LTRACE_ERR_RET(inp, NULL, NULL, SCTP_FROM_SCTP_USRREQ, error);
			} else {
				/* copy in the chunks */
				(void)sctp_serialize_auth_chunks(chklist, sac->gauth_chunks);
				sac->gauth_number_of_chunks = (uint32_t)size;
				*optsize = sizeof(struct sctp_authchunks) + size;
			}
			SCTP_TCB_UNLOCK(stcb);
		} else {
		        SCTP_LTRACE_ERR_RET(inp, NULL, NULL, SCTP_FROM_SCTP_USRREQ, ENOENT);
			error = ENOENT;
		}
		break;
	}
#if defined(HAVE_SCTP_PEELOFF_SOCKOPT)
	case SCTP_PEELOFF:
	{
		struct sctp_peeloff_opt *peeloff;

		SCTP_CHECK_AND_CAST(peeloff, optval, struct sctp_peeloff_opt, *optsize);
		/* do the peeloff */
		error = sctp_peeloff_option(p, peeloff);
		if (error == 0) {
			*optsize = sizeof(struct sctp_peeloff_opt);
		}
	}
	break;
#endif /* HAVE_SCTP_PEELOFF_SOCKOPT */
	case SCTP_EVENT:
	{
		struct sctp_event *event;
		uint32_t event_type;

		SCTP_CHECK_AND_CAST(event, optval, struct sctp_event, *optsize);
		SCTP_FIND_STCB(inp, stcb, event->se_assoc_id);

		switch (event->se_type) {
		case SCTP_ASSOC_CHANGE:
			event_type = SCTP_PCB_FLAGS_RECVASSOCEVNT;
			break;
		case SCTP_PEER_ADDR_CHANGE:
			event_type = SCTP_PCB_FLAGS_RECVPADDREVNT;
			break;
		case SCTP_REMOTE_ERROR:
			event_type = SCTP_PCB_FLAGS_RECVPEERERR;
			break;
		case SCTP_SEND_FAILED:
			event_type = SCTP_PCB_FLAGS_RECVSENDFAILEVNT;
			break;
		case SCTP_SHUTDOWN_EVENT:
			event_type = SCTP_PCB_FLAGS_RECVSHUTDOWNEVNT;
			break;
		case SCTP_ADAPTATION_INDICATION:
			event_type = SCTP_PCB_FLAGS_ADAPTATIONEVNT;
			break;
		case SCTP_PARTIAL_DELIVERY_EVENT:
			event_type = SCTP_PCB_FLAGS_PDAPIEVNT;
			break;
		case SCTP_AUTHENTICATION_EVENT:
			event_type = SCTP_PCB_FLAGS_AUTHEVNT;
			break;
		case SCTP_STREAM_RESET_EVENT:
			event_type = SCTP_PCB_FLAGS_STREAM_RESETEVNT;
			break;
		case SCTP_SENDER_DRY_EVENT:
			event_type = SCTP_PCB_FLAGS_DRYEVNT;
			break;
		case SCTP_NOTIFICATIONS_STOPPED_EVENT:
			event_type = 0;
			SCTP_LTRACE_ERR_RET(inp, NULL, NULL, SCTP_FROM_SCTP_USRREQ, ENOTSUP);
			error = ENOTSUP;
			break;
		case SCTP_ASSOC_RESET_EVENT:
			event_type = SCTP_PCB_FLAGS_ASSOC_RESETEVNT;
			break;
		case SCTP_STREAM_CHANGE_EVENT:
			event_type = SCTP_PCB_FLAGS_STREAM_CHANGEEVNT;
			break;
		case SCTP_SEND_FAILED_EVENT:
			event_type = SCTP_PCB_FLAGS_RECVNSENDFAILEVNT;
			break;
		default:
			event_type = 0;
			SCTP_LTRACE_ERR_RET(inp, NULL, NULL, SCTP_FROM_SCTP_USRREQ, EINVAL);
			error = EINVAL;
			break;
		}
		if (event_type > 0) {
			if (stcb) {
				event->se_on = sctp_stcb_is_feature_on(inp, stcb, event_type);
			} else {
				if ((inp->sctp_flags & SCTP_PCB_FLAGS_TCPTYPE) ||
				    (inp->sctp_flags & SCTP_PCB_FLAGS_IN_TCPPOOL) ||
				    (event->se_assoc_id == SCTP_FUTURE_ASSOC)) {
					SCTP_INP_RLOCK(inp);
					event->se_on = sctp_is_feature_on(inp, event_type);
					SCTP_INP_RUNLOCK(inp);
				} else {
					SCTP_LTRACE_ERR_RET(inp, NULL, NULL, SCTP_FROM_SCTP_USRREQ, EINVAL);
					error = EINVAL;
				}
			}
		}
		if (stcb != NULL) {
			SCTP_TCB_UNLOCK(stcb);
		}
		if (error == 0) {
			*optsize = sizeof(struct sctp_event);
		}
		break;
	}
	case SCTP_RECVRCVINFO:
	{
		int onoff;

		if (*optsize < sizeof(int)) {
			SCTP_LTRACE_ERR_RET(inp, NULL, NULL, SCTP_FROM_SCTP_USRREQ, EINVAL);
			error = EINVAL;
		} else {
			SCTP_INP_RLOCK(inp);
			onoff = sctp_is_feature_on(inp, SCTP_PCB_FLAGS_RECVRCVINFO);
			SCTP_INP_RUNLOCK(inp);
		}
		if (error == 0) {
			/* return the option value */
			*(int *)optval = onoff;
			*optsize = sizeof(int);
		}
		break;
	}
	case SCTP_RECVNXTINFO:
	{
		int onoff;

		if (*optsize < sizeof(int)) {
			SCTP_LTRACE_ERR_RET(inp, NULL, NULL, SCTP_FROM_SCTP_USRREQ, EINVAL);
			error = EINVAL;
		} else {
			SCTP_INP_RLOCK(inp);
			onoff = sctp_is_feature_on(inp, SCTP_PCB_FLAGS_RECVNXTINFO);
			SCTP_INP_RUNLOCK(inp);
		}
		if (error == 0) {
			/* return the option value */
			*(int *)optval = onoff;
			*optsize = sizeof(int);
		}
		break;
	}
	case SCTP_DEFAULT_SNDINFO:
	{
		struct sctp_sndinfo *info;

		SCTP_CHECK_AND_CAST(info, optval, struct sctp_sndinfo, *optsize);
		SCTP_FIND_STCB(inp, stcb, info->snd_assoc_id);

		if (stcb) {
			info->snd_sid = stcb->asoc.def_send.sinfo_stream;
			info->snd_flags = stcb->asoc.def_send.sinfo_flags;
			info->snd_flags &= 0xfff0;
			info->snd_ppid = stcb->asoc.def_send.sinfo_ppid;
			info->snd_context = stcb->asoc.def_send.sinfo_context;
			SCTP_TCB_UNLOCK(stcb);
		} else {
			if ((inp->sctp_flags & SCTP_PCB_FLAGS_TCPTYPE) ||
			    (inp->sctp_flags & SCTP_PCB_FLAGS_IN_TCPPOOL) ||
			    (info->snd_assoc_id == SCTP_FUTURE_ASSOC)) {
				SCTP_INP_RLOCK(inp);
				info->snd_sid = inp->def_send.sinfo_stream;
				info->snd_flags = inp->def_send.sinfo_flags;
				info->snd_flags &= 0xfff0;
				info->snd_ppid = inp->def_send.sinfo_ppid;
				info->snd_context = inp->def_send.sinfo_context;
				SCTP_INP_RUNLOCK(inp);
			} else {
				SCTP_LTRACE_ERR_RET(inp, NULL, NULL, SCTP_FROM_SCTP_USRREQ, EINVAL);
				error = EINVAL;
			}
		}
		if (error == 0) {
			*optsize = sizeof(struct sctp_sndinfo);
		}
		break;
	}
	case SCTP_DEFAULT_PRINFO:
	{
		struct sctp_default_prinfo *info;

		SCTP_CHECK_AND_CAST(info, optval, struct sctp_default_prinfo, *optsize);
		SCTP_FIND_STCB(inp, stcb, info->pr_assoc_id);

		if (stcb) {
			info->pr_policy = PR_SCTP_POLICY(stcb->asoc.def_send.sinfo_flags);
			info->pr_value = stcb->asoc.def_send.sinfo_timetolive;
			SCTP_TCB_UNLOCK(stcb);
		} else {
			if ((inp->sctp_flags & SCTP_PCB_FLAGS_TCPTYPE) ||
			    (inp->sctp_flags & SCTP_PCB_FLAGS_IN_TCPPOOL) ||
			    (info->pr_assoc_id == SCTP_FUTURE_ASSOC)) {
				SCTP_INP_RLOCK(inp);
				info->pr_policy = PR_SCTP_POLICY(inp->def_send.sinfo_flags);
				info->pr_value = inp->def_send.sinfo_timetolive;
				SCTP_INP_RUNLOCK(inp);
			} else {
				SCTP_LTRACE_ERR_RET(inp, NULL, NULL, SCTP_FROM_SCTP_USRREQ, EINVAL);
				error = EINVAL;
			}
		}
		if (error == 0) {
			*optsize = sizeof(struct sctp_default_prinfo);
		}
		break;
	}
	case SCTP_PEER_ADDR_THLDS:
	{
		struct sctp_paddrthlds *thlds;
		struct sctp_nets *net;
		struct sockaddr *addr;
#if defined(INET) && defined(INET6)
		struct sockaddr_in sin_store;
#endif

		SCTP_CHECK_AND_CAST(thlds, optval, struct sctp_paddrthlds, *optsize);
		SCTP_FIND_STCB(inp, stcb, thlds->spt_assoc_id);

#if defined(INET) && defined(INET6)
		if (thlds->spt_address.ss_family == AF_INET6) {
			struct sockaddr_in6 *sin6;

			sin6 = (struct sockaddr_in6 *)&thlds->spt_address;
			if (IN6_IS_ADDR_V4MAPPED(&sin6->sin6_addr)) {
				in6_sin6_2_sin(&sin_store, sin6);
				addr = (struct sockaddr *)&sin_store;
			} else {
				addr = (struct sockaddr *)&thlds->spt_address;
			}
		} else {
			addr = (struct sockaddr *)&thlds->spt_address;
		}
#else
		addr = (struct sockaddr *)&thlds->spt_address;
#endif
		if (stcb != NULL) {
			net = sctp_findnet(stcb, addr);
		} else {
			/* We increment here since sctp_findassociation_ep_addr() wil
			 * do a decrement if it finds the stcb as long as the locked
			 * tcb (last argument) is NOT a TCB.. aka NULL.
			 */
			net = NULL;
			SCTP_INP_INCR_REF(inp);
			stcb = sctp_findassociation_ep_addr(&inp, addr, &net, NULL, NULL);
			if (stcb == NULL) {
				SCTP_INP_DECR_REF(inp);
			}
		}
		if ((stcb != NULL) && (net == NULL)) {
#ifdef INET
			if (addr->sa_family == AF_INET) {
				struct sockaddr_in *sin;

				sin = (struct sockaddr_in *)addr;
				if (sin->sin_addr.s_addr != INADDR_ANY) {
					error = EINVAL;
					SCTP_TCB_UNLOCK(stcb);
					SCTP_LTRACE_ERR_RET(inp, NULL, NULL, SCTP_FROM_SCTP_USRREQ, error);
					break;
				}
			} else
#endif
#ifdef INET6
			if (addr->sa_family == AF_INET6) {
				struct sockaddr_in6 *sin6;

				sin6 = (struct sockaddr_in6 *)addr;
				if (!IN6_IS_ADDR_UNSPECIFIED(&sin6->sin6_addr)) {
					error = EINVAL;
					SCTP_TCB_UNLOCK(stcb);
					SCTP_LTRACE_ERR_RET(inp, NULL, NULL, SCTP_FROM_SCTP_USRREQ, error);
					break;
				}
			} else
#endif
#if defined(__Userspace__)
			if (addr->sa_family == AF_CONN) {
				struct sockaddr_conn *sconn;

				sconn = (struct sockaddr_conn *)addr;
				if (sconn->sconn_addr != NULL) {
					error = EINVAL;
					SCTP_TCB_UNLOCK(stcb);
					SCTP_LTRACE_ERR_RET(inp, NULL, NULL, SCTP_FROM_SCTP_USRREQ, error);
					break;
				}
			} else
#endif
			{
				error = EAFNOSUPPORT;
				SCTP_TCB_UNLOCK(stcb);
				SCTP_LTRACE_ERR_RET(inp, NULL, NULL, SCTP_FROM_SCTP_USRREQ, error);
				break;
			}
		}

		if (stcb != NULL) {
			if (net != NULL) {
				thlds->spt_pathmaxrxt = net->failure_threshold;
				thlds->spt_pathpfthld = net->pf_threshold;
				thlds->spt_pathcpthld = 0xffff;
			} else {
				thlds->spt_pathmaxrxt = stcb->asoc.def_net_failure;
				thlds->spt_pathpfthld = stcb->asoc.def_net_pf_threshold;
				thlds->spt_pathcpthld = 0xffff;
			}
			thlds->spt_assoc_id = sctp_get_associd(stcb);
			SCTP_TCB_UNLOCK(stcb);
		} else {
			if ((inp->sctp_flags & SCTP_PCB_FLAGS_TCPTYPE) ||
			    (inp->sctp_flags & SCTP_PCB_FLAGS_IN_TCPPOOL) ||
			    (thlds->spt_assoc_id == SCTP_FUTURE_ASSOC)) {
				/* Use endpoint defaults */
				SCTP_INP_RLOCK(inp);
				thlds->spt_pathmaxrxt = inp->sctp_ep.def_net_failure;
				thlds->spt_pathpfthld = inp->sctp_ep.def_net_pf_threshold;
				thlds->spt_pathcpthld = 0xffff;
				SCTP_INP_RUNLOCK(inp);
			} else {
				SCTP_LTRACE_ERR_RET(inp, NULL, NULL, SCTP_FROM_SCTP_USRREQ, EINVAL);
				error = EINVAL;
			}
		}
		if (error == 0) {
			*optsize = sizeof(struct sctp_paddrthlds);
		}
		break;
	}
	case SCTP_REMOTE_UDP_ENCAPS_PORT:
	{
		struct sctp_udpencaps *encaps;
		struct sctp_nets *net;
		struct sockaddr *addr;
#if defined(INET) && defined(INET6)
		struct sockaddr_in sin_store;
#endif

		SCTP_CHECK_AND_CAST(encaps, optval, struct sctp_udpencaps, *optsize);
		SCTP_FIND_STCB(inp, stcb, encaps->sue_assoc_id);

#if defined(INET) && defined(INET6)
		if (encaps->sue_address.ss_family == AF_INET6) {
			struct sockaddr_in6 *sin6;

			sin6 = (struct sockaddr_in6 *)&encaps->sue_address;
			if (IN6_IS_ADDR_V4MAPPED(&sin6->sin6_addr)) {
				in6_sin6_2_sin(&sin_store, sin6);
				addr = (struct sockaddr *)&sin_store;
			} else {
				addr = (struct sockaddr *)&encaps->sue_address;
			}
		} else {
			addr = (struct sockaddr *)&encaps->sue_address;
		}
#else
		addr = (struct sockaddr *)&encaps->sue_address;
#endif
		if (stcb) {
			net = sctp_findnet(stcb, addr);
		} else {
			/* We increment here since sctp_findassociation_ep_addr() wil
			 * do a decrement if it finds the stcb as long as the locked
			 * tcb (last argument) is NOT a TCB.. aka NULL.
			 */
			net = NULL;
			SCTP_INP_INCR_REF(inp);
			stcb = sctp_findassociation_ep_addr(&inp, addr, &net, NULL, NULL);
			if (stcb == NULL) {
				SCTP_INP_DECR_REF(inp);
			}
		}
		if ((stcb != NULL) && (net == NULL)) {
#ifdef INET
			if (addr->sa_family == AF_INET) {
				struct sockaddr_in *sin;

				sin = (struct sockaddr_in *)addr;
				if (sin->sin_addr.s_addr != INADDR_ANY) {
					error = EINVAL;
					SCTP_TCB_UNLOCK(stcb);
					SCTP_LTRACE_ERR_RET(inp, NULL, NULL, SCTP_FROM_SCTP_USRREQ, error);
					break;
				}
			} else
#endif
#ifdef INET6
			if (addr->sa_family == AF_INET6) {
				struct sockaddr_in6 *sin6;

				sin6 = (struct sockaddr_in6 *)addr;
				if (!IN6_IS_ADDR_UNSPECIFIED(&sin6->sin6_addr)) {
					error = EINVAL;
					SCTP_TCB_UNLOCK(stcb);
					SCTP_LTRACE_ERR_RET(inp, NULL, NULL, SCTP_FROM_SCTP_USRREQ, error);
					break;
				}
			} else
#endif
#if defined(__Userspace__)
			if (addr->sa_family == AF_CONN) {
				struct sockaddr_conn *sconn;

				sconn = (struct sockaddr_conn *)addr;
				if (sconn->sconn_addr != NULL) {
					error = EINVAL;
					SCTP_TCB_UNLOCK(stcb);
					SCTP_LTRACE_ERR_RET(inp, NULL, NULL, SCTP_FROM_SCTP_USRREQ, error);
					break;
				}
			} else
#endif
			{
				error = EAFNOSUPPORT;
				SCTP_TCB_UNLOCK(stcb);
				SCTP_LTRACE_ERR_RET(inp, NULL, NULL, SCTP_FROM_SCTP_USRREQ, error);
				break;
			}
		}

		if (stcb != NULL) {
			if (net) {
				encaps->sue_port = net->port;
			} else {
				encaps->sue_port = stcb->asoc.port;
			}
			SCTP_TCB_UNLOCK(stcb);
		} else {
			if ((inp->sctp_flags & SCTP_PCB_FLAGS_TCPTYPE) ||
			    (inp->sctp_flags & SCTP_PCB_FLAGS_IN_TCPPOOL) ||
			    (encaps->sue_assoc_id == SCTP_FUTURE_ASSOC)) {
				SCTP_INP_RLOCK(inp);
				encaps->sue_port = inp->sctp_ep.port;
				SCTP_INP_RUNLOCK(inp);
			} else {
				SCTP_LTRACE_ERR_RET(inp, NULL, NULL, SCTP_FROM_SCTP_USRREQ, EINVAL);
				error = EINVAL;
			}
		}
		if (error == 0) {
			*optsize = sizeof(struct sctp_udpencaps);
		}
		break;
	}
	case SCTP_ECN_SUPPORTED:
	{
		struct sctp_assoc_value *av;

		SCTP_CHECK_AND_CAST(av, optval, struct sctp_assoc_value, *optsize);
		SCTP_FIND_STCB(inp, stcb, av->assoc_id);

		if (stcb) {
			av->assoc_value = stcb->asoc.ecn_supported;
			SCTP_TCB_UNLOCK(stcb);
		} else {
			if ((inp->sctp_flags & SCTP_PCB_FLAGS_TCPTYPE) ||
			    (inp->sctp_flags & SCTP_PCB_FLAGS_IN_TCPPOOL) ||
			    (av->assoc_id == SCTP_FUTURE_ASSOC)) {
				SCTP_INP_RLOCK(inp);
				av->assoc_value = inp->ecn_supported;
				SCTP_INP_RUNLOCK(inp);
			} else {
				SCTP_LTRACE_ERR_RET(inp, NULL, NULL, SCTP_FROM_SCTP_USRREQ, EINVAL);
				error = EINVAL;
			}
		}
		if (error == 0) {
			*optsize = sizeof(struct sctp_assoc_value);
		}
		break;
	}
	case SCTP_PR_SUPPORTED:
	{
		struct sctp_assoc_value *av;

		SCTP_CHECK_AND_CAST(av, optval, struct sctp_assoc_value, *optsize);
		SCTP_FIND_STCB(inp, stcb, av->assoc_id);

		if (stcb) {
			av->assoc_value = stcb->asoc.prsctp_supported;
			SCTP_TCB_UNLOCK(stcb);
		} else {
			if ((inp->sctp_flags & SCTP_PCB_FLAGS_TCPTYPE) ||
			    (inp->sctp_flags & SCTP_PCB_FLAGS_IN_TCPPOOL) ||
			    (av->assoc_id == SCTP_FUTURE_ASSOC)) {
				SCTP_INP_RLOCK(inp);
				av->assoc_value = inp->prsctp_supported;
				SCTP_INP_RUNLOCK(inp);
			} else {
				SCTP_LTRACE_ERR_RET(inp, NULL, NULL, SCTP_FROM_SCTP_USRREQ, EINVAL);
				error = EINVAL;
			}
		}
		if (error == 0) {
			*optsize = sizeof(struct sctp_assoc_value);
		}
		break;
	}
	case SCTP_AUTH_SUPPORTED:
	{
		struct sctp_assoc_value *av;

		SCTP_CHECK_AND_CAST(av, optval, struct sctp_assoc_value, *optsize);
		SCTP_FIND_STCB(inp, stcb, av->assoc_id);

		if (stcb) {
			av->assoc_value = stcb->asoc.auth_supported;
			SCTP_TCB_UNLOCK(stcb);
		} else {
			if ((inp->sctp_flags & SCTP_PCB_FLAGS_TCPTYPE) ||
			    (inp->sctp_flags & SCTP_PCB_FLAGS_IN_TCPPOOL) ||
			    (av->assoc_id == SCTP_FUTURE_ASSOC)) {
				SCTP_INP_RLOCK(inp);
				av->assoc_value = inp->auth_supported;
				SCTP_INP_RUNLOCK(inp);
			} else {
				SCTP_LTRACE_ERR_RET(inp, NULL, NULL, SCTP_FROM_SCTP_USRREQ, EINVAL);
				error = EINVAL;
			}
		}
		if (error == 0) {
			*optsize = sizeof(struct sctp_assoc_value);
		}
		break;
	}
	case SCTP_ASCONF_SUPPORTED:
	{
		struct sctp_assoc_value *av;

		SCTP_CHECK_AND_CAST(av, optval, struct sctp_assoc_value, *optsize);
		SCTP_FIND_STCB(inp, stcb, av->assoc_id);

		if (stcb) {
			av->assoc_value = stcb->asoc.asconf_supported;
			SCTP_TCB_UNLOCK(stcb);
		} else {
			if ((inp->sctp_flags & SCTP_PCB_FLAGS_TCPTYPE) ||
			    (inp->sctp_flags & SCTP_PCB_FLAGS_IN_TCPPOOL) ||
			    (av->assoc_id == SCTP_FUTURE_ASSOC)) {
				SCTP_INP_RLOCK(inp);
				av->assoc_value = inp->asconf_supported;
				SCTP_INP_RUNLOCK(inp);
			} else {
				SCTP_LTRACE_ERR_RET(inp, NULL, NULL, SCTP_FROM_SCTP_USRREQ, EINVAL);
				error = EINVAL;
			}
		}
		if (error == 0) {
			*optsize = sizeof(struct sctp_assoc_value);
		}
		break;
	}
	case SCTP_RECONFIG_SUPPORTED:
	{
		struct sctp_assoc_value *av;

		SCTP_CHECK_AND_CAST(av, optval, struct sctp_assoc_value, *optsize);
		SCTP_FIND_STCB(inp, stcb, av->assoc_id);

		if (stcb) {
			av->assoc_value = stcb->asoc.reconfig_supported;
			SCTP_TCB_UNLOCK(stcb);
		} else {
			if ((inp->sctp_flags & SCTP_PCB_FLAGS_TCPTYPE) ||
			    (inp->sctp_flags & SCTP_PCB_FLAGS_IN_TCPPOOL) ||
			    (av->assoc_id == SCTP_FUTURE_ASSOC)) {
				SCTP_INP_RLOCK(inp);
				av->assoc_value = inp->reconfig_supported;
				SCTP_INP_RUNLOCK(inp);
			} else {
				SCTP_LTRACE_ERR_RET(inp, NULL, NULL, SCTP_FROM_SCTP_USRREQ, EINVAL);
				error = EINVAL;
			}
		}
		if (error == 0) {
			*optsize = sizeof(struct sctp_assoc_value);
		}
		break;
	}
	case SCTP_NRSACK_SUPPORTED:
	{
		struct sctp_assoc_value *av;

		SCTP_CHECK_AND_CAST(av, optval, struct sctp_assoc_value, *optsize);
		SCTP_FIND_STCB(inp, stcb, av->assoc_id);

		if (stcb) {
			av->assoc_value = stcb->asoc.nrsack_supported;
			SCTP_TCB_UNLOCK(stcb);
		} else {
			if ((inp->sctp_flags & SCTP_PCB_FLAGS_TCPTYPE) ||
			    (inp->sctp_flags & SCTP_PCB_FLAGS_IN_TCPPOOL) ||
			    (av->assoc_id == SCTP_FUTURE_ASSOC)) {
				SCTP_INP_RLOCK(inp);
				av->assoc_value = inp->nrsack_supported;
				SCTP_INP_RUNLOCK(inp);
			} else {
				SCTP_LTRACE_ERR_RET(inp, NULL, NULL, SCTP_FROM_SCTP_USRREQ, EINVAL);
				error = EINVAL;
			}
		}
		if (error == 0) {
			*optsize = sizeof(struct sctp_assoc_value);
		}
		break;
	}
	case SCTP_PKTDROP_SUPPORTED:
	{
		struct sctp_assoc_value *av;

		SCTP_CHECK_AND_CAST(av, optval, struct sctp_assoc_value, *optsize);
		SCTP_FIND_STCB(inp, stcb, av->assoc_id);

		if (stcb) {
			av->assoc_value = stcb->asoc.pktdrop_supported;
			SCTP_TCB_UNLOCK(stcb);
		} else {
			if ((inp->sctp_flags & SCTP_PCB_FLAGS_TCPTYPE) ||
			    (inp->sctp_flags & SCTP_PCB_FLAGS_IN_TCPPOOL) ||
			    (av->assoc_id == SCTP_FUTURE_ASSOC)) {
				SCTP_INP_RLOCK(inp);
				av->assoc_value = inp->pktdrop_supported;
				SCTP_INP_RUNLOCK(inp);
			} else {
				SCTP_LTRACE_ERR_RET(inp, NULL, NULL, SCTP_FROM_SCTP_USRREQ, EINVAL);
				error = EINVAL;
			}
		}
		if (error == 0) {
			*optsize = sizeof(struct sctp_assoc_value);
		}
		break;
	}
	case SCTP_ENABLE_STREAM_RESET:
	{
		struct sctp_assoc_value *av;

		SCTP_CHECK_AND_CAST(av, optval, struct sctp_assoc_value, *optsize);
		SCTP_FIND_STCB(inp, stcb, av->assoc_id);

		if (stcb) {
			av->assoc_value = (uint32_t)stcb->asoc.local_strreset_support;
			SCTP_TCB_UNLOCK(stcb);
		} else {
			if ((inp->sctp_flags & SCTP_PCB_FLAGS_TCPTYPE) ||
			    (inp->sctp_flags & SCTP_PCB_FLAGS_IN_TCPPOOL) ||
			    (av->assoc_id == SCTP_FUTURE_ASSOC)) {
				SCTP_INP_RLOCK(inp);
				av->assoc_value = (uint32_t)inp->local_strreset_support;
				SCTP_INP_RUNLOCK(inp);
			} else {
				SCTP_LTRACE_ERR_RET(inp, NULL, NULL, SCTP_FROM_SCTP_USRREQ, EINVAL);
				error = EINVAL;
			}
		}
		if (error == 0) {
			*optsize = sizeof(struct sctp_assoc_value);
		}
		break;
	}
	case SCTP_PR_STREAM_STATUS:
	{
		struct sctp_prstatus *sprstat;
		uint16_t sid;
		uint16_t policy;

		SCTP_CHECK_AND_CAST(sprstat, optval, struct sctp_prstatus, *optsize);
		SCTP_FIND_STCB(inp, stcb, sprstat->sprstat_assoc_id);

		sid = sprstat->sprstat_sid;
		policy = sprstat->sprstat_policy;
#if defined(SCTP_DETAILED_STR_STATS)
		if ((stcb != NULL) &&
		    (sid < stcb->asoc.streamoutcnt) &&
		    (policy != SCTP_PR_SCTP_NONE) &&
		    ((policy <= SCTP_PR_SCTP_MAX) ||
		     (policy == SCTP_PR_SCTP_ALL))) {
			if (policy == SCTP_PR_SCTP_ALL) {
				sprstat->sprstat_abandoned_unsent = stcb->asoc.strmout[sid].abandoned_unsent[0];
				sprstat->sprstat_abandoned_sent = stcb->asoc.strmout[sid].abandoned_sent[0];
			} else {
				sprstat->sprstat_abandoned_unsent = stcb->asoc.strmout[sid].abandoned_unsent[policy];
				sprstat->sprstat_abandoned_sent = stcb->asoc.strmout[sid].abandoned_sent[policy];
			}
#else
		if ((stcb != NULL) &&
		    (sid < stcb->asoc.streamoutcnt) &&
		    (policy == SCTP_PR_SCTP_ALL)) {
			sprstat->sprstat_abandoned_unsent = stcb->asoc.strmout[sid].abandoned_unsent[0];
			sprstat->sprstat_abandoned_sent = stcb->asoc.strmout[sid].abandoned_sent[0];
#endif
		} else {
			SCTP_LTRACE_ERR_RET(inp, NULL, NULL, SCTP_FROM_SCTP_USRREQ, EINVAL);
			error = EINVAL;
		}
		if (stcb != NULL) {
			SCTP_TCB_UNLOCK(stcb);
		}
		if (error == 0) {
			*optsize = sizeof(struct sctp_prstatus);
		}
		break;
	}
	case SCTP_PR_ASSOC_STATUS:
	{
		struct sctp_prstatus *sprstat;
		uint16_t policy;

		SCTP_CHECK_AND_CAST(sprstat, optval, struct sctp_prstatus, *optsize);
		SCTP_FIND_STCB(inp, stcb, sprstat->sprstat_assoc_id);

		policy = sprstat->sprstat_policy;
		if ((stcb != NULL) &&
		    (policy != SCTP_PR_SCTP_NONE) &&
		    ((policy <= SCTP_PR_SCTP_MAX) ||
		     (policy == SCTP_PR_SCTP_ALL))) {
			if (policy == SCTP_PR_SCTP_ALL) {
				sprstat->sprstat_abandoned_unsent = stcb->asoc.abandoned_unsent[0];
				sprstat->sprstat_abandoned_sent = stcb->asoc.abandoned_sent[0];
			} else {
				sprstat->sprstat_abandoned_unsent = stcb->asoc.abandoned_unsent[policy];
				sprstat->sprstat_abandoned_sent = stcb->asoc.abandoned_sent[policy];
			}
		} else {
			SCTP_LTRACE_ERR_RET(inp, NULL, NULL, SCTP_FROM_SCTP_USRREQ, EINVAL);
			error = EINVAL;
		}
		if (stcb != NULL) {
			SCTP_TCB_UNLOCK(stcb);
		}
		if (error == 0) {
			*optsize = sizeof(struct sctp_prstatus);
		}
		break;
	}
	case SCTP_MAX_CWND:
	{
		struct sctp_assoc_value *av;

		SCTP_CHECK_AND_CAST(av, optval, struct sctp_assoc_value, *optsize);
		SCTP_FIND_STCB(inp, stcb, av->assoc_id);

		if (stcb) {
			av->assoc_value = stcb->asoc.max_cwnd;
			SCTP_TCB_UNLOCK(stcb);
		} else {
			if ((inp->sctp_flags & SCTP_PCB_FLAGS_TCPTYPE) ||
			    (inp->sctp_flags & SCTP_PCB_FLAGS_IN_TCPPOOL) ||
			    (av->assoc_id == SCTP_FUTURE_ASSOC)) {
				SCTP_INP_RLOCK(inp);
				av->assoc_value = inp->max_cwnd;
				SCTP_INP_RUNLOCK(inp);
			} else {
				SCTP_LTRACE_ERR_RET(inp, NULL, NULL, SCTP_FROM_SCTP_USRREQ, EINVAL);
				error = EINVAL;
			}
		}
		if (error == 0) {
			*optsize = sizeof(struct sctp_assoc_value);
		}
		break;
	}
	default:
		SCTP_LTRACE_ERR_RET(inp, NULL, NULL, SCTP_FROM_SCTP_USRREQ, ENOPROTOOPT);
		error = ENOPROTOOPT;
		break;
	} /* end switch (sopt->sopt_name) */
	if (error) {
		*optsize = 0;
	}
	return (error);
}

#if defined(__Panda__) || defined(__Userspace__)
int
#else
static int
#endif
sctp_setopt(struct socket *so, int optname, void *optval, size_t optsize,
	    void *p)
{
	int error, set_opt;
	uint32_t *mopt;
	struct sctp_tcb *stcb = NULL;
	struct sctp_inpcb *inp = NULL;
	uint32_t vrf_id;

	if (optval == NULL) {
		SCTP_PRINTF("optval is NULL\n");
		SCTP_LTRACE_ERR_RET(inp, NULL, NULL, SCTP_FROM_SCTP_USRREQ, EINVAL);
		return (EINVAL);
	}
	inp = (struct sctp_inpcb *)so->so_pcb;
	if (inp == NULL) {
		SCTP_PRINTF("inp is NULL?\n");
		SCTP_LTRACE_ERR_RET(inp, NULL, NULL, SCTP_FROM_SCTP_USRREQ, EINVAL);
		return (EINVAL);
	}
	vrf_id = inp->def_vrf_id;

	error = 0;
	switch (optname) {
	case SCTP_NODELAY:
	case SCTP_AUTOCLOSE:
	case SCTP_AUTO_ASCONF:
	case SCTP_EXPLICIT_EOR:
	case SCTP_DISABLE_FRAGMENTS:
	case SCTP_USE_EXT_RCVINFO:
	case SCTP_I_WANT_MAPPED_V4_ADDR:
		/* copy in the option value */
		SCTP_CHECK_AND_CAST(mopt, optval, uint32_t, optsize);
		set_opt = 0;
		if (error)
			break;
		switch (optname) {
		case SCTP_DISABLE_FRAGMENTS:
			set_opt = SCTP_PCB_FLAGS_NO_FRAGMENT;
			break;
		case SCTP_AUTO_ASCONF:
			/*
			 * NOTE: we don't really support this flag
			 */
			if (inp->sctp_flags & SCTP_PCB_FLAGS_BOUNDALL) {
				/* only valid for bound all sockets */
				if ((SCTP_BASE_SYSCTL(sctp_auto_asconf) == 0) &&
				    (*mopt != 0)) {
					/* forbidden by admin */
					SCTP_LTRACE_ERR_RET(inp, NULL, NULL, SCTP_FROM_SCTP_USRREQ, EPERM);
					return (EPERM);
				}
				set_opt = SCTP_PCB_FLAGS_AUTO_ASCONF;
			} else {
				SCTP_LTRACE_ERR_RET(inp, NULL, NULL, SCTP_FROM_SCTP_USRREQ, EINVAL);
				return (EINVAL);
			}
			break;
		case SCTP_EXPLICIT_EOR:
			set_opt = SCTP_PCB_FLAGS_EXPLICIT_EOR;
			break;
		case SCTP_USE_EXT_RCVINFO:
			set_opt = SCTP_PCB_FLAGS_EXT_RCVINFO;
			break;
		case SCTP_I_WANT_MAPPED_V4_ADDR:
			if (inp->sctp_flags & SCTP_PCB_FLAGS_BOUND_V6) {
				set_opt = SCTP_PCB_FLAGS_NEEDS_MAPPED_V4;
			} else {
				SCTP_LTRACE_ERR_RET(inp, NULL, NULL, SCTP_FROM_SCTP_USRREQ, EINVAL);
				return (EINVAL);
			}
			break;
		case SCTP_NODELAY:
			set_opt = SCTP_PCB_FLAGS_NODELAY;
			break;
		case SCTP_AUTOCLOSE:
			if ((inp->sctp_flags & SCTP_PCB_FLAGS_TCPTYPE) ||
			    (inp->sctp_flags & SCTP_PCB_FLAGS_IN_TCPPOOL)) {
				SCTP_LTRACE_ERR_RET(inp, NULL, NULL, SCTP_FROM_SCTP_USRREQ, EINVAL);
				return (EINVAL);
			}
			set_opt = SCTP_PCB_FLAGS_AUTOCLOSE;
			/*
			 * The value is in ticks. Note this does not effect
			 * old associations, only new ones.
			 */
			inp->sctp_ep.auto_close_time = SEC_TO_TICKS(*mopt);
			break;
		}
		SCTP_INP_WLOCK(inp);
		if (*mopt != 0) {
			sctp_feature_on(inp, set_opt);
		} else {
			sctp_feature_off(inp, set_opt);
		}
		SCTP_INP_WUNLOCK(inp);
		break;
	case SCTP_REUSE_PORT:
	{
		SCTP_CHECK_AND_CAST(mopt, optval, uint32_t, optsize);
		if ((inp->sctp_flags & SCTP_PCB_FLAGS_UNBOUND)  == 0) {
			/* Can't set it after we are bound */
			error = EINVAL;
			break;
		}
		if ((inp->sctp_flags & SCTP_PCB_FLAGS_UDPTYPE)) {
			/* Can't do this for a 1-m socket */
			error = EINVAL;
			break;
		}
		if (optval)
			sctp_feature_on(inp, SCTP_PCB_FLAGS_PORTREUSE);
		else
			sctp_feature_off(inp, SCTP_PCB_FLAGS_PORTREUSE);
		break;
	}
	case SCTP_PARTIAL_DELIVERY_POINT:
	{
		uint32_t *value;

		SCTP_CHECK_AND_CAST(value, optval, uint32_t, optsize);
		if (*value > SCTP_SB_LIMIT_RCV(so)) {
			SCTP_LTRACE_ERR_RET(inp, NULL, NULL, SCTP_FROM_SCTP_USRREQ, EINVAL);
			error = EINVAL;
			break;
		}
		inp->partial_delivery_point = *value;
		break;
	}
	case SCTP_FRAGMENT_INTERLEAVE:
		/* not yet until we re-write sctp_recvmsg() */
	{
		uint32_t *level;

		SCTP_CHECK_AND_CAST(level, optval, uint32_t, optsize);
		if (*level == SCTP_FRAG_LEVEL_2) {
			sctp_feature_on(inp, SCTP_PCB_FLAGS_FRAG_INTERLEAVE);
			sctp_feature_on(inp, SCTP_PCB_FLAGS_INTERLEAVE_STRMS);
		} else if (*level == SCTP_FRAG_LEVEL_1) {
			sctp_feature_on(inp, SCTP_PCB_FLAGS_FRAG_INTERLEAVE);
			sctp_feature_off(inp, SCTP_PCB_FLAGS_INTERLEAVE_STRMS);
		} else if (*level == SCTP_FRAG_LEVEL_0) {
			sctp_feature_off(inp, SCTP_PCB_FLAGS_FRAG_INTERLEAVE);
			sctp_feature_off(inp, SCTP_PCB_FLAGS_INTERLEAVE_STRMS);

		} else {
			SCTP_LTRACE_ERR_RET(inp, NULL, NULL, SCTP_FROM_SCTP_USRREQ, EINVAL);
			error = EINVAL;
		}
		break;
	}
	case SCTP_INTERLEAVING_SUPPORTED:
	{
		struct sctp_assoc_value *av;

		SCTP_CHECK_AND_CAST(av, optval, struct sctp_assoc_value, optsize);
		SCTP_FIND_STCB(inp, stcb, av->assoc_id);

		if (stcb) {
			SCTP_LTRACE_ERR_RET(inp, NULL, NULL, SCTP_FROM_SCTP_USRREQ, EINVAL);
			error = EINVAL;
			SCTP_TCB_UNLOCK(stcb);
		} else {
			if ((inp->sctp_flags & SCTP_PCB_FLAGS_TCPTYPE) ||
			    (inp->sctp_flags & SCTP_PCB_FLAGS_IN_TCPPOOL) ||
			    (av->assoc_id == SCTP_FUTURE_ASSOC)) {
				SCTP_INP_WLOCK(inp);
				if (av->assoc_value == 0) {
					inp->idata_supported = 0;
				} else {
					if ((sctp_is_feature_on(inp, SCTP_PCB_FLAGS_FRAG_INTERLEAVE))  &&
					    (sctp_is_feature_on(inp, SCTP_PCB_FLAGS_INTERLEAVE_STRMS))) {
						inp->idata_supported = 1;
					} else {
						/* Must have Frag interleave and stream interleave on */
						SCTP_LTRACE_ERR_RET(inp, NULL, NULL, SCTP_FROM_SCTP_USRREQ, EINVAL);
						error = EINVAL;
					}
				}
				SCTP_INP_WUNLOCK(inp);
			} else {
				SCTP_LTRACE_ERR_RET(inp, NULL, NULL, SCTP_FROM_SCTP_USRREQ, EINVAL);
				error = EINVAL;
			}
		}
		break;
	}
	case SCTP_CMT_ON_OFF:
		if (SCTP_BASE_SYSCTL(sctp_cmt_on_off)) {
			struct sctp_assoc_value *av;

			SCTP_CHECK_AND_CAST(av, optval, struct sctp_assoc_value, optsize);
			if (av->assoc_value > SCTP_CMT_MAX) {
				SCTP_LTRACE_ERR_RET(inp, NULL, NULL, SCTP_FROM_SCTP_USRREQ, EINVAL);
				error = EINVAL;
				break;
			}
			SCTP_FIND_STCB(inp, stcb, av->assoc_id);
			if (stcb) {
				stcb->asoc.sctp_cmt_on_off = av->assoc_value;
				SCTP_TCB_UNLOCK(stcb);
			} else {
				if ((inp->sctp_flags & SCTP_PCB_FLAGS_TCPTYPE) ||
				    (inp->sctp_flags & SCTP_PCB_FLAGS_IN_TCPPOOL) ||
				    (av->assoc_id == SCTP_FUTURE_ASSOC) ||
				    (av->assoc_id == SCTP_ALL_ASSOC)) {
					SCTP_INP_WLOCK(inp);
					inp->sctp_cmt_on_off = av->assoc_value;
					SCTP_INP_WUNLOCK(inp);
				}
				if ((av->assoc_id == SCTP_CURRENT_ASSOC) ||
				    (av->assoc_id == SCTP_ALL_ASSOC)) {
					SCTP_INP_RLOCK(inp);
					LIST_FOREACH(stcb, &inp->sctp_asoc_list, sctp_tcblist) {
						SCTP_TCB_LOCK(stcb);
						stcb->asoc.sctp_cmt_on_off = av->assoc_value;
						SCTP_TCB_UNLOCK(stcb);
					}
					SCTP_INP_RUNLOCK(inp);
				}
			}
		} else {
			SCTP_LTRACE_ERR_RET(inp, NULL, NULL, SCTP_FROM_SCTP_USRREQ, ENOPROTOOPT);
			error = ENOPROTOOPT;
		}
		break;
	case SCTP_PLUGGABLE_CC:
	{
		struct sctp_assoc_value *av;
		struct sctp_nets *net;

		SCTP_CHECK_AND_CAST(av, optval, struct sctp_assoc_value, optsize);
		if ((av->assoc_value != SCTP_CC_RFC2581) &&
		    (av->assoc_value != SCTP_CC_HSTCP) &&
		    (av->assoc_value != SCTP_CC_HTCP) &&
		    (av->assoc_value != SCTP_CC_RTCC)) {
			SCTP_LTRACE_ERR_RET(inp, NULL, NULL, SCTP_FROM_SCTP_USRREQ, EINVAL);
			error = EINVAL;
			break;
		}
		SCTP_FIND_STCB(inp, stcb, av->assoc_id);
		if (stcb) {
			stcb->asoc.cc_functions = sctp_cc_functions[av->assoc_value];
			stcb->asoc.congestion_control_module = av->assoc_value;
			if (stcb->asoc.cc_functions.sctp_set_initial_cc_param != NULL) {
				TAILQ_FOREACH(net, &stcb->asoc.nets, sctp_next) {
					stcb->asoc.cc_functions.sctp_set_initial_cc_param(stcb, net);
				}
			}
			SCTP_TCB_UNLOCK(stcb);
		} else {
			if ((inp->sctp_flags & SCTP_PCB_FLAGS_TCPTYPE) ||
			    (inp->sctp_flags & SCTP_PCB_FLAGS_IN_TCPPOOL) ||
			    (av->assoc_id == SCTP_FUTURE_ASSOC) ||
			    (av->assoc_id == SCTP_ALL_ASSOC)) {
				SCTP_INP_WLOCK(inp);
				inp->sctp_ep.sctp_default_cc_module = av->assoc_value;
				SCTP_INP_WUNLOCK(inp);
			}
			if ((av->assoc_id == SCTP_CURRENT_ASSOC) ||
			    (av->assoc_id == SCTP_ALL_ASSOC)) {
				SCTP_INP_RLOCK(inp);
				LIST_FOREACH(stcb, &inp->sctp_asoc_list, sctp_tcblist) {
					SCTP_TCB_LOCK(stcb);
					stcb->asoc.cc_functions = sctp_cc_functions[av->assoc_value];
					stcb->asoc.congestion_control_module = av->assoc_value;
					if (stcb->asoc.cc_functions.sctp_set_initial_cc_param != NULL) {
						TAILQ_FOREACH(net, &stcb->asoc.nets, sctp_next) {
							stcb->asoc.cc_functions.sctp_set_initial_cc_param(stcb, net);
						}
					}
					SCTP_TCB_UNLOCK(stcb);
				}
				SCTP_INP_RUNLOCK(inp);
			}
		}
		break;
	}
	case SCTP_CC_OPTION:
	{
		struct sctp_cc_option *cc_opt;

		SCTP_CHECK_AND_CAST(cc_opt, optval, struct sctp_cc_option, optsize);
		SCTP_FIND_STCB(inp, stcb, cc_opt->aid_value.assoc_id);
		if (stcb == NULL) {
			if (cc_opt->aid_value.assoc_id == SCTP_CURRENT_ASSOC) {
				SCTP_INP_RLOCK(inp);
				LIST_FOREACH(stcb, &inp->sctp_asoc_list, sctp_tcblist) {
					SCTP_TCB_LOCK(stcb);
					if (stcb->asoc.cc_functions.sctp_cwnd_socket_option) {
						(*stcb->asoc.cc_functions.sctp_cwnd_socket_option)(stcb, 1, cc_opt);
					}
					SCTP_TCB_UNLOCK(stcb);
				}
				SCTP_INP_RUNLOCK(inp);
			} else {
				error = EINVAL;
			}
		} else {
			if (stcb->asoc.cc_functions.sctp_cwnd_socket_option == NULL) {
				error = ENOTSUP;
			} else {
				error = (*stcb->asoc.cc_functions.sctp_cwnd_socket_option)(stcb, 1,
											   cc_opt);
			}
			SCTP_TCB_UNLOCK(stcb);
		}
		break;
	}
	case SCTP_PLUGGABLE_SS:
	{
		struct sctp_assoc_value *av;

		SCTP_CHECK_AND_CAST(av, optval, struct sctp_assoc_value, optsize);
		if ((av->assoc_value != SCTP_SS_DEFAULT) &&
		    (av->assoc_value != SCTP_SS_ROUND_ROBIN) &&
		    (av->assoc_value != SCTP_SS_ROUND_ROBIN_PACKET) &&
		    (av->assoc_value != SCTP_SS_PRIORITY) &&
		    (av->assoc_value != SCTP_SS_FAIR_BANDWITH) &&
		    (av->assoc_value != SCTP_SS_FIRST_COME)) {
			SCTP_LTRACE_ERR_RET(inp, NULL, NULL, SCTP_FROM_SCTP_USRREQ, EINVAL);
			error = EINVAL;
			break;
		}
		SCTP_FIND_STCB(inp, stcb, av->assoc_id);
		if (stcb) {
			stcb->asoc.ss_functions.sctp_ss_clear(stcb, &stcb->asoc, 1, 1);
			stcb->asoc.ss_functions = sctp_ss_functions[av->assoc_value];
			stcb->asoc.stream_scheduling_module = av->assoc_value;
			stcb->asoc.ss_functions.sctp_ss_init(stcb, &stcb->asoc, 1);
			SCTP_TCB_UNLOCK(stcb);
		} else {
			if ((inp->sctp_flags & SCTP_PCB_FLAGS_TCPTYPE) ||
			    (inp->sctp_flags & SCTP_PCB_FLAGS_IN_TCPPOOL) ||
			    (av->assoc_id == SCTP_FUTURE_ASSOC) ||
			    (av->assoc_id == SCTP_ALL_ASSOC)) {
				SCTP_INP_WLOCK(inp);
				inp->sctp_ep.sctp_default_ss_module = av->assoc_value;
				SCTP_INP_WUNLOCK(inp);
			}
			if ((av->assoc_id == SCTP_CURRENT_ASSOC) ||
			    (av->assoc_id == SCTP_ALL_ASSOC)) {
				SCTP_INP_RLOCK(inp);
				LIST_FOREACH(stcb, &inp->sctp_asoc_list, sctp_tcblist) {
					SCTP_TCB_LOCK(stcb);
					stcb->asoc.ss_functions.sctp_ss_clear(stcb, &stcb->asoc, 1, 1);
					stcb->asoc.ss_functions = sctp_ss_functions[av->assoc_value];
					stcb->asoc.stream_scheduling_module = av->assoc_value;
					stcb->asoc.ss_functions.sctp_ss_init(stcb, &stcb->asoc, 1);
					SCTP_TCB_UNLOCK(stcb);
				}
				SCTP_INP_RUNLOCK(inp);
			}
		}
		break;
	}
	case SCTP_SS_VALUE:
	{
		struct sctp_stream_value *av;

		SCTP_CHECK_AND_CAST(av, optval, struct sctp_stream_value, optsize);
		SCTP_FIND_STCB(inp, stcb, av->assoc_id);
		if (stcb) {
			if ((av->stream_id >= stcb->asoc.streamoutcnt) ||
			    (stcb->asoc.ss_functions.sctp_ss_set_value(stcb, &stcb->asoc, &stcb->asoc.strmout[av->stream_id],
			                                               av->stream_value) < 0)) {
				SCTP_LTRACE_ERR_RET(inp, NULL, NULL, SCTP_FROM_SCTP_USRREQ, EINVAL);
				error = EINVAL;
			}
			SCTP_TCB_UNLOCK(stcb);
		} else {
			if (av->assoc_id == SCTP_CURRENT_ASSOC) {
				SCTP_INP_RLOCK(inp);
				LIST_FOREACH(stcb, &inp->sctp_asoc_list, sctp_tcblist) {
					SCTP_TCB_LOCK(stcb);
					if (av->stream_id < stcb->asoc.streamoutcnt) {
						stcb->asoc.ss_functions.sctp_ss_set_value(stcb,
						                                          &stcb->asoc,
						                                          &stcb->asoc.strmout[av->stream_id],
						                                          av->stream_value);
					}
					SCTP_TCB_UNLOCK(stcb);
				}
				SCTP_INP_RUNLOCK(inp);
			} else {
				/* Can't set stream value without association */
				SCTP_LTRACE_ERR_RET(inp, NULL, NULL, SCTP_FROM_SCTP_USRREQ, EINVAL);
				error = EINVAL;
			}
		}
		break;
	}
	case SCTP_CLR_STAT_LOG:
		SCTP_LTRACE_ERR_RET(inp, NULL, NULL, SCTP_FROM_SCTP_USRREQ, EOPNOTSUPP);
		error = EOPNOTSUPP;
		break;
	case SCTP_CONTEXT:
	{
		struct sctp_assoc_value *av;

		SCTP_CHECK_AND_CAST(av, optval, struct sctp_assoc_value, optsize);
		SCTP_FIND_STCB(inp, stcb, av->assoc_id);

		if (stcb) {
			stcb->asoc.context = av->assoc_value;
			SCTP_TCB_UNLOCK(stcb);
		} else {
			if ((inp->sctp_flags & SCTP_PCB_FLAGS_TCPTYPE) ||
			    (inp->sctp_flags & SCTP_PCB_FLAGS_IN_TCPPOOL) ||
			    (av->assoc_id == SCTP_FUTURE_ASSOC) ||
			    (av->assoc_id == SCTP_ALL_ASSOC)) {
				SCTP_INP_WLOCK(inp);
				inp->sctp_context = av->assoc_value;
				SCTP_INP_WUNLOCK(inp);
			}
			if ((av->assoc_id == SCTP_CURRENT_ASSOC) ||
			    (av->assoc_id == SCTP_ALL_ASSOC)) {
				SCTP_INP_RLOCK(inp);
				LIST_FOREACH(stcb, &inp->sctp_asoc_list, sctp_tcblist) {
					SCTP_TCB_LOCK(stcb);
					stcb->asoc.context = av->assoc_value;
					SCTP_TCB_UNLOCK(stcb);
				}
				SCTP_INP_RUNLOCK(inp);
			}
		}
		break;
	}
	case SCTP_VRF_ID:
	{
		uint32_t *default_vrfid;
#ifdef SCTP_MVRF
		int i;
#endif
		SCTP_CHECK_AND_CAST(default_vrfid, optval, uint32_t, optsize);
		if (*default_vrfid > SCTP_MAX_VRF_ID) {
			SCTP_LTRACE_ERR_RET(inp, NULL, NULL, SCTP_FROM_SCTP_USRREQ, EINVAL);
			error = EINVAL;
			break;
		}
#ifdef SCTP_MVRF
		for (i = 0; i < inp->num_vrfs; i++) {
			/* The VRF must be in the VRF list */
			if (*default_vrfid == inp->m_vrf_ids[i]) {
				SCTP_INP_WLOCK(inp);
				inp->def_vrf_id = *default_vrfid;
				SCTP_INP_WUNLOCK(inp);
				goto sctp_done;
			}
		}
		SCTP_LTRACE_ERR_RET(inp, NULL, NULL, SCTP_FROM_SCTP_USRREQ, EINVAL);
		error = EINVAL;
#else
		inp->def_vrf_id = *default_vrfid;
#endif
#ifdef SCTP_MVRF
	sctp_done:
#endif
		break;
	}
	case SCTP_DEL_VRF_ID:
	{
#ifdef SCTP_MVRF
		uint32_t *del_vrfid;
		int i, fnd = 0;

		SCTP_CHECK_AND_CAST(del_vrfid, optval, uint32_t, optsize);
		if (*del_vrfid > SCTP_MAX_VRF_ID) {
			SCTP_LTRACE_ERR_RET(inp, NULL, NULL, SCTP_FROM_SCTP_USRREQ, EINVAL);
			error = EINVAL;
			break;
		}
		if (inp->num_vrfs == 1) {
			/* Can't delete last one */
			SCTP_LTRACE_ERR_RET(inp, NULL, NULL, SCTP_FROM_SCTP_USRREQ, EINVAL);
			error = EINVAL;
			break;
		}
		if ((inp->sctp_flags & SCTP_PCB_FLAGS_UNBOUND) == 0) {
			/* Can't add more once you are bound */
			SCTP_LTRACE_ERR_RET(inp, NULL, NULL, SCTP_FROM_SCTP_USRREQ, EINVAL);
			error = EINVAL;
			break;
		}
		SCTP_INP_WLOCK(inp);
		for (i = 0; i < inp->num_vrfs; i++) {
			if (*del_vrfid == inp->m_vrf_ids[i]) {
				fnd = 1;
				break;
			}
		}
		if (!fnd) {
			SCTP_LTRACE_ERR_RET(inp, NULL, NULL, SCTP_FROM_SCTP_USRREQ, EINVAL);
			error = EINVAL;
			break;
		}
		if (i != (inp->num_vrfs - 1)) {
			/* Take bottom one and move to this slot */
			inp->m_vrf_ids[i] = inp->m_vrf_ids[(inp->num_vrfs-1)];
		}
		if (*del_vrfid == inp->def_vrf_id) {
			/* Take the first one as the new default */
			inp->def_vrf_id = inp->m_vrf_ids[0];
		}
		/* Drop the number by one killing last one */
		inp->num_vrfs--;
#else
		SCTP_LTRACE_ERR_RET(inp, NULL, NULL, SCTP_FROM_SCTP_USRREQ, EOPNOTSUPP);
		error = EOPNOTSUPP;
#endif
		break;
	}
	case SCTP_ADD_VRF_ID:
	{
#ifdef SCTP_MVRF
		uint32_t *add_vrfid;
		int i;

		SCTP_CHECK_AND_CAST(add_vrfid, optval, uint32_t, optsize);
		if (*add_vrfid > SCTP_MAX_VRF_ID) {
			SCTP_LTRACE_ERR_RET(inp, NULL, NULL, SCTP_FROM_SCTP_USRREQ, EINVAL);
			error = EINVAL;
			break;
		}
		if ((inp->sctp_flags & SCTP_PCB_FLAGS_UNBOUND) == 0) {
			/* Can't add more once you are bound */
			SCTP_LTRACE_ERR_RET(inp, NULL, NULL, SCTP_FROM_SCTP_USRREQ, EINVAL);
			error = EINVAL;
			break;
		}
		SCTP_INP_WLOCK(inp);
		/* Verify its not already here */
		for (i = 0; i < inp->num_vrfs; i++) {
			if (*add_vrfid == inp->m_vrf_ids[i]) {
				SCTP_LTRACE_ERR_RET(inp, NULL, NULL, SCTP_FROM_SCTP_USRREQ, EALREADY);
				error = EALREADY;
				SCTP_INP_WUNLOCK(inp);
				break;
			}
		}
		if ((inp->num_vrfs + 1) > inp->vrf_size) {
			/* need to grow array */
			uint32_t *tarray;
			SCTP_MALLOC(tarray, uint32_t *,
				    (sizeof(uint32_t) * (inp->vrf_size + SCTP_DEFAULT_VRF_SIZE)),
				    SCTP_M_MVRF);
			if (tarray == NULL) {
				SCTP_LTRACE_ERR_RET(inp, NULL, NULL, SCTP_FROM_SCTP_USRREQ, ENOMEM);
				error = ENOMEM;
				SCTP_INP_WUNLOCK(inp);
				break;
			}
			memcpy(tarray, inp->m_vrf_ids, (sizeof(uint32_t) * inp->vrf_size));
			SCTP_FREE(inp->m_vrf_ids, SCTP_M_MVRF);
			inp->m_vrf_ids = tarray;
			inp->vrf_size += SCTP_DEFAULT_VRF_SIZE;
		}
		inp->m_vrf_ids[inp->num_vrfs] = *add_vrfid;
		inp->num_vrfs++;
		SCTP_INP_WUNLOCK(inp);
#else
		SCTP_LTRACE_ERR_RET(inp, NULL, NULL, SCTP_FROM_SCTP_USRREQ, EOPNOTSUPP);
		error = EOPNOTSUPP;
#endif
		break;
	}
	case SCTP_DELAYED_SACK:
	{
		struct sctp_sack_info *sack;

		SCTP_CHECK_AND_CAST(sack, optval, struct sctp_sack_info, optsize);
		SCTP_FIND_STCB(inp, stcb, sack->sack_assoc_id);
		if (sack->sack_delay) {
			if (sack->sack_delay > SCTP_MAX_SACK_DELAY)
				sack->sack_delay = SCTP_MAX_SACK_DELAY;
			if (MSEC_TO_TICKS(sack->sack_delay) < 1) {
				sack->sack_delay = TICKS_TO_MSEC(1);
			}
		}
		if (stcb) {
			if (sack->sack_delay) {
				stcb->asoc.delayed_ack = sack->sack_delay;
			}
			if (sack->sack_freq) {
				stcb->asoc.sack_freq = sack->sack_freq;
			}
			SCTP_TCB_UNLOCK(stcb);
		} else {
			if ((inp->sctp_flags & SCTP_PCB_FLAGS_TCPTYPE) ||
			    (inp->sctp_flags & SCTP_PCB_FLAGS_IN_TCPPOOL) ||
			    (sack->sack_assoc_id == SCTP_FUTURE_ASSOC) ||
			    (sack->sack_assoc_id == SCTP_ALL_ASSOC)) {
				SCTP_INP_WLOCK(inp);
				if (sack->sack_delay) {
					inp->sctp_ep.sctp_timeoutticks[SCTP_TIMER_RECV] = MSEC_TO_TICKS(sack->sack_delay);
				}
				if (sack->sack_freq) {
					inp->sctp_ep.sctp_sack_freq = sack->sack_freq;
				}
				SCTP_INP_WUNLOCK(inp);
			}
			if ((sack->sack_assoc_id == SCTP_CURRENT_ASSOC) ||
			    (sack->sack_assoc_id == SCTP_ALL_ASSOC)) {
				SCTP_INP_RLOCK(inp);
				LIST_FOREACH(stcb, &inp->sctp_asoc_list, sctp_tcblist) {
					SCTP_TCB_LOCK(stcb);
					if (sack->sack_delay) {
						stcb->asoc.delayed_ack = sack->sack_delay;
					}
					if (sack->sack_freq) {
						stcb->asoc.sack_freq = sack->sack_freq;
					}
					SCTP_TCB_UNLOCK(stcb);
				}
				SCTP_INP_RUNLOCK(inp);
			}
		}
		break;
	}
	case SCTP_AUTH_CHUNK:
	{
		struct sctp_authchunk *sauth;

		SCTP_CHECK_AND_CAST(sauth, optval, struct sctp_authchunk, optsize);

		SCTP_INP_WLOCK(inp);
		if (sctp_auth_add_chunk(sauth->sauth_chunk, inp->sctp_ep.local_auth_chunks)) {
			SCTP_LTRACE_ERR_RET(inp, NULL, NULL, SCTP_FROM_SCTP_USRREQ, EINVAL);
			error = EINVAL;
		} else {
			inp->auth_supported = 1;
		}
		SCTP_INP_WUNLOCK(inp);
		break;
	}
	case SCTP_AUTH_KEY:
	{
		struct sctp_authkey *sca;
		struct sctp_keyhead *shared_keys;
		sctp_sharedkey_t *shared_key;
		sctp_key_t *key = NULL;
		size_t size;

		SCTP_CHECK_AND_CAST(sca, optval, struct sctp_authkey, optsize);
		if (sca->sca_keylength == 0) {
			size = optsize - sizeof(struct sctp_authkey);
		} else {
		        if (sca->sca_keylength + sizeof(struct sctp_authkey) <= optsize) {
				size = sca->sca_keylength;
			} else {
				SCTP_LTRACE_ERR_RET(inp, NULL, NULL, SCTP_FROM_SCTP_USRREQ, EINVAL);
				error = EINVAL;
				break;
			}
		}
		SCTP_FIND_STCB(inp, stcb, sca->sca_assoc_id);

		if (stcb) {
			shared_keys = &stcb->asoc.shared_keys;
			/* clear the cached keys for this key id */
			sctp_clear_cachedkeys(stcb, sca->sca_keynumber);
			/*
			 * create the new shared key and
			 * insert/replace it
			 */
			if (size > 0) {
				key = sctp_set_key(sca->sca_key, (uint32_t) size);
				if (key == NULL) {
					SCTP_LTRACE_ERR_RET(inp, NULL, NULL, SCTP_FROM_SCTP_USRREQ, ENOMEM);
					error = ENOMEM;
					SCTP_TCB_UNLOCK(stcb);
					break;
				}
			}
			shared_key = sctp_alloc_sharedkey();
			if (shared_key == NULL) {
				sctp_free_key(key);
				SCTP_LTRACE_ERR_RET(inp, NULL, NULL, SCTP_FROM_SCTP_USRREQ, ENOMEM);
				error = ENOMEM;
				SCTP_TCB_UNLOCK(stcb);
				break;
			}
			shared_key->key = key;
			shared_key->keyid = sca->sca_keynumber;
			error = sctp_insert_sharedkey(shared_keys, shared_key);
			SCTP_TCB_UNLOCK(stcb);
		} else {
			if ((inp->sctp_flags & SCTP_PCB_FLAGS_TCPTYPE) ||
			    (inp->sctp_flags & SCTP_PCB_FLAGS_IN_TCPPOOL) ||
			    (sca->sca_assoc_id == SCTP_FUTURE_ASSOC) ||
			    (sca->sca_assoc_id == SCTP_ALL_ASSOC)) {
				SCTP_INP_WLOCK(inp);
				shared_keys = &inp->sctp_ep.shared_keys;
				/*
				 * clear the cached keys on all assocs for
				 * this key id
				 */
				sctp_clear_cachedkeys_ep(inp, sca->sca_keynumber);
				/*
				 * create the new shared key and
				 * insert/replace it
				 */
				if (size > 0) {
					key = sctp_set_key(sca->sca_key, (uint32_t) size);
					if (key == NULL) {
						SCTP_LTRACE_ERR_RET(inp, NULL, NULL, SCTP_FROM_SCTP_USRREQ, ENOMEM);
						error = ENOMEM;
						SCTP_INP_WUNLOCK(inp);
						break;
					}
				}
				shared_key = sctp_alloc_sharedkey();
				if (shared_key == NULL) {
					sctp_free_key(key);
					SCTP_LTRACE_ERR_RET(inp, NULL, NULL, SCTP_FROM_SCTP_USRREQ, ENOMEM);
					error = ENOMEM;
					SCTP_INP_WUNLOCK(inp);
					break;
				}
				shared_key->key = key;
				shared_key->keyid = sca->sca_keynumber;
				error = sctp_insert_sharedkey(shared_keys, shared_key);
				SCTP_INP_WUNLOCK(inp);
			}
			if ((sca->sca_assoc_id == SCTP_CURRENT_ASSOC) ||
			    (sca->sca_assoc_id == SCTP_ALL_ASSOC)) {
				SCTP_INP_RLOCK(inp);
				LIST_FOREACH(stcb, &inp->sctp_asoc_list, sctp_tcblist) {
					SCTP_TCB_LOCK(stcb);
					shared_keys = &stcb->asoc.shared_keys;
					/* clear the cached keys for this key id */
					sctp_clear_cachedkeys(stcb, sca->sca_keynumber);
					/*
					 * create the new shared key and
					 * insert/replace it
					 */
					if (size > 0) {
						key = sctp_set_key(sca->sca_key, (uint32_t) size);
						if (key == NULL) {
							SCTP_TCB_UNLOCK(stcb);
							continue;
						}
					}
					shared_key = sctp_alloc_sharedkey();
					if (shared_key == NULL) {
						sctp_free_key(key);
						SCTP_TCB_UNLOCK(stcb);
						continue;
					}
					shared_key->key = key;
					shared_key->keyid = sca->sca_keynumber;
					error = sctp_insert_sharedkey(shared_keys, shared_key);
					SCTP_TCB_UNLOCK(stcb);
				}
				SCTP_INP_RUNLOCK(inp);
			}
		}
		break;
	}
	case SCTP_HMAC_IDENT:
	{
		struct sctp_hmacalgo *shmac;
		sctp_hmaclist_t *hmaclist;
		uint16_t hmacid;
		uint32_t i;

		SCTP_CHECK_AND_CAST(shmac, optval, struct sctp_hmacalgo, optsize);
		if ((optsize < sizeof(struct sctp_hmacalgo) + shmac->shmac_number_of_idents * sizeof(uint16_t)) ||
		    (shmac->shmac_number_of_idents > 0xffff)) {
			SCTP_LTRACE_ERR_RET(inp, NULL, NULL, SCTP_FROM_SCTP_USRREQ, EINVAL);
			error = EINVAL;
			break;
		}

		hmaclist = sctp_alloc_hmaclist((uint16_t)shmac->shmac_number_of_idents);
		if (hmaclist == NULL) {
			SCTP_LTRACE_ERR_RET(inp, NULL, NULL, SCTP_FROM_SCTP_USRREQ, ENOMEM);
			error = ENOMEM;
			break;
		}
		for (i = 0; i < shmac->shmac_number_of_idents; i++) {
			hmacid = shmac->shmac_idents[i];
			if (sctp_auth_add_hmacid(hmaclist, hmacid)) {
				/* invalid HMACs were found */;
				SCTP_LTRACE_ERR_RET(inp, NULL, NULL, SCTP_FROM_SCTP_USRREQ, EINVAL);
				error = EINVAL;
				sctp_free_hmaclist(hmaclist);
				goto sctp_set_hmac_done;
			}
		}
		for (i = 0; i < hmaclist->num_algo; i++) {
			if (hmaclist->hmac[i] == SCTP_AUTH_HMAC_ID_SHA1) {
				/* already in list */
				break;
			}
		}
		if (i == hmaclist->num_algo) {
			/* not found in list */
			sctp_free_hmaclist(hmaclist);
			SCTP_LTRACE_ERR_RET(inp, NULL, NULL, SCTP_FROM_SCTP_USRREQ, EINVAL);
			error = EINVAL;
			break;
		}
		/* set it on the endpoint */
		SCTP_INP_WLOCK(inp);
		if (inp->sctp_ep.local_hmacs)
			sctp_free_hmaclist(inp->sctp_ep.local_hmacs);
		inp->sctp_ep.local_hmacs = hmaclist;
		SCTP_INP_WUNLOCK(inp);
	sctp_set_hmac_done:
		break;
	}
	case SCTP_AUTH_ACTIVE_KEY:
	{
		struct sctp_authkeyid *scact;

		SCTP_CHECK_AND_CAST(scact, optval, struct sctp_authkeyid, optsize);
		SCTP_FIND_STCB(inp, stcb, scact->scact_assoc_id);

		/* set the active key on the right place */
		if (stcb) {
			/* set the active key on the assoc */
			if (sctp_auth_setactivekey(stcb,
						   scact->scact_keynumber)) {
				SCTP_LTRACE_ERR_RET(inp, NULL, NULL,
						    SCTP_FROM_SCTP_USRREQ,
						    EINVAL);
				error = EINVAL;
			}
			SCTP_TCB_UNLOCK(stcb);
		} else {
			if ((inp->sctp_flags & SCTP_PCB_FLAGS_TCPTYPE) ||
			    (inp->sctp_flags & SCTP_PCB_FLAGS_IN_TCPPOOL) ||
			    (scact->scact_assoc_id == SCTP_FUTURE_ASSOC) ||
			    (scact->scact_assoc_id == SCTP_ALL_ASSOC)) {
				SCTP_INP_WLOCK(inp);
				if (sctp_auth_setactivekey_ep(inp, scact->scact_keynumber)) {
					SCTP_LTRACE_ERR_RET(inp, NULL, NULL, SCTP_FROM_SCTP_USRREQ, EINVAL);
					error = EINVAL;
				}
				SCTP_INP_WUNLOCK(inp);
			}
			if ((scact->scact_assoc_id == SCTP_CURRENT_ASSOC) ||
			    (scact->scact_assoc_id == SCTP_ALL_ASSOC)) {
				SCTP_INP_RLOCK(inp);
				LIST_FOREACH(stcb, &inp->sctp_asoc_list, sctp_tcblist) {
					SCTP_TCB_LOCK(stcb);
					sctp_auth_setactivekey(stcb, scact->scact_keynumber);
					SCTP_TCB_UNLOCK(stcb);
				}
				SCTP_INP_RUNLOCK(inp);
			}
		}
		break;
	}
	case SCTP_AUTH_DELETE_KEY:
	{
		struct sctp_authkeyid *scdel;

		SCTP_CHECK_AND_CAST(scdel, optval, struct sctp_authkeyid, optsize);
		SCTP_FIND_STCB(inp, stcb, scdel->scact_assoc_id);

		/* delete the key from the right place */
		if (stcb) {
			if (sctp_delete_sharedkey(stcb, scdel->scact_keynumber)) {
				SCTP_LTRACE_ERR_RET(inp, NULL, NULL, SCTP_FROM_SCTP_USRREQ, EINVAL);
				error = EINVAL;
			}
			SCTP_TCB_UNLOCK(stcb);
		} else {
			if ((inp->sctp_flags & SCTP_PCB_FLAGS_TCPTYPE) ||
			    (inp->sctp_flags & SCTP_PCB_FLAGS_IN_TCPPOOL) ||
			    (scdel->scact_assoc_id == SCTP_FUTURE_ASSOC) ||
			    (scdel->scact_assoc_id == SCTP_ALL_ASSOC)) {
				SCTP_INP_WLOCK(inp);
				if (sctp_delete_sharedkey_ep(inp, scdel->scact_keynumber)) {
					SCTP_LTRACE_ERR_RET(inp, NULL, NULL, SCTP_FROM_SCTP_USRREQ, EINVAL);
					error = EINVAL;
				}
				SCTP_INP_WUNLOCK(inp);
			}
			if ((scdel->scact_assoc_id == SCTP_CURRENT_ASSOC) ||
			    (scdel->scact_assoc_id == SCTP_ALL_ASSOC)) {
				SCTP_INP_RLOCK(inp);
				LIST_FOREACH(stcb, &inp->sctp_asoc_list, sctp_tcblist) {
					SCTP_TCB_LOCK(stcb);
					sctp_delete_sharedkey(stcb, scdel->scact_keynumber);
					SCTP_TCB_UNLOCK(stcb);
				}
				SCTP_INP_RUNLOCK(inp);
			}
		}
		break;
	}
	case SCTP_AUTH_DEACTIVATE_KEY:
	{
		struct sctp_authkeyid *keyid;

		SCTP_CHECK_AND_CAST(keyid, optval, struct sctp_authkeyid, optsize);
		SCTP_FIND_STCB(inp, stcb, keyid->scact_assoc_id);

		/* deactivate the key from the right place */
		if (stcb) {
			if (sctp_deact_sharedkey(stcb, keyid->scact_keynumber)) {
				SCTP_LTRACE_ERR_RET(inp, NULL, NULL, SCTP_FROM_SCTP_USRREQ, EINVAL);
				error = EINVAL;
			}
			SCTP_TCB_UNLOCK(stcb);
		} else {
			if ((inp->sctp_flags & SCTP_PCB_FLAGS_TCPTYPE) ||
			    (inp->sctp_flags & SCTP_PCB_FLAGS_IN_TCPPOOL) ||
			    (keyid->scact_assoc_id == SCTP_FUTURE_ASSOC) ||
			    (keyid->scact_assoc_id == SCTP_ALL_ASSOC)) {
				SCTP_INP_WLOCK(inp);
				if (sctp_deact_sharedkey_ep(inp, keyid->scact_keynumber)) {
					SCTP_LTRACE_ERR_RET(inp, NULL, NULL, SCTP_FROM_SCTP_USRREQ, EINVAL);
					error = EINVAL;
				}
				SCTP_INP_WUNLOCK(inp);
			}
			if ((keyid->scact_assoc_id == SCTP_CURRENT_ASSOC) ||
			    (keyid->scact_assoc_id == SCTP_ALL_ASSOC)) {
				SCTP_INP_RLOCK(inp);
				LIST_FOREACH(stcb, &inp->sctp_asoc_list, sctp_tcblist) {
					SCTP_TCB_LOCK(stcb);
					sctp_deact_sharedkey(stcb, keyid->scact_keynumber);
					SCTP_TCB_UNLOCK(stcb);
				}
				SCTP_INP_RUNLOCK(inp);
			}
		}
		break;
	}
	case SCTP_ENABLE_STREAM_RESET:
	{
		struct sctp_assoc_value *av;

		SCTP_CHECK_AND_CAST(av, optval, struct sctp_assoc_value, optsize);
		if (av->assoc_value & (~SCTP_ENABLE_VALUE_MASK)) {
		        SCTP_LTRACE_ERR_RET(inp, NULL, NULL, SCTP_FROM_SCTP_USRREQ, EINVAL);
			error = EINVAL;
			break;
		}
		SCTP_FIND_STCB(inp, stcb, av->assoc_id);
		if (stcb) {
			stcb->asoc.local_strreset_support = (uint8_t)av->assoc_value;
			SCTP_TCB_UNLOCK(stcb);
		} else {
			if ((inp->sctp_flags & SCTP_PCB_FLAGS_TCPTYPE) ||
			    (inp->sctp_flags & SCTP_PCB_FLAGS_IN_TCPPOOL) ||
			    (av->assoc_id == SCTP_FUTURE_ASSOC) ||
			    (av->assoc_id == SCTP_ALL_ASSOC)) {
				SCTP_INP_WLOCK(inp);
				inp->local_strreset_support = (uint8_t)av->assoc_value;
				SCTP_INP_WUNLOCK(inp);
			}
			if ((av->assoc_id == SCTP_CURRENT_ASSOC) ||
			    (av->assoc_id == SCTP_ALL_ASSOC)) {
				SCTP_INP_RLOCK(inp);
				LIST_FOREACH(stcb, &inp->sctp_asoc_list, sctp_tcblist) {
					SCTP_TCB_LOCK(stcb);
					stcb->asoc.local_strreset_support = (uint8_t)av->assoc_value;
					SCTP_TCB_UNLOCK(stcb);
				}
				SCTP_INP_RUNLOCK(inp);
			}

		}
		break;
	}
	case SCTP_RESET_STREAMS:
	{
		struct sctp_reset_streams *strrst;
		int i, send_out = 0;
		int send_in = 0;

		SCTP_CHECK_AND_CAST(strrst, optval, struct sctp_reset_streams, optsize);
		SCTP_FIND_STCB(inp, stcb, strrst->srs_assoc_id);
		if (stcb == NULL) {
		        SCTP_LTRACE_ERR_RET(inp, NULL, NULL, SCTP_FROM_SCTP_USRREQ, ENOENT);
			error = ENOENT;
			break;
		}
		if (stcb->asoc.reconfig_supported == 0) {
			/*
			 * Peer does not support the chunk type.
			 */
			SCTP_LTRACE_ERR_RET(inp, NULL, NULL, SCTP_FROM_SCTP_USRREQ, EOPNOTSUPP);
			error = EOPNOTSUPP;
			SCTP_TCB_UNLOCK(stcb);
			break;
		}
		if (sizeof(struct sctp_reset_streams) +
		    strrst->srs_number_streams * sizeof(uint16_t) > optsize) {
			error = EINVAL;
			SCTP_TCB_UNLOCK(stcb);
			break;
		}
		if (strrst->srs_flags & SCTP_STREAM_RESET_INCOMING) {
			send_in = 1;
			if (stcb->asoc.stream_reset_outstanding) {
				SCTP_LTRACE_ERR_RET(inp, NULL, NULL, SCTP_FROM_SCTP_USRREQ, EALREADY);
				error = EALREADY;
				SCTP_TCB_UNLOCK(stcb);
				break;
			}
		}
		if (strrst->srs_flags & SCTP_STREAM_RESET_OUTGOING) {
			send_out = 1;
		}
		if ((strrst->srs_number_streams > SCTP_MAX_STREAMS_AT_ONCE_RESET) && send_in) {
			SCTP_LTRACE_ERR_RET(inp, NULL, NULL, SCTP_FROM_SCTP_USRREQ, ENOMEM);
			error = ENOMEM;
			SCTP_TCB_UNLOCK(stcb);
			break;
		}
		if ((send_in == 0) && (send_out == 0)) {
			SCTP_LTRACE_ERR_RET(inp, NULL, NULL, SCTP_FROM_SCTP_USRREQ, EINVAL);
			error = EINVAL;
			SCTP_TCB_UNLOCK(stcb);
			break;
		}
		for (i = 0; i < strrst->srs_number_streams; i++) {
			if ((send_in) &&
			    (strrst->srs_stream_list[i] > stcb->asoc.streamincnt)) {
				SCTP_LTRACE_ERR_RET(inp, NULL, NULL, SCTP_FROM_SCTP_USRREQ, EINVAL);
				error = EINVAL;
				break;
			}
			if ((send_out) &&
			    (strrst->srs_stream_list[i] > stcb->asoc.streamoutcnt)) {
				SCTP_LTRACE_ERR_RET(inp, NULL, NULL, SCTP_FROM_SCTP_USRREQ, EINVAL);
				error = EINVAL;
				break;
			}
		}
		if (error) {
			SCTP_TCB_UNLOCK(stcb);
			break;
		}
		if (send_out) {
			int cnt;
			uint16_t strm;
			if (strrst->srs_number_streams) {
				for (i = 0, cnt = 0; i < strrst->srs_number_streams; i++) {
					strm = strrst->srs_stream_list[i];
					if (stcb->asoc.strmout[strm].state == SCTP_STREAM_OPEN) {
						stcb->asoc.strmout[strm].state = SCTP_STREAM_RESET_PENDING;
						cnt++;
					}
				}
			} else {
				/* Its all */
				for (i = 0, cnt = 0; i < stcb->asoc.streamoutcnt; i++) {
					if (stcb->asoc.strmout[i].state == SCTP_STREAM_OPEN) {
						stcb->asoc.strmout[i].state = SCTP_STREAM_RESET_PENDING;
						cnt++;
					}
				}
			}
		}
		if (send_in) {
			error = sctp_send_str_reset_req(stcb, strrst->srs_number_streams,
							strrst->srs_stream_list,
							send_in, 0, 0, 0, 0, 0);
		} else {
			error = sctp_send_stream_reset_out_if_possible(stcb, SCTP_SO_LOCKED);
		}
		if (error == 0) {
			sctp_chunk_output(inp, stcb, SCTP_OUTPUT_FROM_STRRST_REQ, SCTP_SO_LOCKED);
		} else {
			 /*
			  * For outgoing streams don't report any problems in
			  * sending the request to the application.
			  * XXX: Double check resetting incoming streams.
			  */
			error = 0;
		}
		SCTP_TCB_UNLOCK(stcb);
		break;
	}
	case SCTP_ADD_STREAMS:
	{
		struct sctp_add_streams *stradd;
		uint8_t addstream = 0;
		uint16_t add_o_strmcnt = 0;
		uint16_t add_i_strmcnt = 0;

		SCTP_CHECK_AND_CAST(stradd, optval, struct sctp_add_streams, optsize);
		SCTP_FIND_STCB(inp, stcb, stradd->sas_assoc_id);
		if (stcb == NULL) {
		        SCTP_LTRACE_ERR_RET(inp, NULL, NULL, SCTP_FROM_SCTP_USRREQ, ENOENT);
			error = ENOENT;
			break;
		}
		if (stcb->asoc.reconfig_supported == 0) {
			/*
			 * Peer does not support the chunk type.
			 */
			SCTP_LTRACE_ERR_RET(inp, NULL, NULL, SCTP_FROM_SCTP_USRREQ, EOPNOTSUPP);
			error = EOPNOTSUPP;
			SCTP_TCB_UNLOCK(stcb);
			break;
		}
		if (stcb->asoc.stream_reset_outstanding) {
			SCTP_LTRACE_ERR_RET(inp, NULL, NULL, SCTP_FROM_SCTP_USRREQ, EALREADY);
			error = EALREADY;
			SCTP_TCB_UNLOCK(stcb);
			break;
		}
		if ((stradd->sas_outstrms == 0) &&
		    (stradd->sas_instrms == 0)) {
			error = EINVAL;
			goto skip_stuff;
		}
		if (stradd->sas_outstrms) {
			addstream = 1;
			/* We allocate here */
			add_o_strmcnt = stradd->sas_outstrms;
			if ((((int)add_o_strmcnt) + ((int)stcb->asoc.streamoutcnt)) > 0x0000ffff) {
				/* You can't have more than 64k */
				error = EINVAL;
				goto skip_stuff;
			}
		}
		if (stradd->sas_instrms) {
			int cnt;

			addstream |= 2;
			/* We allocate inside sctp_send_str_reset_req() */
			add_i_strmcnt = stradd->sas_instrms;
			cnt = add_i_strmcnt;
			cnt += stcb->asoc.streamincnt;
			if (cnt > 0x0000ffff) {
				/* You can't have more than 64k */
				error = EINVAL;
				goto skip_stuff;
			}
			if (cnt > (int)stcb->asoc.max_inbound_streams) {
				/* More than you are allowed */
				error = EINVAL;
				goto skip_stuff;
			}
		}
		error = sctp_send_str_reset_req(stcb, 0, NULL, 0, 0, addstream, add_o_strmcnt, add_i_strmcnt, 0);
		sctp_chunk_output(inp, stcb, SCTP_OUTPUT_FROM_STRRST_REQ, SCTP_SO_LOCKED);
	skip_stuff:
		SCTP_TCB_UNLOCK(stcb);
		break;
	}
	case SCTP_RESET_ASSOC:
	{
		int i;
		uint32_t *value;

		SCTP_CHECK_AND_CAST(value, optval, uint32_t, optsize);
		SCTP_FIND_STCB(inp, stcb, (sctp_assoc_t) *value);
		if (stcb == NULL) {
		        SCTP_LTRACE_ERR_RET(inp, NULL, NULL, SCTP_FROM_SCTP_USRREQ, ENOENT);
			error = ENOENT;
			break;
		}
		if (stcb->asoc.reconfig_supported == 0) {
			/*
			 * Peer does not support the chunk type.
			 */
			SCTP_LTRACE_ERR_RET(inp, NULL, NULL, SCTP_FROM_SCTP_USRREQ, EOPNOTSUPP);
			error = EOPNOTSUPP;
			SCTP_TCB_UNLOCK(stcb);
			break;
		}
		if (stcb->asoc.stream_reset_outstanding) {
			SCTP_LTRACE_ERR_RET(inp, NULL, NULL, SCTP_FROM_SCTP_USRREQ, EALREADY);
			error = EALREADY;
			SCTP_TCB_UNLOCK(stcb);
			break;
		}
		/* Is there any data pending in the send or sent queues? */
		if (!TAILQ_EMPTY(&stcb->asoc.send_queue) ||
		    !TAILQ_EMPTY(&stcb->asoc.sent_queue)) {
		busy_out:
			error = EBUSY;
			SCTP_LTRACE_ERR_RET(inp, NULL, NULL, SCTP_FROM_SCTP_USRREQ, error);
			SCTP_TCB_UNLOCK(stcb);
			break;
		}
		/* Do any streams have data queued? */
		for ( i = 0; i< stcb->asoc.streamoutcnt; i++) {
			if (!TAILQ_EMPTY(&stcb->asoc.strmout[i].outqueue)) {
				goto busy_out;
			}
		}
		error = sctp_send_str_reset_req(stcb, 0, NULL, 0, 1, 0, 0, 0, 0);
		sctp_chunk_output(inp, stcb, SCTP_OUTPUT_FROM_STRRST_REQ, SCTP_SO_LOCKED);
		SCTP_TCB_UNLOCK(stcb);
		break;
	}
	case SCTP_CONNECT_X:
		if (optsize < (sizeof(int) + sizeof(struct sockaddr_in))) {
			SCTP_LTRACE_ERR_RET(inp, NULL, NULL, SCTP_FROM_SCTP_USRREQ, EINVAL);
			error = EINVAL;
			break;
		}
		error = sctp_do_connect_x(so, inp, optval, optsize, p, 0);
		break;
	case SCTP_CONNECT_X_DELAYED:
		if (optsize < (sizeof(int) + sizeof(struct sockaddr_in))) {
			SCTP_LTRACE_ERR_RET(inp, NULL, NULL, SCTP_FROM_SCTP_USRREQ, EINVAL);
			error = EINVAL;
			break;
		}
		error = sctp_do_connect_x(so, inp, optval, optsize, p, 1);
		break;
	case SCTP_CONNECT_X_COMPLETE:
	{
		struct sockaddr *sa;

		/* FIXME MT: check correct? */
		SCTP_CHECK_AND_CAST(sa, optval, struct sockaddr, optsize);

		/* find tcb */
		if (inp->sctp_flags & SCTP_PCB_FLAGS_CONNECTED) {
			SCTP_INP_RLOCK(inp);
			stcb = LIST_FIRST(&inp->sctp_asoc_list);
			if (stcb) {
				SCTP_TCB_LOCK(stcb);
			}
			SCTP_INP_RUNLOCK(inp);
		} else {
			/* We increment here since sctp_findassociation_ep_addr() wil
			 * do a decrement if it finds the stcb as long as the locked
			 * tcb (last argument) is NOT a TCB.. aka NULL.
			 */
			SCTP_INP_INCR_REF(inp);
			stcb = sctp_findassociation_ep_addr(&inp, sa, NULL, NULL, NULL);
			if (stcb == NULL) {
				SCTP_INP_DECR_REF(inp);
			}
		}

		if (stcb == NULL) {
			SCTP_LTRACE_ERR_RET(inp, NULL, NULL, SCTP_FROM_SCTP_USRREQ, ENOENT);
			error = ENOENT;
			break;
		}
		if (stcb->asoc.delayed_connection == 1) {
			stcb->asoc.delayed_connection = 0;
			(void)SCTP_GETTIME_TIMEVAL(&stcb->asoc.time_entered);
			sctp_timer_stop(SCTP_TIMER_TYPE_INIT, inp, stcb,
					stcb->asoc.primary_destination,
					SCTP_FROM_SCTP_USRREQ + SCTP_LOC_8);
			sctp_send_initiate(inp, stcb, SCTP_SO_LOCKED);
		} else {
			/*
			 * already expired or did not use delayed
			 * connectx
			 */
			SCTP_LTRACE_ERR_RET(inp, NULL, NULL, SCTP_FROM_SCTP_USRREQ, EALREADY);
			error = EALREADY;
		}
		SCTP_TCB_UNLOCK(stcb);
		break;
	}
	case SCTP_MAX_BURST:
	{
#if defined(__FreeBSD__) && __FreeBSD_version < 900000
		uint8_t *burst;

		SCTP_CHECK_AND_CAST(burst, optval, uint8_t, optsize);

		SCTP_INP_WLOCK(inp);
		inp->sctp_ep.max_burst = *burst;
		SCTP_INP_WUNLOCK(inp);
#else
		struct sctp_assoc_value *av;

		SCTP_CHECK_AND_CAST(av, optval, struct sctp_assoc_value, optsize);
		SCTP_FIND_STCB(inp, stcb, av->assoc_id);

		if (stcb) {
			stcb->asoc.max_burst = av->assoc_value;
			SCTP_TCB_UNLOCK(stcb);
		} else {
			if ((inp->sctp_flags & SCTP_PCB_FLAGS_TCPTYPE) ||
			    (inp->sctp_flags & SCTP_PCB_FLAGS_IN_TCPPOOL) ||
			    (av->assoc_id == SCTP_FUTURE_ASSOC) ||
			    (av->assoc_id == SCTP_ALL_ASSOC)) {
				SCTP_INP_WLOCK(inp);
				inp->sctp_ep.max_burst = av->assoc_value;
				SCTP_INP_WUNLOCK(inp);
			}
			if ((av->assoc_id == SCTP_CURRENT_ASSOC) ||
			    (av->assoc_id == SCTP_ALL_ASSOC)) {
				SCTP_INP_RLOCK(inp);
				LIST_FOREACH(stcb, &inp->sctp_asoc_list, sctp_tcblist) {
					SCTP_TCB_LOCK(stcb);
					stcb->asoc.max_burst = av->assoc_value;
					SCTP_TCB_UNLOCK(stcb);
				}
				SCTP_INP_RUNLOCK(inp);
			}
		}
#endif
		break;
	}
	case SCTP_MAXSEG:
	{
		struct sctp_assoc_value *av;
		int ovh;

		SCTP_CHECK_AND_CAST(av, optval, struct sctp_assoc_value, optsize);
		SCTP_FIND_STCB(inp, stcb, av->assoc_id);

		if (inp->sctp_flags & SCTP_PCB_FLAGS_BOUND_V6) {
			ovh = SCTP_MED_OVERHEAD;
		} else {
			ovh = SCTP_MED_V4_OVERHEAD;
		}
		if (stcb) {
			if (av->assoc_value) {
				stcb->asoc.sctp_frag_point = (av->assoc_value + ovh);
			} else {
				stcb->asoc.sctp_frag_point = SCTP_DEFAULT_MAXSEGMENT;
			}
			SCTP_TCB_UNLOCK(stcb);
		} else {
			if ((inp->sctp_flags & SCTP_PCB_FLAGS_TCPTYPE) ||
			    (inp->sctp_flags & SCTP_PCB_FLAGS_IN_TCPPOOL) ||
			    (av->assoc_id == SCTP_FUTURE_ASSOC)) {
				SCTP_INP_WLOCK(inp);
				/* FIXME MT: I think this is not in tune with the API ID */
				if (av->assoc_value) {
					inp->sctp_frag_point = (av->assoc_value + ovh);
				} else {
					inp->sctp_frag_point = SCTP_DEFAULT_MAXSEGMENT;
				}
				SCTP_INP_WUNLOCK(inp);
			} else {
				SCTP_LTRACE_ERR_RET(inp, NULL, NULL, SCTP_FROM_SCTP_USRREQ, EINVAL);
				error = EINVAL;
			}
		}
		break;
	}
	case SCTP_EVENTS:
	{
		struct sctp_event_subscribe *events;

		SCTP_CHECK_AND_CAST(events, optval, struct sctp_event_subscribe, optsize);

		SCTP_INP_WLOCK(inp);
		if (events->sctp_data_io_event) {
			sctp_feature_on(inp, SCTP_PCB_FLAGS_RECVDATAIOEVNT);
		} else {
			sctp_feature_off(inp, SCTP_PCB_FLAGS_RECVDATAIOEVNT);
		}

		if (events->sctp_association_event) {
			sctp_feature_on(inp, SCTP_PCB_FLAGS_RECVASSOCEVNT);
		} else {
			sctp_feature_off(inp, SCTP_PCB_FLAGS_RECVASSOCEVNT);
		}

		if (events->sctp_address_event) {
			sctp_feature_on(inp, SCTP_PCB_FLAGS_RECVPADDREVNT);
		} else {
			sctp_feature_off(inp, SCTP_PCB_FLAGS_RECVPADDREVNT);
		}

		if (events->sctp_send_failure_event) {
			sctp_feature_on(inp, SCTP_PCB_FLAGS_RECVSENDFAILEVNT);
		} else {
			sctp_feature_off(inp, SCTP_PCB_FLAGS_RECVSENDFAILEVNT);
		}

		if (events->sctp_peer_error_event) {
			sctp_feature_on(inp, SCTP_PCB_FLAGS_RECVPEERERR);
		} else {
			sctp_feature_off(inp, SCTP_PCB_FLAGS_RECVPEERERR);
		}

		if (events->sctp_shutdown_event) {
			sctp_feature_on(inp, SCTP_PCB_FLAGS_RECVSHUTDOWNEVNT);
		} else {
			sctp_feature_off(inp, SCTP_PCB_FLAGS_RECVSHUTDOWNEVNT);
		}

		if (events->sctp_partial_delivery_event) {
			sctp_feature_on(inp, SCTP_PCB_FLAGS_PDAPIEVNT);
		} else {
			sctp_feature_off(inp, SCTP_PCB_FLAGS_PDAPIEVNT);
		}

		if (events->sctp_adaptation_layer_event) {
			sctp_feature_on(inp, SCTP_PCB_FLAGS_ADAPTATIONEVNT);
		} else {
			sctp_feature_off(inp, SCTP_PCB_FLAGS_ADAPTATIONEVNT);
		}

		if (events->sctp_authentication_event) {
			sctp_feature_on(inp, SCTP_PCB_FLAGS_AUTHEVNT);
		} else {
			sctp_feature_off(inp, SCTP_PCB_FLAGS_AUTHEVNT);
		}

		if (events->sctp_sender_dry_event) {
			sctp_feature_on(inp, SCTP_PCB_FLAGS_DRYEVNT);
		} else {
			sctp_feature_off(inp, SCTP_PCB_FLAGS_DRYEVNT);
		}

		if (events->sctp_stream_reset_event) {
			sctp_feature_on(inp, SCTP_PCB_FLAGS_STREAM_RESETEVNT);
		} else {
			sctp_feature_off(inp, SCTP_PCB_FLAGS_STREAM_RESETEVNT);
		}
		SCTP_INP_WUNLOCK(inp);

		SCTP_INP_RLOCK(inp);
		LIST_FOREACH(stcb, &inp->sctp_asoc_list, sctp_tcblist) {
			SCTP_TCB_LOCK(stcb);
			if (events->sctp_association_event) {
				sctp_stcb_feature_on(inp, stcb, SCTP_PCB_FLAGS_RECVASSOCEVNT);
			} else {
				sctp_stcb_feature_off(inp, stcb, SCTP_PCB_FLAGS_RECVASSOCEVNT);
			}
			if (events->sctp_address_event) {
				sctp_stcb_feature_on(inp, stcb, SCTP_PCB_FLAGS_RECVPADDREVNT);
			} else {
				sctp_stcb_feature_off(inp, stcb, SCTP_PCB_FLAGS_RECVPADDREVNT);
			}
			if (events->sctp_send_failure_event) {
				sctp_stcb_feature_on(inp, stcb, SCTP_PCB_FLAGS_RECVSENDFAILEVNT);
			} else {
				sctp_stcb_feature_off(inp, stcb, SCTP_PCB_FLAGS_RECVSENDFAILEVNT);
			}
			if (events->sctp_peer_error_event) {
				sctp_stcb_feature_on(inp, stcb, SCTP_PCB_FLAGS_RECVPEERERR);
			} else {
				sctp_stcb_feature_off(inp, stcb, SCTP_PCB_FLAGS_RECVPEERERR);
			}
			if (events->sctp_shutdown_event) {
				sctp_stcb_feature_on(inp, stcb, SCTP_PCB_FLAGS_RECVSHUTDOWNEVNT);
			} else {
				sctp_stcb_feature_off(inp, stcb, SCTP_PCB_FLAGS_RECVSHUTDOWNEVNT);
			}
			if (events->sctp_partial_delivery_event) {
				sctp_stcb_feature_on(inp, stcb, SCTP_PCB_FLAGS_PDAPIEVNT);
			} else {
				sctp_stcb_feature_off(inp, stcb, SCTP_PCB_FLAGS_PDAPIEVNT);
			}
			if (events->sctp_adaptation_layer_event) {
				sctp_stcb_feature_on(inp, stcb, SCTP_PCB_FLAGS_ADAPTATIONEVNT);
			} else {
				sctp_stcb_feature_off(inp, stcb, SCTP_PCB_FLAGS_ADAPTATIONEVNT);
			}
			if (events->sctp_authentication_event) {
				sctp_stcb_feature_on(inp, stcb, SCTP_PCB_FLAGS_AUTHEVNT);
			} else {
				sctp_stcb_feature_off(inp, stcb, SCTP_PCB_FLAGS_AUTHEVNT);
			}
			if (events->sctp_sender_dry_event) {
				sctp_stcb_feature_on(inp, stcb, SCTP_PCB_FLAGS_DRYEVNT);
			} else {
				sctp_stcb_feature_off(inp, stcb, SCTP_PCB_FLAGS_DRYEVNT);
			}
			if (events->sctp_stream_reset_event) {
				sctp_stcb_feature_on(inp, stcb, SCTP_PCB_FLAGS_STREAM_RESETEVNT);
			} else {
				sctp_stcb_feature_off(inp, stcb, SCTP_PCB_FLAGS_STREAM_RESETEVNT);
			}
			SCTP_TCB_UNLOCK(stcb);
		}
		/* Send up the sender dry event only for 1-to-1 style sockets. */
		if (events->sctp_sender_dry_event) {
			if ((inp->sctp_flags & SCTP_PCB_FLAGS_TCPTYPE) ||
			    (inp->sctp_flags & SCTP_PCB_FLAGS_IN_TCPPOOL)) {
				stcb = LIST_FIRST(&inp->sctp_asoc_list);
				if (stcb) {
					SCTP_TCB_LOCK(stcb);
					if (TAILQ_EMPTY(&stcb->asoc.send_queue) &&
					    TAILQ_EMPTY(&stcb->asoc.sent_queue) &&
					    (stcb->asoc.stream_queue_cnt == 0)) {
						sctp_ulp_notify(SCTP_NOTIFY_SENDER_DRY, stcb,  0, NULL, SCTP_SO_LOCKED);
					}
					SCTP_TCB_UNLOCK(stcb);
				}
			}
		}
		SCTP_INP_RUNLOCK(inp);
		break;
	}
	case SCTP_ADAPTATION_LAYER:
	{
		struct sctp_setadaptation *adap_bits;

		SCTP_CHECK_AND_CAST(adap_bits, optval, struct sctp_setadaptation, optsize);
		SCTP_INP_WLOCK(inp);
		inp->sctp_ep.adaptation_layer_indicator = adap_bits->ssb_adaptation_ind;
		inp->sctp_ep.adaptation_layer_indicator_provided = 1;
		SCTP_INP_WUNLOCK(inp);
		break;
	}
#ifdef SCTP_DEBUG
	case SCTP_SET_INITIAL_DBG_SEQ:
	{
		uint32_t *vvv;

		SCTP_CHECK_AND_CAST(vvv, optval, uint32_t, optsize);
		SCTP_INP_WLOCK(inp);
		inp->sctp_ep.initial_sequence_debug = *vvv;
		SCTP_INP_WUNLOCK(inp);
		break;
	}
#endif
	case SCTP_DEFAULT_SEND_PARAM:
	{
		struct sctp_sndrcvinfo *s_info;

		SCTP_CHECK_AND_CAST(s_info, optval, struct sctp_sndrcvinfo, optsize);
		SCTP_FIND_STCB(inp, stcb, s_info->sinfo_assoc_id);

		if (stcb) {
			if (s_info->sinfo_stream < stcb->asoc.streamoutcnt) {
				memcpy(&stcb->asoc.def_send, s_info, min(optsize, sizeof(stcb->asoc.def_send)));
			} else {
				SCTP_LTRACE_ERR_RET(inp, NULL, NULL, SCTP_FROM_SCTP_USRREQ, EINVAL);
				error = EINVAL;
			}
			SCTP_TCB_UNLOCK(stcb);
		} else {
			if ((inp->sctp_flags & SCTP_PCB_FLAGS_TCPTYPE) ||
			    (inp->sctp_flags & SCTP_PCB_FLAGS_IN_TCPPOOL) ||
			    (s_info->sinfo_assoc_id == SCTP_FUTURE_ASSOC) ||
			    (s_info->sinfo_assoc_id == SCTP_ALL_ASSOC)) {
				SCTP_INP_WLOCK(inp);
				memcpy(&inp->def_send, s_info, min(optsize, sizeof(inp->def_send)));
				SCTP_INP_WUNLOCK(inp);
			}
			if ((s_info->sinfo_assoc_id == SCTP_CURRENT_ASSOC) ||
			    (s_info->sinfo_assoc_id == SCTP_ALL_ASSOC)) {
				SCTP_INP_RLOCK(inp);
				LIST_FOREACH(stcb, &inp->sctp_asoc_list, sctp_tcblist) {
					SCTP_TCB_LOCK(stcb);
					if (s_info->sinfo_stream < stcb->asoc.streamoutcnt) {
						memcpy(&stcb->asoc.def_send, s_info, min(optsize, sizeof(stcb->asoc.def_send)));
					}
					SCTP_TCB_UNLOCK(stcb);
				}
				SCTP_INP_RUNLOCK(inp);
			}
		}
		break;
	}
	case SCTP_PEER_ADDR_PARAMS:
	{
		struct sctp_paddrparams *paddrp;
		struct sctp_nets *net;
		struct sockaddr *addr;
#if defined(INET) && defined(INET6)
		struct sockaddr_in sin_store;
#endif

		SCTP_CHECK_AND_CAST(paddrp, optval, struct sctp_paddrparams, optsize);
		SCTP_FIND_STCB(inp, stcb, paddrp->spp_assoc_id);

#if defined(INET) && defined(INET6)
		if (paddrp->spp_address.ss_family == AF_INET6) {
			struct sockaddr_in6 *sin6;

			sin6 = (struct sockaddr_in6 *)&paddrp->spp_address;
			if (IN6_IS_ADDR_V4MAPPED(&sin6->sin6_addr)) {
				in6_sin6_2_sin(&sin_store, sin6);
				addr = (struct sockaddr *)&sin_store;
			} else {
				addr = (struct sockaddr *)&paddrp->spp_address;
			}
		} else {
			addr = (struct sockaddr *)&paddrp->spp_address;
		}
#else
		addr = (struct sockaddr *)&paddrp->spp_address;
#endif
		if (stcb != NULL) {
			net = sctp_findnet(stcb, addr);
		} else {
			/* We increment here since sctp_findassociation_ep_addr() wil
			 * do a decrement if it finds the stcb as long as the locked
			 * tcb (last argument) is NOT a TCB.. aka NULL.
			 */
			net = NULL;
			SCTP_INP_INCR_REF(inp);
			stcb = sctp_findassociation_ep_addr(&inp, addr,
			                                    &net, NULL, NULL);
			if (stcb == NULL) {
				SCTP_INP_DECR_REF(inp);
			}
		}
		if ((stcb != NULL) && (net == NULL)) {
#ifdef INET
			if (addr->sa_family == AF_INET) {

				struct sockaddr_in *sin;
				sin = (struct sockaddr_in *)addr;
				if (sin->sin_addr.s_addr != INADDR_ANY) {
					SCTP_LTRACE_ERR_RET(inp, NULL, NULL, SCTP_FROM_SCTP_USRREQ, EINVAL);
					SCTP_TCB_UNLOCK(stcb);
					error = EINVAL;
					break;
				}
			} else
#endif
#ifdef INET6
			if (addr->sa_family == AF_INET6) {
				struct sockaddr_in6 *sin6;

				sin6 = (struct sockaddr_in6 *)addr;
				if (!IN6_IS_ADDR_UNSPECIFIED(&sin6->sin6_addr)) {
					SCTP_LTRACE_ERR_RET(inp, NULL, NULL, SCTP_FROM_SCTP_USRREQ, EINVAL);
					SCTP_TCB_UNLOCK(stcb);
					error = EINVAL;
					break;
				}
			} else
#endif
#if defined(__Userspace__)
			if (addr->sa_family == AF_CONN) {
				struct sockaddr_conn *sconn;

				sconn = (struct sockaddr_conn *)addr;
				if (sconn->sconn_addr != NULL) {
					SCTP_LTRACE_ERR_RET(inp, NULL, NULL, SCTP_FROM_SCTP_USRREQ, EINVAL);
					SCTP_TCB_UNLOCK(stcb);
					error = EINVAL;
					break;
				}
			} else
#endif
			{
				error = EAFNOSUPPORT;
				SCTP_TCB_UNLOCK(stcb);
				SCTP_LTRACE_ERR_RET(inp, NULL, NULL, SCTP_FROM_SCTP_USRREQ, error);
				break;
			}
		}
		/* sanity checks */
		if ((paddrp->spp_flags & SPP_HB_ENABLE) && (paddrp->spp_flags & SPP_HB_DISABLE)) {
			if (stcb)
				SCTP_TCB_UNLOCK(stcb);
			SCTP_LTRACE_ERR_RET(inp, NULL, NULL, SCTP_FROM_SCTP_USRREQ, EINVAL);
			return (EINVAL);
		}

		if ((paddrp->spp_flags & SPP_PMTUD_ENABLE) && (paddrp->spp_flags & SPP_PMTUD_DISABLE)) {
			if (stcb)
				SCTP_TCB_UNLOCK(stcb);
			SCTP_LTRACE_ERR_RET(inp, NULL, NULL, SCTP_FROM_SCTP_USRREQ, EINVAL);
			return (EINVAL);
		}

		if (stcb != NULL) {
			/************************TCB SPECIFIC SET ******************/
			if (net != NULL) {
				/************************NET SPECIFIC SET ******************/
				if (paddrp->spp_flags & SPP_HB_DISABLE) {
					if (!(net->dest_state & SCTP_ADDR_UNCONFIRMED) &&
					    !(net->dest_state & SCTP_ADDR_NOHB)) {
						sctp_timer_stop(SCTP_TIMER_TYPE_HEARTBEAT, inp, stcb, net,
								SCTP_FROM_SCTP_USRREQ + SCTP_LOC_9);
					}
					net->dest_state |= SCTP_ADDR_NOHB;
				}
				if (paddrp->spp_flags & SPP_HB_ENABLE) {
					if (paddrp->spp_hbinterval) {
						net->heart_beat_delay = paddrp->spp_hbinterval;
					} else if (paddrp->spp_flags & SPP_HB_TIME_IS_ZERO) {
						net->heart_beat_delay = 0;
					}
					sctp_timer_stop(SCTP_TIMER_TYPE_HEARTBEAT, inp, stcb, net,
					                SCTP_FROM_SCTP_USRREQ + SCTP_LOC_10);
					sctp_timer_start(SCTP_TIMER_TYPE_HEARTBEAT, inp, stcb, net);
					net->dest_state &= ~SCTP_ADDR_NOHB;
				}
				if (paddrp->spp_flags & SPP_HB_DEMAND) {
					/* on demand HB */
					sctp_send_hb(stcb, net, SCTP_SO_LOCKED);
					sctp_chunk_output(inp, stcb,  SCTP_OUTPUT_FROM_SOCKOPT, SCTP_SO_LOCKED);
					sctp_timer_start(SCTP_TIMER_TYPE_HEARTBEAT, inp, stcb, net);
				}
				if ((paddrp->spp_flags & SPP_PMTUD_DISABLE) && (paddrp->spp_pathmtu >= SCTP_SMALLEST_PMTU)) {
					if (SCTP_OS_TIMER_PENDING(&net->pmtu_timer.timer)) {
						sctp_timer_stop(SCTP_TIMER_TYPE_PATHMTURAISE, inp, stcb, net,
								SCTP_FROM_SCTP_USRREQ + SCTP_LOC_11);
					}
					net->dest_state |= SCTP_ADDR_NO_PMTUD;
					net->mtu = paddrp->spp_pathmtu;
					switch (net->ro._l_addr.sa.sa_family) {
#ifdef INET
					case AF_INET:
						net->mtu += SCTP_MIN_V4_OVERHEAD;
						break;
#endif
#ifdef INET6
					case AF_INET6:
						net->mtu += SCTP_MIN_OVERHEAD;
						break;
#endif
#if defined(__Userspace__)
					case AF_CONN:
						net->mtu += sizeof(struct sctphdr);
						break;
#endif
					default:
						break;
					}
					if (net->mtu < stcb->asoc.smallest_mtu) {
						sctp_pathmtu_adjustment(stcb, net->mtu);
					}
				}
				if (paddrp->spp_flags & SPP_PMTUD_ENABLE) {
					if (!SCTP_OS_TIMER_PENDING(&net->pmtu_timer.timer)) {
						sctp_timer_start(SCTP_TIMER_TYPE_PATHMTURAISE, inp, stcb, net);
					}
					net->dest_state &= ~SCTP_ADDR_NO_PMTUD;
				}
				if (paddrp->spp_pathmaxrxt) {
					if (net->dest_state & SCTP_ADDR_PF) {
						if (net->error_count > paddrp->spp_pathmaxrxt) {
							net->dest_state &= ~SCTP_ADDR_PF;
						}
					} else {
						if ((net->error_count <= paddrp->spp_pathmaxrxt) &&
						    (net->error_count > net->pf_threshold)) {
							net->dest_state |= SCTP_ADDR_PF;
							sctp_send_hb(stcb, net, SCTP_SO_LOCKED);
							sctp_timer_stop(SCTP_TIMER_TYPE_HEARTBEAT,
							                stcb->sctp_ep, stcb, net,
							                SCTP_FROM_SCTP_USRREQ + SCTP_LOC_12);
							sctp_timer_start(SCTP_TIMER_TYPE_HEARTBEAT, stcb->sctp_ep, stcb, net);
						}
					}
					if (net->dest_state & SCTP_ADDR_REACHABLE) {
						if (net->error_count > paddrp->spp_pathmaxrxt) {
							net->dest_state &= ~SCTP_ADDR_REACHABLE;
							sctp_ulp_notify(SCTP_NOTIFY_INTERFACE_DOWN, stcb, 0, net, SCTP_SO_LOCKED);
						}
					} else {
						if (net->error_count <= paddrp->spp_pathmaxrxt) {
							net->dest_state |= SCTP_ADDR_REACHABLE;
							sctp_ulp_notify(SCTP_NOTIFY_INTERFACE_UP, stcb, 0, net, SCTP_SO_LOCKED);
						}
					}
					net->failure_threshold = paddrp->spp_pathmaxrxt;
				}
				if (paddrp->spp_flags & SPP_DSCP) {
					net->dscp = paddrp->spp_dscp & 0xfc;
					net->dscp |= 0x01;
				}
#ifdef INET6
				if (paddrp->spp_flags & SPP_IPV6_FLOWLABEL) {
					if (net->ro._l_addr.sa.sa_family == AF_INET6) {
						net->flowlabel = paddrp->spp_ipv6_flowlabel & 0x000fffff;
						net->flowlabel |= 0x80000000;
					}
				}
#endif
			} else {
				/************************ASSOC ONLY -- NO NET SPECIFIC SET ******************/
				if (paddrp->spp_pathmaxrxt != 0) {
					stcb->asoc.def_net_failure = paddrp->spp_pathmaxrxt;
					TAILQ_FOREACH(net, &stcb->asoc.nets, sctp_next) {
						if (net->dest_state & SCTP_ADDR_PF) {
							if (net->error_count > paddrp->spp_pathmaxrxt) {
								net->dest_state &= ~SCTP_ADDR_PF;
							}
						} else {
							if ((net->error_count <= paddrp->spp_pathmaxrxt) &&
							    (net->error_count > net->pf_threshold)) {
								net->dest_state |= SCTP_ADDR_PF;
								sctp_send_hb(stcb, net, SCTP_SO_LOCKED);
								sctp_timer_stop(SCTP_TIMER_TYPE_HEARTBEAT,
								                stcb->sctp_ep, stcb, net,
								                SCTP_FROM_SCTP_USRREQ + SCTP_LOC_13);
								sctp_timer_start(SCTP_TIMER_TYPE_HEARTBEAT, stcb->sctp_ep, stcb, net);
							}
						}
						if (net->dest_state & SCTP_ADDR_REACHABLE) {
							if (net->error_count > paddrp->spp_pathmaxrxt) {
								net->dest_state &= ~SCTP_ADDR_REACHABLE;
								sctp_ulp_notify(SCTP_NOTIFY_INTERFACE_DOWN, stcb, 0, net, SCTP_SO_LOCKED);
							}
						} else {
							if (net->error_count <= paddrp->spp_pathmaxrxt) {
								net->dest_state |= SCTP_ADDR_REACHABLE;
								sctp_ulp_notify(SCTP_NOTIFY_INTERFACE_UP, stcb, 0, net, SCTP_SO_LOCKED);
							}
						}
						net->failure_threshold = paddrp->spp_pathmaxrxt;
					}
				}

				if (paddrp->spp_flags & SPP_HB_ENABLE) {
					if (paddrp->spp_hbinterval != 0) {
						stcb->asoc.heart_beat_delay = paddrp->spp_hbinterval;
					} else if (paddrp->spp_flags & SPP_HB_TIME_IS_ZERO) {
						stcb->asoc.heart_beat_delay = 0;
					}
					/* Turn back on the timer */
					TAILQ_FOREACH(net, &stcb->asoc.nets, sctp_next) {
						if (paddrp->spp_hbinterval != 0) {
							net->heart_beat_delay = paddrp->spp_hbinterval;
						} else if (paddrp->spp_flags & SPP_HB_TIME_IS_ZERO) {
							net->heart_beat_delay = 0;
						}
						if (net->dest_state & SCTP_ADDR_NOHB) {
							net->dest_state &= ~SCTP_ADDR_NOHB;
						}
						sctp_timer_stop(SCTP_TIMER_TYPE_HEARTBEAT, inp, stcb, net,
								SCTP_FROM_SCTP_USRREQ + SCTP_LOC_14);
						sctp_timer_start(SCTP_TIMER_TYPE_HEARTBEAT, inp, stcb, net);
					}
					sctp_stcb_feature_off(inp, stcb, SCTP_PCB_FLAGS_DONOT_HEARTBEAT);
				}
				if (paddrp->spp_flags & SPP_HB_DISABLE) {
					TAILQ_FOREACH(net, &stcb->asoc.nets, sctp_next) {
						if (!(net->dest_state & SCTP_ADDR_NOHB)) {
							net->dest_state |= SCTP_ADDR_NOHB;
							if (!(net->dest_state & SCTP_ADDR_UNCONFIRMED)) {
								sctp_timer_stop(SCTP_TIMER_TYPE_HEARTBEAT,
								                inp, stcb, net,
								                SCTP_FROM_SCTP_USRREQ + SCTP_LOC_15);
							}
						}
					}
					sctp_stcb_feature_on(inp, stcb, SCTP_PCB_FLAGS_DONOT_HEARTBEAT);
				}
				if ((paddrp->spp_flags & SPP_PMTUD_DISABLE) && (paddrp->spp_pathmtu >= SCTP_SMALLEST_PMTU)) {
					TAILQ_FOREACH(net, &stcb->asoc.nets, sctp_next) {
						if (SCTP_OS_TIMER_PENDING(&net->pmtu_timer.timer)) {
							sctp_timer_stop(SCTP_TIMER_TYPE_PATHMTURAISE, inp, stcb, net,
									SCTP_FROM_SCTP_USRREQ + SCTP_LOC_16);
						}
						net->dest_state |= SCTP_ADDR_NO_PMTUD;
						net->mtu = paddrp->spp_pathmtu;
						switch (net->ro._l_addr.sa.sa_family) {
#ifdef INET
						case AF_INET:
							net->mtu += SCTP_MIN_V4_OVERHEAD;
							break;
#endif
#ifdef INET6
						case AF_INET6:
							net->mtu += SCTP_MIN_OVERHEAD;
							break;
#endif
#if defined(__Userspace__)
						case AF_CONN:
							net->mtu += sizeof(struct sctphdr);
							break;
#endif
						default:
							break;
						}
						if (net->mtu < stcb->asoc.smallest_mtu) {
							sctp_pathmtu_adjustment(stcb, net->mtu);
						}
					}
					stcb->asoc.default_mtu = paddrp->spp_pathmtu;
					sctp_stcb_feature_on(inp, stcb, SCTP_PCB_FLAGS_DO_NOT_PMTUD);
				}
				if (paddrp->spp_flags & SPP_PMTUD_ENABLE) {
					TAILQ_FOREACH(net, &stcb->asoc.nets, sctp_next) {
						if (!SCTP_OS_TIMER_PENDING(&net->pmtu_timer.timer)) {
							sctp_timer_start(SCTP_TIMER_TYPE_PATHMTURAISE, inp, stcb, net);
						}
						net->dest_state &= ~SCTP_ADDR_NO_PMTUD;
					}
					stcb->asoc.default_mtu = 0;
					sctp_stcb_feature_off(inp, stcb, SCTP_PCB_FLAGS_DO_NOT_PMTUD);
				}
				if (paddrp->spp_flags & SPP_DSCP) {
					TAILQ_FOREACH(net, &stcb->asoc.nets, sctp_next) {
						net->dscp = paddrp->spp_dscp & 0xfc;
						net->dscp |= 0x01;
					}
					stcb->asoc.default_dscp = paddrp->spp_dscp & 0xfc;
					stcb->asoc.default_dscp |= 0x01;
				}
#ifdef INET6
				if (paddrp->spp_flags & SPP_IPV6_FLOWLABEL) {
					TAILQ_FOREACH(net, &stcb->asoc.nets, sctp_next) {
						if (net->ro._l_addr.sa.sa_family == AF_INET6) {
							net->flowlabel = paddrp->spp_ipv6_flowlabel & 0x000fffff;
							net->flowlabel |= 0x80000000;
						}
					}
					stcb->asoc.default_flowlabel = paddrp->spp_ipv6_flowlabel & 0x000fffff;
					stcb->asoc.default_flowlabel |= 0x80000000;
				}
#endif
			}
			SCTP_TCB_UNLOCK(stcb);
		} else {
			/************************NO TCB, SET TO default stuff ******************/
			if ((inp->sctp_flags & SCTP_PCB_FLAGS_TCPTYPE) ||
			    (inp->sctp_flags & SCTP_PCB_FLAGS_IN_TCPPOOL) ||
			    (paddrp->spp_assoc_id == SCTP_FUTURE_ASSOC)) {
				SCTP_INP_WLOCK(inp);
				/*
				 * For the TOS/FLOWLABEL stuff you set it
				 * with the options on the socket
				 */
				if (paddrp->spp_pathmaxrxt != 0) {
					inp->sctp_ep.def_net_failure = paddrp->spp_pathmaxrxt;
				}

				if (paddrp->spp_flags & SPP_HB_TIME_IS_ZERO)
					inp->sctp_ep.sctp_timeoutticks[SCTP_TIMER_HEARTBEAT] = 0;
				else if (paddrp->spp_hbinterval != 0) {
					if (paddrp->spp_hbinterval > SCTP_MAX_HB_INTERVAL)
						paddrp->spp_hbinterval= SCTP_MAX_HB_INTERVAL;
					inp->sctp_ep.sctp_timeoutticks[SCTP_TIMER_HEARTBEAT] = MSEC_TO_TICKS(paddrp->spp_hbinterval);
				}

				if (paddrp->spp_flags & SPP_HB_ENABLE) {
					if (paddrp->spp_flags & SPP_HB_TIME_IS_ZERO) {
						inp->sctp_ep.sctp_timeoutticks[SCTP_TIMER_HEARTBEAT] = 0;
					} else if (paddrp->spp_hbinterval) {
						inp->sctp_ep.sctp_timeoutticks[SCTP_TIMER_HEARTBEAT] = MSEC_TO_TICKS(paddrp->spp_hbinterval);
					}
					sctp_feature_off(inp, SCTP_PCB_FLAGS_DONOT_HEARTBEAT);
				} else if (paddrp->spp_flags & SPP_HB_DISABLE) {
					sctp_feature_on(inp, SCTP_PCB_FLAGS_DONOT_HEARTBEAT);
				}
				if (paddrp->spp_flags & SPP_PMTUD_ENABLE) {
					inp->sctp_ep.default_mtu = 0;
					sctp_feature_off(inp, SCTP_PCB_FLAGS_DO_NOT_PMTUD);
				} else if (paddrp->spp_flags & SPP_PMTUD_DISABLE) {
					if (paddrp->spp_pathmtu >= SCTP_SMALLEST_PMTU) {
						inp->sctp_ep.default_mtu = paddrp->spp_pathmtu;
					}
					sctp_feature_on(inp, SCTP_PCB_FLAGS_DO_NOT_PMTUD);
				}
				if (paddrp->spp_flags & SPP_DSCP) {
					inp->sctp_ep.default_dscp = paddrp->spp_dscp & 0xfc;
					inp->sctp_ep.default_dscp |= 0x01;
				}
#ifdef INET6
				if (paddrp->spp_flags & SPP_IPV6_FLOWLABEL) {
					if (inp->sctp_flags & SCTP_PCB_FLAGS_BOUND_V6) {
						inp->sctp_ep.default_flowlabel = paddrp->spp_ipv6_flowlabel & 0x000fffff;
						inp->sctp_ep.default_flowlabel |= 0x80000000;
					}
				}
#endif
				SCTP_INP_WUNLOCK(inp);
			} else {
				SCTP_LTRACE_ERR_RET(inp, NULL, NULL, SCTP_FROM_SCTP_USRREQ, EINVAL);
				error = EINVAL;
			}
		}
		break;
	}
	case SCTP_RTOINFO:
	{
		struct sctp_rtoinfo *srto;
		uint32_t new_init, new_min, new_max;

		SCTP_CHECK_AND_CAST(srto, optval, struct sctp_rtoinfo, optsize);
		SCTP_FIND_STCB(inp, stcb, srto->srto_assoc_id);

		if (stcb) {
			if (srto->srto_initial)
				new_init = srto->srto_initial;
			else
				new_init = stcb->asoc.initial_rto;
			if (srto->srto_max)
				new_max = srto->srto_max;
			else
				new_max = stcb->asoc.maxrto;
			if (srto->srto_min)
				new_min = srto->srto_min;
			else
				new_min = stcb->asoc.minrto;
			if ((new_min <= new_init) && (new_init <= new_max)) {
				stcb->asoc.initial_rto = new_init;
				stcb->asoc.maxrto = new_max;
				stcb->asoc.minrto = new_min;
			} else {
				SCTP_LTRACE_ERR_RET(inp, NULL, NULL, SCTP_FROM_SCTP_USRREQ, EINVAL);
				error = EINVAL;
			}
			SCTP_TCB_UNLOCK(stcb);
		} else {
			if ((inp->sctp_flags & SCTP_PCB_FLAGS_TCPTYPE) ||
			    (inp->sctp_flags & SCTP_PCB_FLAGS_IN_TCPPOOL) ||
			    (srto->srto_assoc_id == SCTP_FUTURE_ASSOC)) {
				SCTP_INP_WLOCK(inp);
				if (srto->srto_initial)
					new_init = srto->srto_initial;
				else
					new_init = inp->sctp_ep.initial_rto;
				if (srto->srto_max)
					new_max = srto->srto_max;
				else
					new_max = inp->sctp_ep.sctp_maxrto;
				if (srto->srto_min)
					new_min = srto->srto_min;
				else
					new_min = inp->sctp_ep.sctp_minrto;
				if ((new_min <= new_init) && (new_init <= new_max)) {
					inp->sctp_ep.initial_rto = new_init;
					inp->sctp_ep.sctp_maxrto = new_max;
					inp->sctp_ep.sctp_minrto = new_min;
				} else {
					SCTP_LTRACE_ERR_RET(inp, NULL, NULL, SCTP_FROM_SCTP_USRREQ, EINVAL);
					error = EINVAL;
				}
				SCTP_INP_WUNLOCK(inp);
			} else {
				SCTP_LTRACE_ERR_RET(inp, NULL, NULL, SCTP_FROM_SCTP_USRREQ, EINVAL);
				error = EINVAL;
			}
		}
		break;
	}
	case SCTP_ASSOCINFO:
	{
		struct sctp_assocparams *sasoc;

		SCTP_CHECK_AND_CAST(sasoc, optval, struct sctp_assocparams, optsize);
		SCTP_FIND_STCB(inp, stcb, sasoc->sasoc_assoc_id);
		if (sasoc->sasoc_cookie_life) {
			/* boundary check the cookie life */
			if (sasoc->sasoc_cookie_life < 1000)
				sasoc->sasoc_cookie_life = 1000;
			if (sasoc->sasoc_cookie_life > SCTP_MAX_COOKIE_LIFE) {
				sasoc->sasoc_cookie_life = SCTP_MAX_COOKIE_LIFE;
			}
		}
		if (stcb) {
			if (sasoc->sasoc_asocmaxrxt)
				stcb->asoc.max_send_times = sasoc->sasoc_asocmaxrxt;
			if (sasoc->sasoc_cookie_life) {
				stcb->asoc.cookie_life = MSEC_TO_TICKS(sasoc->sasoc_cookie_life);
			}
			SCTP_TCB_UNLOCK(stcb);
		} else {
			if ((inp->sctp_flags & SCTP_PCB_FLAGS_TCPTYPE) ||
			    (inp->sctp_flags & SCTP_PCB_FLAGS_IN_TCPPOOL) ||
			    (sasoc->sasoc_assoc_id == SCTP_FUTURE_ASSOC)) {
				SCTP_INP_WLOCK(inp);
				if (sasoc->sasoc_asocmaxrxt)
					inp->sctp_ep.max_send_times = sasoc->sasoc_asocmaxrxt;
				if (sasoc->sasoc_cookie_life) {
					inp->sctp_ep.def_cookie_life = MSEC_TO_TICKS(sasoc->sasoc_cookie_life);
				}
				SCTP_INP_WUNLOCK(inp);
			} else {
				SCTP_LTRACE_ERR_RET(inp, NULL, NULL, SCTP_FROM_SCTP_USRREQ, EINVAL);
				error = EINVAL;
			}
		}
		break;
	}
	case SCTP_INITMSG:
	{
		struct sctp_initmsg *sinit;

		SCTP_CHECK_AND_CAST(sinit, optval, struct sctp_initmsg, optsize);
		SCTP_INP_WLOCK(inp);
		if (sinit->sinit_num_ostreams)
			inp->sctp_ep.pre_open_stream_count = sinit->sinit_num_ostreams;

		if (sinit->sinit_max_instreams)
			inp->sctp_ep.max_open_streams_intome = sinit->sinit_max_instreams;

		if (sinit->sinit_max_attempts)
			inp->sctp_ep.max_init_times = sinit->sinit_max_attempts;

		if (sinit->sinit_max_init_timeo)
			inp->sctp_ep.initial_init_rto_max = sinit->sinit_max_init_timeo;
		SCTP_INP_WUNLOCK(inp);
		break;
	}
	case SCTP_PRIMARY_ADDR:
	{
		struct sctp_setprim *spa;
		struct sctp_nets *net;
		struct sockaddr *addr;
#if defined(INET) && defined(INET6)
		struct sockaddr_in sin_store;
#endif

		SCTP_CHECK_AND_CAST(spa, optval, struct sctp_setprim, optsize);
		SCTP_FIND_STCB(inp, stcb, spa->ssp_assoc_id);

#if defined(INET) && defined(INET6)
		if (spa->ssp_addr.ss_family == AF_INET6) {
			struct sockaddr_in6 *sin6;

			sin6 = (struct sockaddr_in6 *)&spa->ssp_addr;
			if (IN6_IS_ADDR_V4MAPPED(&sin6->sin6_addr)) {
				in6_sin6_2_sin(&sin_store, sin6);
				addr = (struct sockaddr *)&sin_store;
			} else {
				addr = (struct sockaddr *)&spa->ssp_addr;
			}
		} else {
			addr = (struct sockaddr *)&spa->ssp_addr;
		}
#else
		addr = (struct sockaddr *)&spa->ssp_addr;
#endif
		if (stcb != NULL) {
			net = sctp_findnet(stcb, addr);
		} else {
			/* We increment here since sctp_findassociation_ep_addr() wil
			 * do a decrement if it finds the stcb as long as the locked
			 * tcb (last argument) is NOT a TCB.. aka NULL.
			 */
			net = NULL;
			SCTP_INP_INCR_REF(inp);
			stcb = sctp_findassociation_ep_addr(&inp, addr,
			                                    &net, NULL, NULL);
			if (stcb == NULL) {
				SCTP_INP_DECR_REF(inp);
			}
		}

		if ((stcb != NULL) && (net != NULL)) {
			if (net != stcb->asoc.primary_destination) {
				if (!(net->dest_state & SCTP_ADDR_UNCONFIRMED)) {
					/* Ok we need to set it */
					if (sctp_set_primary_addr(stcb, (struct sockaddr *)NULL, net) == 0) {
						if ((stcb->asoc.alternate) &&
						    (!(net->dest_state & SCTP_ADDR_PF)) &&
						    (net->dest_state & SCTP_ADDR_REACHABLE)) {
							sctp_free_remote_addr(stcb->asoc.alternate);
							stcb->asoc.alternate = NULL;
						}
					} else {
						SCTP_LTRACE_ERR_RET(inp, NULL, NULL, SCTP_FROM_SCTP_USRREQ, EINVAL);
						error = EINVAL;
					}
				} else {
					SCTP_LTRACE_ERR_RET(inp, NULL, NULL, SCTP_FROM_SCTP_USRREQ, EINVAL);
					error = EINVAL;
				}
			}
		} else {
			SCTP_LTRACE_ERR_RET(inp, NULL, NULL, SCTP_FROM_SCTP_USRREQ, EINVAL);
			error = EINVAL;
		}
		if (stcb != NULL) {
			SCTP_TCB_UNLOCK(stcb);
		}
		break;
	}
	case SCTP_SET_DYNAMIC_PRIMARY:
	{
		union sctp_sockstore *ss;
#ifdef SCTP_MVRF
		int i, fnd = 0;
#endif
#if !defined(__Windows__) && !defined(__Userspace__)
#if defined(__APPLE__)
		struct proc *proc;
#endif
#ifdef __FreeBSD__
#if __FreeBSD_version > 602000
		error = priv_check(curthread,
				   PRIV_NETINET_RESERVEDPORT);
#elif __FreeBSD_version >= 500000
		error = suser((struct thread *)p);
#else
		error = suser(p);
#endif
#elif defined(__APPLE__)
		proc = (struct proc *)p;
		if (p) {
			error = suser(proc->p_ucred, &proc->p_acflag);
		} else {
			break;
		}
#else
		error = suser(p, 0);
#endif
		if (error)
			break;
#endif

		SCTP_CHECK_AND_CAST(ss, optval, union sctp_sockstore, optsize);
		/* SUPER USER CHECK? */
#ifdef SCTP_MVRF
		for (i = 0; i < inp->num_vrfs; i++) {
			if (vrf_id == inp->m_vrf_ids[i]) {
				fnd = 1;
				break;
			}
		}
		if (!fnd) {
			SCTP_LTRACE_ERR_RET(inp, NULL, NULL, SCTP_FROM_SCTP_USRREQ, EINVAL);
			error = EINVAL;
			break;
		}
#endif
		error = sctp_dynamic_set_primary(&ss->sa, vrf_id);
		break;
	}
	case SCTP_SET_PEER_PRIMARY_ADDR:
	{
		struct sctp_setpeerprim *sspp;
		struct sockaddr *addr;
#if defined(INET) && defined(INET6)
		struct sockaddr_in sin_store;
#endif

		SCTP_CHECK_AND_CAST(sspp, optval, struct sctp_setpeerprim, optsize);
		SCTP_FIND_STCB(inp, stcb, sspp->sspp_assoc_id);
		if (stcb != NULL) {
			struct sctp_ifa *ifa;

#if defined(INET) && defined(INET6)
			if (sspp->sspp_addr.ss_family == AF_INET6) {
				struct sockaddr_in6 *sin6;

				sin6 = (struct sockaddr_in6 *)&sspp->sspp_addr;
				if (IN6_IS_ADDR_V4MAPPED(&sin6->sin6_addr)) {
					in6_sin6_2_sin(&sin_store, sin6);
					addr = (struct sockaddr *)&sin_store;
				} else {
					addr = (struct sockaddr *)&sspp->sspp_addr;
				}
			} else {
				addr = (struct sockaddr *)&sspp->sspp_addr;
			}
#else
			addr = (struct sockaddr *)&sspp->sspp_addr;
#endif
			ifa = sctp_find_ifa_by_addr(addr, stcb->asoc.vrf_id, SCTP_ADDR_NOT_LOCKED);
			if (ifa == NULL) {
				SCTP_LTRACE_ERR_RET(inp, NULL, NULL, SCTP_FROM_SCTP_USRREQ, EINVAL);
				error = EINVAL;
				goto out_of_it;
			}
			if ((inp->sctp_flags & SCTP_PCB_FLAGS_BOUNDALL) == 0) {
				/* Must validate the ifa found is in our ep */
				struct sctp_laddr *laddr;
				int found = 0;

				LIST_FOREACH(laddr, &inp->sctp_addr_list, sctp_nxt_addr) {
					if (laddr->ifa == NULL) {
						SCTPDBG(SCTP_DEBUG_OUTPUT1, "%s: NULL ifa\n",
							__func__);
						continue;
					}
					if ((sctp_is_addr_restricted(stcb, laddr->ifa)) &&
					    (!sctp_is_addr_pending(stcb, laddr->ifa))) {
						continue;
					}
					if (laddr->ifa == ifa) {
						found = 1;
						break;
					}
				}
				if (!found) {
					SCTP_LTRACE_ERR_RET(inp, NULL, NULL, SCTP_FROM_SCTP_USRREQ, EINVAL);
					error = EINVAL;
					goto out_of_it;
				}
#if defined(__FreeBSD__)
			} else {
				switch (addr->sa_family) {
#ifdef INET
				case AF_INET:
				{
					struct sockaddr_in *sin;

					sin = (struct sockaddr_in *)addr;
					if (prison_check_ip4(inp->ip_inp.inp.inp_cred,
					                     &sin->sin_addr) != 0) {
						SCTP_LTRACE_ERR_RET(inp, NULL, NULL, SCTP_FROM_SCTP_USRREQ, EINVAL);
						error = EINVAL;
						goto out_of_it;
					}
					break;
				}
#endif
#ifdef INET6
				case AF_INET6:
				{
					struct sockaddr_in6 *sin6;

					sin6 = (struct sockaddr_in6 *)addr;
					if (prison_check_ip6(inp->ip_inp.inp.inp_cred,
					                     &sin6->sin6_addr) != 0) {
						SCTP_LTRACE_ERR_RET(inp, NULL, NULL, SCTP_FROM_SCTP_USRREQ, EINVAL);
						error = EINVAL;
						goto out_of_it;
					}
					break;
				}
#endif
				default:
					SCTP_LTRACE_ERR_RET(inp, NULL, NULL, SCTP_FROM_SCTP_USRREQ, EINVAL);
					error = EINVAL;
					goto out_of_it;
				}
#endif
			}
			if (sctp_set_primary_ip_address_sa(stcb, addr) != 0) {
				SCTP_LTRACE_ERR_RET(inp, NULL, NULL, SCTP_FROM_SCTP_USRREQ, EINVAL);
				error = EINVAL;
			}
			sctp_chunk_output(inp, stcb,  SCTP_OUTPUT_FROM_SOCKOPT, SCTP_SO_LOCKED);
		out_of_it:
			SCTP_TCB_UNLOCK(stcb);
		} else {
			SCTP_LTRACE_ERR_RET(inp, NULL, NULL, SCTP_FROM_SCTP_USRREQ, EINVAL);
			error = EINVAL;
		}
		break;
	}
	case SCTP_BINDX_ADD_ADDR:
	{
		struct sctp_getaddresses *addrs;
#if defined(__FreeBSD__) && __FreeBSD_version >= 500000
		struct thread *td;

		td = (struct thread *)p;
#endif
		SCTP_CHECK_AND_CAST(addrs, optval, struct sctp_getaddresses,
				    optsize);
#ifdef INET
		if (addrs->addr->sa_family == AF_INET) {
			if (optsize < sizeof(struct sctp_getaddresses) - sizeof(struct sockaddr) + sizeof(struct sockaddr_in)) {
				SCTP_LTRACE_ERR_RET(inp, NULL, NULL, SCTP_FROM_SCTP_USRREQ, EINVAL);
				error = EINVAL;
				break;
			}
#if defined(__FreeBSD__) && __FreeBSD_version >= 800000
			if (td != NULL && (error = prison_local_ip4(td->td_ucred, &(((struct sockaddr_in *)(addrs->addr))->sin_addr)))) {
				SCTP_LTRACE_ERR_RET(inp, stcb, NULL, SCTP_FROM_SCTP_USRREQ, error);
				break;
			}
#endif
		} else
#endif
#ifdef INET6
		if (addrs->addr->sa_family == AF_INET6) {
			if (optsize < sizeof(struct sctp_getaddresses) - sizeof(struct sockaddr) + sizeof(struct sockaddr_in6)) {
				SCTP_LTRACE_ERR_RET(inp, NULL, NULL, SCTP_FROM_SCTP_USRREQ, EINVAL);
				error = EINVAL;
				break;
			}
#if defined(__FreeBSD__) && __FreeBSD_version >= 800000
			if (td != NULL && (error = prison_local_ip6(td->td_ucred, &(((struct sockaddr_in6 *)(addrs->addr))->sin6_addr),
											   (SCTP_IPV6_V6ONLY(inp) != 0))) != 0) {
			  SCTP_LTRACE_ERR_RET(inp, stcb, NULL, SCTP_FROM_SCTP_USRREQ, error);
			  break;
			}
#endif
		} else
#endif
		{
		       error = EAFNOSUPPORT;
		       break;
		}
		sctp_bindx_add_address(so, inp, addrs->addr,
				       addrs->sget_assoc_id, vrf_id,
				       &error, p);
		break;
	}
	case SCTP_BINDX_REM_ADDR:
	{
		struct sctp_getaddresses *addrs;
#if defined(__FreeBSD__) && __FreeBSD_version >= 500000
		struct thread *td;
		td = (struct thread *)p;

#endif
		SCTP_CHECK_AND_CAST(addrs, optval, struct sctp_getaddresses, optsize);
#ifdef INET
		if (addrs->addr->sa_family == AF_INET) {
			if (optsize < sizeof(struct sctp_getaddresses) - sizeof(struct sockaddr) + sizeof(struct sockaddr_in)) {
				SCTP_LTRACE_ERR_RET(inp, NULL, NULL, SCTP_FROM_SCTP_USRREQ, EINVAL);
				error = EINVAL;
				break;
			}
#if defined(__FreeBSD__) && __FreeBSD_version >= 800000
		if (td != NULL && (error = prison_local_ip4(td->td_ucred, &(((struct sockaddr_in *)(addrs->addr))->sin_addr)))) {
				SCTP_LTRACE_ERR_RET(inp, stcb, NULL, SCTP_FROM_SCTP_USRREQ, error);
				break;
			}
#endif
		} else
#endif
#ifdef INET6
		if (addrs->addr->sa_family == AF_INET6) {
			if (optsize < sizeof(struct sctp_getaddresses) - sizeof(struct sockaddr) + sizeof(struct sockaddr_in6)) {
				SCTP_LTRACE_ERR_RET(inp, NULL, NULL, SCTP_FROM_SCTP_USRREQ, EINVAL);
				error = EINVAL;
				break;
			}
#if defined(__FreeBSD__) && __FreeBSD_version >= 800000
			if (td != NULL &&
			    (error = prison_local_ip6(td->td_ucred,
			                              &(((struct sockaddr_in6 *)(addrs->addr))->sin6_addr),
			                              (SCTP_IPV6_V6ONLY(inp) != 0))) != 0) {
				SCTP_LTRACE_ERR_RET(inp, stcb, NULL, SCTP_FROM_SCTP_USRREQ, error);
				break;
			}
#endif
		} else
#endif
		{
			error = EAFNOSUPPORT;
			break;
		}
		sctp_bindx_delete_address(inp, addrs->addr,
					  addrs->sget_assoc_id, vrf_id,
					  &error);
		break;
	}
#ifdef __APPLE__
	case SCTP_LISTEN_FIX:
		/* only applies to one-to-many sockets */
		if (inp->sctp_flags & SCTP_PCB_FLAGS_UDPTYPE) {
			/* make sure the ACCEPTCONN flag is OFF */
			so->so_options &= ~SO_ACCEPTCONN;
		} else {
			/* otherwise, not allowed */
			SCTP_LTRACE_ERR_RET(inp, NULL, NULL, SCTP_FROM_SCTP_USRREQ, EINVAL);
			error = EINVAL;
		}
		break;
#endif				/* __APPLE__ */
	case SCTP_EVENT:
	{
		struct sctp_event *event;
		uint32_t event_type;

		SCTP_CHECK_AND_CAST(event, optval, struct sctp_event, optsize);
		SCTP_FIND_STCB(inp, stcb, event->se_assoc_id);
		switch (event->se_type) {
		case SCTP_ASSOC_CHANGE:
			event_type = SCTP_PCB_FLAGS_RECVASSOCEVNT;
			break;
		case SCTP_PEER_ADDR_CHANGE:
			event_type = SCTP_PCB_FLAGS_RECVPADDREVNT;
			break;
		case SCTP_REMOTE_ERROR:
			event_type = SCTP_PCB_FLAGS_RECVPEERERR;
			break;
		case SCTP_SEND_FAILED:
			event_type = SCTP_PCB_FLAGS_RECVSENDFAILEVNT;
			break;
		case SCTP_SHUTDOWN_EVENT:
			event_type = SCTP_PCB_FLAGS_RECVSHUTDOWNEVNT;
			break;
		case SCTP_ADAPTATION_INDICATION:
			event_type = SCTP_PCB_FLAGS_ADAPTATIONEVNT;
			break;
		case SCTP_PARTIAL_DELIVERY_EVENT:
			event_type = SCTP_PCB_FLAGS_PDAPIEVNT;
			break;
		case SCTP_AUTHENTICATION_EVENT:
			event_type = SCTP_PCB_FLAGS_AUTHEVNT;
			break;
		case SCTP_STREAM_RESET_EVENT:
			event_type = SCTP_PCB_FLAGS_STREAM_RESETEVNT;
			break;
		case SCTP_SENDER_DRY_EVENT:
			event_type = SCTP_PCB_FLAGS_DRYEVNT;
			break;
		case SCTP_NOTIFICATIONS_STOPPED_EVENT:
			event_type = 0;
			SCTP_LTRACE_ERR_RET(inp, NULL, NULL, SCTP_FROM_SCTP_USRREQ, ENOTSUP);
			error = ENOTSUP;
			break;
		case SCTP_ASSOC_RESET_EVENT:
			event_type = SCTP_PCB_FLAGS_ASSOC_RESETEVNT;
			break;
		case SCTP_STREAM_CHANGE_EVENT:
			event_type = SCTP_PCB_FLAGS_STREAM_CHANGEEVNT;
			break;
		case SCTP_SEND_FAILED_EVENT:
			event_type = SCTP_PCB_FLAGS_RECVNSENDFAILEVNT;
			break;
		default:
			event_type = 0;
			SCTP_LTRACE_ERR_RET(inp, NULL, NULL, SCTP_FROM_SCTP_USRREQ, EINVAL);
			error = EINVAL;
			break;
		}
		if (event_type > 0) {
			if (stcb) {
				if (event->se_on) {
					sctp_stcb_feature_on(inp, stcb, event_type);
					if (event_type == SCTP_PCB_FLAGS_DRYEVNT) {
						if (TAILQ_EMPTY(&stcb->asoc.send_queue) &&
						    TAILQ_EMPTY(&stcb->asoc.sent_queue) &&
						    (stcb->asoc.stream_queue_cnt == 0)) {
							sctp_ulp_notify(SCTP_NOTIFY_SENDER_DRY, stcb,  0, NULL, SCTP_SO_LOCKED);
						}
					}
				} else {
					sctp_stcb_feature_off(inp, stcb, event_type);
				}
				SCTP_TCB_UNLOCK(stcb);
			} else {
				/*
				 * We don't want to send up a storm of events,
				 * so return an error for sender dry events
				 */
				if ((event_type == SCTP_PCB_FLAGS_DRYEVNT) &&
				    ((inp->sctp_flags & SCTP_PCB_FLAGS_TCPTYPE) == 0) &&
				    ((inp->sctp_flags & SCTP_PCB_FLAGS_IN_TCPPOOL) == 0) &&
				    ((event->se_assoc_id == SCTP_ALL_ASSOC) ||
				     (event->se_assoc_id == SCTP_CURRENT_ASSOC))) {
					SCTP_LTRACE_ERR_RET(inp, NULL, NULL, SCTP_FROM_SCTP_USRREQ, ENOTSUP);
					error = ENOTSUP;
					break;
				}
				if ((inp->sctp_flags & SCTP_PCB_FLAGS_TCPTYPE) ||
				    (inp->sctp_flags & SCTP_PCB_FLAGS_IN_TCPPOOL) ||
				    (event->se_assoc_id == SCTP_FUTURE_ASSOC) ||
				    (event->se_assoc_id == SCTP_ALL_ASSOC)) {
					SCTP_INP_WLOCK(inp);
					if (event->se_on) {
						sctp_feature_on(inp, event_type);
					} else {
						sctp_feature_off(inp, event_type);
					}
					SCTP_INP_WUNLOCK(inp);
				}
				if ((event->se_assoc_id == SCTP_CURRENT_ASSOC) ||
				    (event->se_assoc_id == SCTP_ALL_ASSOC)) {
					SCTP_INP_RLOCK(inp);
					LIST_FOREACH(stcb, &inp->sctp_asoc_list, sctp_tcblist) {
						SCTP_TCB_LOCK(stcb);
						if (event->se_on) {
							sctp_stcb_feature_on(inp, stcb, event_type);
						} else {
							sctp_stcb_feature_off(inp, stcb, event_type);
						}
						SCTP_TCB_UNLOCK(stcb);
					}
					SCTP_INP_RUNLOCK(inp);
				}
			}
		}
		break;
	}
	case SCTP_RECVRCVINFO:
	{
		int *onoff;

		SCTP_CHECK_AND_CAST(onoff, optval, int, optsize);
		SCTP_INP_WLOCK(inp);
		if (*onoff != 0) {
			sctp_feature_on(inp, SCTP_PCB_FLAGS_RECVRCVINFO);
		} else {
			sctp_feature_off(inp, SCTP_PCB_FLAGS_RECVRCVINFO);
		}
		SCTP_INP_WUNLOCK(inp);
		break;
	}
	case SCTP_RECVNXTINFO:
	{
		int *onoff;

		SCTP_CHECK_AND_CAST(onoff, optval, int, optsize);
		SCTP_INP_WLOCK(inp);
		if (*onoff != 0) {
			sctp_feature_on(inp, SCTP_PCB_FLAGS_RECVNXTINFO);
		} else {
			sctp_feature_off(inp, SCTP_PCB_FLAGS_RECVNXTINFO);
		}
		SCTP_INP_WUNLOCK(inp);
		break;
	}
	case SCTP_DEFAULT_SNDINFO:
	{
		struct sctp_sndinfo *info;
		uint16_t policy;

		SCTP_CHECK_AND_CAST(info, optval, struct sctp_sndinfo, optsize);
		SCTP_FIND_STCB(inp, stcb, info->snd_assoc_id);

		if (stcb) {
			if (info->snd_sid < stcb->asoc.streamoutcnt) {
				stcb->asoc.def_send.sinfo_stream = info->snd_sid;
				policy = PR_SCTP_POLICY(stcb->asoc.def_send.sinfo_flags);
				stcb->asoc.def_send.sinfo_flags = info->snd_flags;
				stcb->asoc.def_send.sinfo_flags |= policy;
				stcb->asoc.def_send.sinfo_ppid = info->snd_ppid;
				stcb->asoc.def_send.sinfo_context = info->snd_context;
			} else {
				SCTP_LTRACE_ERR_RET(inp, NULL, NULL, SCTP_FROM_SCTP_USRREQ, EINVAL);
				error = EINVAL;
			}
			SCTP_TCB_UNLOCK(stcb);
		} else {
			if ((inp->sctp_flags & SCTP_PCB_FLAGS_TCPTYPE) ||
			    (inp->sctp_flags & SCTP_PCB_FLAGS_IN_TCPPOOL) ||
			    (info->snd_assoc_id == SCTP_FUTURE_ASSOC) ||
			    (info->snd_assoc_id == SCTP_ALL_ASSOC)) {
				SCTP_INP_WLOCK(inp);
				inp->def_send.sinfo_stream = info->snd_sid;
				policy = PR_SCTP_POLICY(inp->def_send.sinfo_flags);
				inp->def_send.sinfo_flags = info->snd_flags;
				inp->def_send.sinfo_flags |= policy;
				inp->def_send.sinfo_ppid = info->snd_ppid;
				inp->def_send.sinfo_context = info->snd_context;
				SCTP_INP_WUNLOCK(inp);
			}
			if ((info->snd_assoc_id == SCTP_CURRENT_ASSOC) ||
			    (info->snd_assoc_id == SCTP_ALL_ASSOC)) {
				SCTP_INP_RLOCK(inp);
				LIST_FOREACH(stcb, &inp->sctp_asoc_list, sctp_tcblist) {
					SCTP_TCB_LOCK(stcb);
					if (info->snd_sid < stcb->asoc.streamoutcnt) {
						stcb->asoc.def_send.sinfo_stream = info->snd_sid;
						policy = PR_SCTP_POLICY(stcb->asoc.def_send.sinfo_flags);
						stcb->asoc.def_send.sinfo_flags = info->snd_flags;
						stcb->asoc.def_send.sinfo_flags |= policy;
						stcb->asoc.def_send.sinfo_ppid = info->snd_ppid;
						stcb->asoc.def_send.sinfo_context = info->snd_context;
					}
					SCTP_TCB_UNLOCK(stcb);
				}
				SCTP_INP_RUNLOCK(inp);
			}
		}
		break;
	}
	case SCTP_DEFAULT_PRINFO:
	{
		struct sctp_default_prinfo *info;

		SCTP_CHECK_AND_CAST(info, optval, struct sctp_default_prinfo, optsize);
		SCTP_FIND_STCB(inp, stcb, info->pr_assoc_id);

		if (info->pr_policy > SCTP_PR_SCTP_MAX) {
			SCTP_LTRACE_ERR_RET(inp, NULL, NULL, SCTP_FROM_SCTP_USRREQ, EINVAL);
			error = EINVAL;
			break;
		}
		if (stcb) {
			stcb->asoc.def_send.sinfo_flags &= 0xfff0;
			stcb->asoc.def_send.sinfo_flags |= info->pr_policy;
			stcb->asoc.def_send.sinfo_timetolive = info->pr_value;
			SCTP_TCB_UNLOCK(stcb);
		} else {
			if ((inp->sctp_flags & SCTP_PCB_FLAGS_TCPTYPE) ||
			    (inp->sctp_flags & SCTP_PCB_FLAGS_IN_TCPPOOL) ||
			    (info->pr_assoc_id == SCTP_FUTURE_ASSOC) ||
			    (info->pr_assoc_id == SCTP_ALL_ASSOC)) {
				SCTP_INP_WLOCK(inp);
				inp->def_send.sinfo_flags &= 0xfff0;
				inp->def_send.sinfo_flags |= info->pr_policy;
				inp->def_send.sinfo_timetolive = info->pr_value;
				SCTP_INP_WUNLOCK(inp);
			}
			if ((info->pr_assoc_id == SCTP_CURRENT_ASSOC) ||
			    (info->pr_assoc_id == SCTP_ALL_ASSOC)) {
				SCTP_INP_RLOCK(inp);
				LIST_FOREACH(stcb, &inp->sctp_asoc_list, sctp_tcblist) {
					SCTP_TCB_LOCK(stcb);
					stcb->asoc.def_send.sinfo_flags &= 0xfff0;
					stcb->asoc.def_send.sinfo_flags |= info->pr_policy;
					stcb->asoc.def_send.sinfo_timetolive = info->pr_value;
					SCTP_TCB_UNLOCK(stcb);
				}
				SCTP_INP_RUNLOCK(inp);
			}
		}
		break;
	}
	case SCTP_PEER_ADDR_THLDS:
		/* Applies to the specific association */
	{
		struct sctp_paddrthlds *thlds;
		struct sctp_nets *net;
		struct sockaddr *addr;
#if defined(INET) && defined(INET6)
		struct sockaddr_in sin_store;
#endif

		SCTP_CHECK_AND_CAST(thlds, optval, struct sctp_paddrthlds, optsize);
		SCTP_FIND_STCB(inp, stcb, thlds->spt_assoc_id);

#if defined(INET) && defined(INET6)
		if (thlds->spt_address.ss_family == AF_INET6) {
			struct sockaddr_in6 *sin6;

			sin6 = (struct sockaddr_in6 *)&thlds->spt_address;
			if (IN6_IS_ADDR_V4MAPPED(&sin6->sin6_addr)) {
				in6_sin6_2_sin(&sin_store, sin6);
				addr = (struct sockaddr *)&sin_store;
			} else {
				addr = (struct sockaddr *)&thlds->spt_address;
			}
		} else {
			addr = (struct sockaddr *)&thlds->spt_address;
		}
#else
		addr = (struct sockaddr *)&thlds->spt_address;
#endif
		if (stcb != NULL) {
			net = sctp_findnet(stcb, addr);
		} else {
			/* We increment here since sctp_findassociation_ep_addr() wil
			 * do a decrement if it finds the stcb as long as the locked
			 * tcb (last argument) is NOT a TCB.. aka NULL.
			 */
			net = NULL;
			SCTP_INP_INCR_REF(inp);
			stcb = sctp_findassociation_ep_addr(&inp, addr,
			                                    &net, NULL, NULL);
			if (stcb == NULL) {
				SCTP_INP_DECR_REF(inp);
			}
		}
		if ((stcb != NULL) && (net == NULL)) {
#ifdef INET
			if (addr->sa_family == AF_INET) {

				struct sockaddr_in *sin;
				sin = (struct sockaddr_in *)addr;
				if (sin->sin_addr.s_addr != INADDR_ANY) {
					SCTP_LTRACE_ERR_RET(inp, NULL, NULL, SCTP_FROM_SCTP_USRREQ, EINVAL);
					SCTP_TCB_UNLOCK(stcb);
					error = EINVAL;
					break;
				}
			} else
#endif
#ifdef INET6
			if (addr->sa_family == AF_INET6) {
				struct sockaddr_in6 *sin6;

				sin6 = (struct sockaddr_in6 *)addr;
				if (!IN6_IS_ADDR_UNSPECIFIED(&sin6->sin6_addr)) {
					SCTP_LTRACE_ERR_RET(inp, NULL, NULL, SCTP_FROM_SCTP_USRREQ, EINVAL);
					SCTP_TCB_UNLOCK(stcb);
					error = EINVAL;
					break;
				}
			} else
#endif
#if defined(__Userspace__)
			if (addr->sa_family == AF_CONN) {
				struct sockaddr_conn *sconn;

				sconn = (struct sockaddr_conn *)addr;
				if (sconn->sconn_addr != NULL) {
					SCTP_LTRACE_ERR_RET(inp, NULL, NULL, SCTP_FROM_SCTP_USRREQ, EINVAL);
					SCTP_TCB_UNLOCK(stcb);
					error = EINVAL;
					break;
				}
			} else
#endif
			{
				error = EAFNOSUPPORT;
				SCTP_TCB_UNLOCK(stcb);
				SCTP_LTRACE_ERR_RET(inp, NULL, NULL, SCTP_FROM_SCTP_USRREQ, error);
				break;
			}
		}
		if (thlds->spt_pathcpthld != 0xffff) {
			error = EINVAL;
			SCTP_LTRACE_ERR_RET(inp, NULL, NULL, SCTP_FROM_SCTP_USRREQ, error);
			break;
		}
		if (stcb != NULL) {
			if (net != NULL) {
				net->failure_threshold = thlds->spt_pathmaxrxt;
				net->pf_threshold = thlds->spt_pathpfthld;
				if (net->dest_state & SCTP_ADDR_PF) {
					if ((net->error_count > net->failure_threshold) ||
					    (net->error_count <= net->pf_threshold)) {
						net->dest_state &= ~SCTP_ADDR_PF;
					}
				} else {
					if ((net->error_count > net->pf_threshold) &&
					    (net->error_count <= net->failure_threshold)) {
						net->dest_state |= SCTP_ADDR_PF;
						sctp_send_hb(stcb, net, SCTP_SO_LOCKED);
						sctp_timer_stop(SCTP_TIMER_TYPE_HEARTBEAT,
						                stcb->sctp_ep, stcb, net,
						                SCTP_FROM_SCTP_USRREQ + SCTP_LOC_17);
						sctp_timer_start(SCTP_TIMER_TYPE_HEARTBEAT, stcb->sctp_ep, stcb, net);
					}
				}
				if (net->dest_state & SCTP_ADDR_REACHABLE) {
					if (net->error_count > net->failure_threshold) {
						net->dest_state &= ~SCTP_ADDR_REACHABLE;
						sctp_ulp_notify(SCTP_NOTIFY_INTERFACE_DOWN, stcb, 0, net, SCTP_SO_LOCKED);
					}
				} else {
					if (net->error_count <= net->failure_threshold) {
						net->dest_state |= SCTP_ADDR_REACHABLE;
						sctp_ulp_notify(SCTP_NOTIFY_INTERFACE_UP, stcb, 0, net, SCTP_SO_LOCKED);
					}
				}
			} else {
				TAILQ_FOREACH(net, &stcb->asoc.nets, sctp_next) {
					net->failure_threshold = thlds->spt_pathmaxrxt;
					net->pf_threshold = thlds->spt_pathpfthld;
					if (net->dest_state & SCTP_ADDR_PF) {
						if ((net->error_count > net->failure_threshold) ||
						    (net->error_count <= net->pf_threshold)) {
							net->dest_state &= ~SCTP_ADDR_PF;
						}
					} else {
						if ((net->error_count > net->pf_threshold) &&
						    (net->error_count <= net->failure_threshold)) {
							net->dest_state |= SCTP_ADDR_PF;
							sctp_send_hb(stcb, net, SCTP_SO_LOCKED);
							sctp_timer_stop(SCTP_TIMER_TYPE_HEARTBEAT,
							                stcb->sctp_ep, stcb, net,
							                SCTP_FROM_SCTP_USRREQ + SCTP_LOC_18);
							sctp_timer_start(SCTP_TIMER_TYPE_HEARTBEAT, stcb->sctp_ep, stcb, net);
						}
					}
					if (net->dest_state & SCTP_ADDR_REACHABLE) {
						if (net->error_count > net->failure_threshold) {
							net->dest_state &= ~SCTP_ADDR_REACHABLE;
							sctp_ulp_notify(SCTP_NOTIFY_INTERFACE_DOWN, stcb, 0, net, SCTP_SO_LOCKED);
						}
					} else {
						if (net->error_count <= net->failure_threshold) {
							net->dest_state |= SCTP_ADDR_REACHABLE;
							sctp_ulp_notify(SCTP_NOTIFY_INTERFACE_UP, stcb, 0, net, SCTP_SO_LOCKED);
						}
					}
				}
				stcb->asoc.def_net_failure = thlds->spt_pathmaxrxt;
				stcb->asoc.def_net_pf_threshold = thlds->spt_pathpfthld;
			}
			SCTP_TCB_UNLOCK(stcb);
		} else {
			if ((inp->sctp_flags & SCTP_PCB_FLAGS_TCPTYPE) ||
			    (inp->sctp_flags & SCTP_PCB_FLAGS_IN_TCPPOOL) ||
			    (thlds->spt_assoc_id == SCTP_FUTURE_ASSOC)) {
				SCTP_INP_WLOCK(inp);
				inp->sctp_ep.def_net_failure = thlds->spt_pathmaxrxt;
				inp->sctp_ep.def_net_pf_threshold = thlds->spt_pathpfthld;
				SCTP_INP_WUNLOCK(inp);
			} else {
				SCTP_LTRACE_ERR_RET(inp, NULL, NULL, SCTP_FROM_SCTP_USRREQ, EINVAL);
				error = EINVAL;
			}
		}
		break;
	}
	case SCTP_REMOTE_UDP_ENCAPS_PORT:
	{
		struct sctp_udpencaps *encaps;
		struct sctp_nets *net;
		struct sockaddr *addr;
#if defined(INET) && defined(INET6)
		struct sockaddr_in sin_store;
#endif

		SCTP_CHECK_AND_CAST(encaps, optval, struct sctp_udpencaps, optsize);
		SCTP_FIND_STCB(inp, stcb, encaps->sue_assoc_id);

#if defined(INET) && defined(INET6)
		if (encaps->sue_address.ss_family == AF_INET6) {
			struct sockaddr_in6 *sin6;

			sin6 = (struct sockaddr_in6 *)&encaps->sue_address;
			if (IN6_IS_ADDR_V4MAPPED(&sin6->sin6_addr)) {
				in6_sin6_2_sin(&sin_store, sin6);
				addr = (struct sockaddr *)&sin_store;
			} else {
				addr = (struct sockaddr *)&encaps->sue_address;
			}
		} else {
			addr = (struct sockaddr *)&encaps->sue_address;
		}
#else
		addr = (struct sockaddr *)&encaps->sue_address;
#endif
		if (stcb != NULL) {
			net = sctp_findnet(stcb, addr);
		} else {
			/* We increment here since sctp_findassociation_ep_addr() wil
			 * do a decrement if it finds the stcb as long as the locked
			 * tcb (last argument) is NOT a TCB.. aka NULL.
			 */
			net = NULL;
			SCTP_INP_INCR_REF(inp);
			stcb = sctp_findassociation_ep_addr(&inp, addr, &net, NULL, NULL);
			if (stcb == NULL) {
				SCTP_INP_DECR_REF(inp);
			}
		}
		if ((stcb != NULL) && (net == NULL)) {
#ifdef INET
			if (addr->sa_family == AF_INET) {

				struct sockaddr_in *sin;
				sin = (struct sockaddr_in *)addr;
				if (sin->sin_addr.s_addr != INADDR_ANY) {
					SCTP_LTRACE_ERR_RET(inp, NULL, NULL, SCTP_FROM_SCTP_USRREQ, EINVAL);
					SCTP_TCB_UNLOCK(stcb);
					error = EINVAL;
					break;
				}
			} else
#endif
#ifdef INET6
			if (addr->sa_family == AF_INET6) {
				struct sockaddr_in6 *sin6;

				sin6 = (struct sockaddr_in6 *)addr;
				if (!IN6_IS_ADDR_UNSPECIFIED(&sin6->sin6_addr)) {
					SCTP_LTRACE_ERR_RET(inp, NULL, NULL, SCTP_FROM_SCTP_USRREQ, EINVAL);
					SCTP_TCB_UNLOCK(stcb);
					error = EINVAL;
					break;
				}
			} else
#endif
#if defined(__Userspace__)
			if (addr->sa_family == AF_CONN) {
				struct sockaddr_conn *sconn;

				sconn = (struct sockaddr_conn *)addr;
				if (sconn->sconn_addr != NULL) {
					SCTP_LTRACE_ERR_RET(inp, NULL, NULL, SCTP_FROM_SCTP_USRREQ, EINVAL);
					SCTP_TCB_UNLOCK(stcb);
					error = EINVAL;
					break;
				}
			} else
#endif
			{
					error = EAFNOSUPPORT;
					SCTP_TCB_UNLOCK(stcb);
					SCTP_LTRACE_ERR_RET(inp, NULL, NULL, SCTP_FROM_SCTP_USRREQ, error);
					break;
				}
		}

		if (stcb != NULL) {
			if (net != NULL) {
				net->port = encaps->sue_port;
			} else {
				stcb->asoc.port = encaps->sue_port;
			}
			SCTP_TCB_UNLOCK(stcb);
		} else {
			if ((inp->sctp_flags & SCTP_PCB_FLAGS_TCPTYPE) ||
			    (inp->sctp_flags & SCTP_PCB_FLAGS_IN_TCPPOOL) ||
			    (encaps->sue_assoc_id == SCTP_FUTURE_ASSOC)) {
				SCTP_INP_WLOCK(inp);
				inp->sctp_ep.port = encaps->sue_port;
				SCTP_INP_WUNLOCK(inp);
			} else {
				SCTP_LTRACE_ERR_RET(inp, NULL, NULL, SCTP_FROM_SCTP_USRREQ, EINVAL);
				error = EINVAL;
			}
		}
		break;
	}
	case SCTP_ECN_SUPPORTED:
	{
		struct sctp_assoc_value *av;

		SCTP_CHECK_AND_CAST(av, optval, struct sctp_assoc_value, optsize);
		SCTP_FIND_STCB(inp, stcb, av->assoc_id);

		if (stcb) {
			SCTP_LTRACE_ERR_RET(inp, NULL, NULL, SCTP_FROM_SCTP_USRREQ, EINVAL);
			error = EINVAL;
			SCTP_TCB_UNLOCK(stcb);
		} else {
			if ((inp->sctp_flags & SCTP_PCB_FLAGS_TCPTYPE) ||
			    (inp->sctp_flags & SCTP_PCB_FLAGS_IN_TCPPOOL) ||
			    (av->assoc_id == SCTP_FUTURE_ASSOC)) {
				SCTP_INP_WLOCK(inp);
				if (av->assoc_value == 0) {
					inp->ecn_supported = 0;
				} else {
					inp->ecn_supported = 1;
				}
				SCTP_INP_WUNLOCK(inp);
			} else {
				SCTP_LTRACE_ERR_RET(inp, NULL, NULL, SCTP_FROM_SCTP_USRREQ, EINVAL);
				error = EINVAL;
			}
		}
		break;
	}
	case SCTP_PR_SUPPORTED:
	{
		struct sctp_assoc_value *av;

		SCTP_CHECK_AND_CAST(av, optval, struct sctp_assoc_value, optsize);
		SCTP_FIND_STCB(inp, stcb, av->assoc_id);

		if (stcb) {
			SCTP_LTRACE_ERR_RET(inp, NULL, NULL, SCTP_FROM_SCTP_USRREQ, EINVAL);
			error = EINVAL;
			SCTP_TCB_UNLOCK(stcb);
		} else {
			if ((inp->sctp_flags & SCTP_PCB_FLAGS_TCPTYPE) ||
			    (inp->sctp_flags & SCTP_PCB_FLAGS_IN_TCPPOOL) ||
			    (av->assoc_id == SCTP_FUTURE_ASSOC)) {
				SCTP_INP_WLOCK(inp);
				if (av->assoc_value == 0) {
					inp->prsctp_supported = 0;
				} else {
					inp->prsctp_supported = 1;
				}
				SCTP_INP_WUNLOCK(inp);
			} else {
				SCTP_LTRACE_ERR_RET(inp, NULL, NULL, SCTP_FROM_SCTP_USRREQ, EINVAL);
				error = EINVAL;
			}
		}
		break;
	}
	case SCTP_AUTH_SUPPORTED:
	{
		struct sctp_assoc_value *av;

		SCTP_CHECK_AND_CAST(av, optval, struct sctp_assoc_value, optsize);
		SCTP_FIND_STCB(inp, stcb, av->assoc_id);

		if (stcb) {
			SCTP_LTRACE_ERR_RET(inp, NULL, NULL, SCTP_FROM_SCTP_USRREQ, EINVAL);
			error = EINVAL;
			SCTP_TCB_UNLOCK(stcb);
		} else {
			if ((inp->sctp_flags & SCTP_PCB_FLAGS_TCPTYPE) ||
			    (inp->sctp_flags & SCTP_PCB_FLAGS_IN_TCPPOOL) ||
			    (av->assoc_id == SCTP_FUTURE_ASSOC)) {
				if ((av->assoc_value == 0) &&
				    (inp->asconf_supported == 1)) {
				    	/* AUTH is required for ASCONF */
					SCTP_LTRACE_ERR_RET(inp, NULL, NULL, SCTP_FROM_SCTP_USRREQ, EINVAL);
					error = EINVAL;
				} else {
					SCTP_INP_WLOCK(inp);
					if (av->assoc_value == 0) {
						inp->auth_supported = 0;
					} else {
						inp->auth_supported = 1;
					}
					SCTP_INP_WUNLOCK(inp);
				}
			} else {
				SCTP_LTRACE_ERR_RET(inp, NULL, NULL, SCTP_FROM_SCTP_USRREQ, EINVAL);
				error = EINVAL;
			}
		}
		break;
	}
	case SCTP_ASCONF_SUPPORTED:
	{
		struct sctp_assoc_value *av;

		SCTP_CHECK_AND_CAST(av, optval, struct sctp_assoc_value, optsize);
		SCTP_FIND_STCB(inp, stcb, av->assoc_id);

		if (stcb) {
			SCTP_LTRACE_ERR_RET(inp, NULL, NULL, SCTP_FROM_SCTP_USRREQ, EINVAL);
			error = EINVAL;
			SCTP_TCB_UNLOCK(stcb);
		} else {
			if ((inp->sctp_flags & SCTP_PCB_FLAGS_TCPTYPE) ||
			    (inp->sctp_flags & SCTP_PCB_FLAGS_IN_TCPPOOL) ||
			    (av->assoc_id == SCTP_FUTURE_ASSOC)) {
				if ((av->assoc_value != 0) &&
				    (inp->auth_supported == 0)) {
				    	/* AUTH is required for ASCONF */
					SCTP_LTRACE_ERR_RET(inp, NULL, NULL, SCTP_FROM_SCTP_USRREQ, EINVAL);
					error = EINVAL;
				} else {
					SCTP_INP_WLOCK(inp);
					if (av->assoc_value == 0) {
						inp->asconf_supported = 0;
						sctp_auth_delete_chunk(SCTP_ASCONF,
						                       inp->sctp_ep.local_auth_chunks);
						sctp_auth_delete_chunk(SCTP_ASCONF_ACK,
						                       inp->sctp_ep.local_auth_chunks);
					} else {
						inp->asconf_supported = 1;
						sctp_auth_add_chunk(SCTP_ASCONF,
						                    inp->sctp_ep.local_auth_chunks);
						sctp_auth_add_chunk(SCTP_ASCONF_ACK,
						                    inp->sctp_ep.local_auth_chunks);
					}
					SCTP_INP_WUNLOCK(inp);
				}
			} else {
				SCTP_LTRACE_ERR_RET(inp, NULL, NULL, SCTP_FROM_SCTP_USRREQ, EINVAL);
				error = EINVAL;
			}
		}
		break;
	}
	case SCTP_RECONFIG_SUPPORTED:
	{
		struct sctp_assoc_value *av;

		SCTP_CHECK_AND_CAST(av, optval, struct sctp_assoc_value, optsize);
		SCTP_FIND_STCB(inp, stcb, av->assoc_id);

		if (stcb) {
			SCTP_LTRACE_ERR_RET(inp, NULL, NULL, SCTP_FROM_SCTP_USRREQ, EINVAL);
			error = EINVAL;
			SCTP_TCB_UNLOCK(stcb);
		} else {
			if ((inp->sctp_flags & SCTP_PCB_FLAGS_TCPTYPE) ||
			    (inp->sctp_flags & SCTP_PCB_FLAGS_IN_TCPPOOL) ||
			    (av->assoc_id == SCTP_FUTURE_ASSOC)) {
				SCTP_INP_WLOCK(inp);
				if (av->assoc_value == 0) {
					inp->reconfig_supported = 0;
				} else {
					inp->reconfig_supported = 1;
				}
				SCTP_INP_WUNLOCK(inp);
			} else {
				SCTP_LTRACE_ERR_RET(inp, NULL, NULL, SCTP_FROM_SCTP_USRREQ, EINVAL);
				error = EINVAL;
			}
		}
		break;
	}
	case SCTP_NRSACK_SUPPORTED:
	{
		struct sctp_assoc_value *av;

		SCTP_CHECK_AND_CAST(av, optval, struct sctp_assoc_value, optsize);
		SCTP_FIND_STCB(inp, stcb, av->assoc_id);

		if (stcb) {
			SCTP_LTRACE_ERR_RET(inp, NULL, NULL, SCTP_FROM_SCTP_USRREQ, EINVAL);
			error = EINVAL;
			SCTP_TCB_UNLOCK(stcb);
		} else {
			if ((inp->sctp_flags & SCTP_PCB_FLAGS_TCPTYPE) ||
			    (inp->sctp_flags & SCTP_PCB_FLAGS_IN_TCPPOOL) ||
			    (av->assoc_id == SCTP_FUTURE_ASSOC)) {
				SCTP_INP_WLOCK(inp);
				if (av->assoc_value == 0) {
					inp->nrsack_supported = 0;
				} else {
					inp->nrsack_supported = 1;
				}
				SCTP_INP_WUNLOCK(inp);
			} else {
				SCTP_LTRACE_ERR_RET(inp, NULL, NULL, SCTP_FROM_SCTP_USRREQ, EINVAL);
				error = EINVAL;
			}
		}
		break;
	}
	case SCTP_PKTDROP_SUPPORTED:
	{
		struct sctp_assoc_value *av;

		SCTP_CHECK_AND_CAST(av, optval, struct sctp_assoc_value, optsize);
		SCTP_FIND_STCB(inp, stcb, av->assoc_id);

		if (stcb) {
			SCTP_LTRACE_ERR_RET(inp, NULL, NULL, SCTP_FROM_SCTP_USRREQ, EINVAL);
			error = EINVAL;
			SCTP_TCB_UNLOCK(stcb);
		} else {
			if ((inp->sctp_flags & SCTP_PCB_FLAGS_TCPTYPE) ||
			    (inp->sctp_flags & SCTP_PCB_FLAGS_IN_TCPPOOL) ||
			    (av->assoc_id == SCTP_FUTURE_ASSOC)) {
				SCTP_INP_WLOCK(inp);
				if (av->assoc_value == 0) {
					inp->pktdrop_supported = 0;
				} else {
					inp->pktdrop_supported = 1;
				}
				SCTP_INP_WUNLOCK(inp);
			} else {
				SCTP_LTRACE_ERR_RET(inp, NULL, NULL, SCTP_FROM_SCTP_USRREQ, EINVAL);
				error = EINVAL;
			}
		}
		break;
	}
	case SCTP_MAX_CWND:
	{
		struct sctp_assoc_value *av;
		struct sctp_nets *net;

		SCTP_CHECK_AND_CAST(av, optval, struct sctp_assoc_value, optsize);
		SCTP_FIND_STCB(inp, stcb, av->assoc_id);

		if (stcb) {
			stcb->asoc.max_cwnd = av->assoc_value;
			if (stcb->asoc.max_cwnd > 0) {
				TAILQ_FOREACH(net, &stcb->asoc.nets, sctp_next) {
					if ((net->cwnd > stcb->asoc.max_cwnd) &&
					    (net->cwnd > (net->mtu - sizeof(struct sctphdr)))) {
						net->cwnd = stcb->asoc.max_cwnd;
						if (net->cwnd < (net->mtu - sizeof(struct sctphdr))) {
							net->cwnd = net->mtu - sizeof(struct sctphdr);
						}
					}
				}
			}
			SCTP_TCB_UNLOCK(stcb);
		} else {
			if ((inp->sctp_flags & SCTP_PCB_FLAGS_TCPTYPE) ||
			    (inp->sctp_flags & SCTP_PCB_FLAGS_IN_TCPPOOL) ||
			    (av->assoc_id == SCTP_FUTURE_ASSOC)) {
				SCTP_INP_WLOCK(inp);
				inp->max_cwnd = av->assoc_value;
				SCTP_INP_WUNLOCK(inp);
			} else {
				SCTP_LTRACE_ERR_RET(inp, NULL, NULL, SCTP_FROM_SCTP_USRREQ, EINVAL);
				error = EINVAL;
			}
		}
		break;
	}
	default:
		SCTP_LTRACE_ERR_RET(inp, NULL, NULL, SCTP_FROM_SCTP_USRREQ, ENOPROTOOPT);
		error = ENOPROTOOPT;
		break;
	} /* end switch (opt) */
	return (error);
}

#if defined(__FreeBSD__) || defined(__APPLE__) || defined(__Windows__)
int
sctp_ctloutput(struct socket *so, struct sockopt *sopt)
{
	void *optval = NULL;
	size_t optsize = 0;
	void *p;
	int error = 0;
#if defined(__FreeBSD__)
	struct sctp_inpcb *inp;
#endif

#if defined(__FreeBSD__)
	if ((sopt->sopt_level == SOL_SOCKET) &&
	    (sopt->sopt_name == SO_SETFIB)) {
		inp = (struct sctp_inpcb *)so->so_pcb;
		if (inp == NULL) {
			SCTP_LTRACE_ERR_RET(so->so_pcb, NULL, NULL, SCTP_FROM_SCTP_USRREQ, ENOBUFS);
			return (EINVAL);
		}
		SCTP_INP_WLOCK(inp);
		inp->fibnum = so->so_fibnum;
		SCTP_INP_WUNLOCK(inp);
		return (0);
	}
#endif
	if (sopt->sopt_level != IPPROTO_SCTP) {
		/* wrong proto level... send back up to IP */
#ifdef INET6
		if (INP_CHECK_SOCKAF(so, AF_INET6))
			error = ip6_ctloutput(so, sopt);
#endif				/* INET6 */
#if defined(INET) && defined(INET6)
		else
#endif
#ifdef INET
			error = ip_ctloutput(so, sopt);
#endif
		return (error);
	}
	optsize = sopt->sopt_valsize;
	if (optsize) {
		SCTP_MALLOC(optval, void *, optsize, SCTP_M_SOCKOPT);
		if (optval == NULL) {
			SCTP_LTRACE_ERR_RET(so->so_pcb, NULL, NULL, SCTP_FROM_SCTP_USRREQ, ENOBUFS);
			return (ENOBUFS);
		}
		error = sooptcopyin(sopt, optval, optsize, optsize);
		if (error) {
			SCTP_FREE(optval, SCTP_M_SOCKOPT);
			goto out;
		}
	}
#if (defined(__FreeBSD__) && __FreeBSD_version >= 500000) || defined(__Windows__)
	p = (void *)sopt->sopt_td;
#else
	p = (void *)sopt->sopt_p;
#endif
	if (sopt->sopt_dir == SOPT_SET) {
		error = sctp_setopt(so, sopt->sopt_name, optval, optsize, p);
	} else if (sopt->sopt_dir == SOPT_GET) {
		error = sctp_getopt(so, sopt->sopt_name, optval, &optsize, p);
	} else {
		SCTP_LTRACE_ERR_RET(so->so_pcb, NULL, NULL, SCTP_FROM_SCTP_USRREQ, EINVAL);
		error = EINVAL;
	}
	if ((error == 0) && (optval != NULL)) {
		error = sooptcopyout(sopt, optval, optsize);
		SCTP_FREE(optval, SCTP_M_SOCKOPT);
	} else if (optval != NULL) {
		SCTP_FREE(optval, SCTP_M_SOCKOPT);
	}
out:
	return (error);
}
#endif

#ifdef INET
#if defined(__FreeBSD__) && __FreeBSD_version >= 500000
static int
sctp_connect(struct socket *so, struct sockaddr *addr, struct thread *p)
{
#else
#if defined(__FreeBSD__) || defined(__APPLE__)
static int
sctp_connect(struct socket *so, struct sockaddr *addr, struct proc *p)
{
#elif defined(__Panda__) || defined(__Userspace__)
int
sctp_connect(struct socket *so, struct sockaddr *addr)
{
	void *p = NULL;
#elif defined(__Windows__)
static int
sctp_connect(struct socket *so, struct sockaddr *addr, PKTHREAD p)
{
#else
static int
sctp_connect(struct socket *so, struct mbuf *nam, struct proc *p)
{
	struct sockaddr *addr = mtod(nam, struct sockaddr *);

#endif
#endif
#ifdef SCTP_MVRF
	int i, fnd = 0;
#endif
	int error = 0;
	int create_lock_on = 0;
	uint32_t vrf_id;
	struct sctp_inpcb *inp;
	struct sctp_tcb *stcb = NULL;

	inp = (struct sctp_inpcb *)so->so_pcb;
	if (inp == NULL) {
		/* I made the same as TCP since we are not setup? */
		SCTP_LTRACE_ERR_RET(inp, NULL, NULL, SCTP_FROM_SCTP_USRREQ, EINVAL);
		return (ECONNRESET);
	}
	if (addr == NULL) {
		SCTP_LTRACE_ERR_RET(inp, NULL, NULL, SCTP_FROM_SCTP_USRREQ, EINVAL);
		return EINVAL;
	}

#if defined(__Userspace__)
        /* TODO __Userspace__ falls into this code for IPv6 stuff at the moment... */
#endif
#if !defined(__Windows__) && !defined(__Userspace_os_Linux) && !defined(__Userspace_os_Windows)
	switch (addr->sa_family) {
#ifdef INET6
	case AF_INET6:
	{
#if defined(__FreeBSD__) && __FreeBSD_version >= 800000
		struct sockaddr_in6 *sin6p;

#endif
		if (addr->sa_len != sizeof(struct sockaddr_in6)) {
			SCTP_LTRACE_ERR_RET(inp, NULL, NULL, SCTP_FROM_SCTP_USRREQ, EINVAL);
			return (EINVAL);
		}
#if defined(__FreeBSD__) && __FreeBSD_version >= 800000
		sin6p = (struct sockaddr_in6 *)addr;
		if (p != NULL && (error = prison_remote_ip6(p->td_ucred, &sin6p->sin6_addr)) != 0) {
			SCTP_LTRACE_ERR_RET(inp, NULL, NULL, SCTP_FROM_SCTP_USRREQ, error);
			return (error);
		}
#endif
		break;
	}
#endif
#ifdef INET
	case AF_INET:
	{
#if defined(__FreeBSD__) && __FreeBSD_version >= 800000
		struct sockaddr_in *sinp;

#endif
#if !defined(__Userspace_os_Windows)
		if (addr->sa_len != sizeof(struct sockaddr_in)) {
			SCTP_LTRACE_ERR_RET(inp, NULL, NULL, SCTP_FROM_SCTP_USRREQ, EINVAL);
			return (EINVAL);
		}
#endif
#if defined(__FreeBSD__) && __FreeBSD_version >= 800000
		sinp = (struct sockaddr_in *)addr;
		if (p != NULL && (error = prison_remote_ip4(p->td_ucred, &sinp->sin_addr)) != 0) {
			SCTP_LTRACE_ERR_RET(inp, NULL, NULL, SCTP_FROM_SCTP_USRREQ, error);
			return (error);
		}
#endif
		break;
	}
#endif
	default:
		SCTP_LTRACE_ERR_RET(inp, NULL, NULL, SCTP_FROM_SCTP_USRREQ, EAFNOSUPPORT);
		return (EAFNOSUPPORT);
	}
#endif
	SCTP_INP_INCR_REF(inp);
	SCTP_ASOC_CREATE_LOCK(inp);
	create_lock_on = 1;


	if ((inp->sctp_flags & SCTP_PCB_FLAGS_SOCKET_ALLGONE) ||
	    (inp->sctp_flags & SCTP_PCB_FLAGS_SOCKET_GONE)) {
		/* Should I really unlock ? */
		SCTP_LTRACE_ERR_RET(inp, NULL, NULL, SCTP_FROM_SCTP_USRREQ, EFAULT);
		error = EFAULT;
		goto out_now;
	}
#ifdef INET6
	if (((inp->sctp_flags & SCTP_PCB_FLAGS_BOUND_V6) == 0) &&
	    (addr->sa_family == AF_INET6)) {
		SCTP_LTRACE_ERR_RET(inp, NULL, NULL, SCTP_FROM_SCTP_USRREQ, EINVAL);
		error = EINVAL;
		goto out_now;
	}
#endif
#if defined(__Userspace__)
	if ((inp->sctp_flags & SCTP_PCB_FLAGS_BOUND_CONN) &&
	    (addr->sa_family != AF_CONN)) {
		SCTP_LTRACE_ERR_RET(inp, NULL, NULL, SCTP_FROM_SCTP_USRREQ, EINVAL);
		error = EINVAL;
		goto out_now;
	}
#endif
	if ((inp->sctp_flags & SCTP_PCB_FLAGS_UNBOUND) ==
	    SCTP_PCB_FLAGS_UNBOUND) {
		/* Bind a ephemeral port */
		error = sctp_inpcb_bind(so, NULL, NULL, p);
		if (error) {
			goto out_now;
		}
	}
	/* Now do we connect? */
	if ((inp->sctp_flags & SCTP_PCB_FLAGS_IN_TCPPOOL) &&
	    (sctp_is_feature_off(inp, SCTP_PCB_FLAGS_PORTREUSE))) {
		SCTP_LTRACE_ERR_RET(inp, NULL, NULL, SCTP_FROM_SCTP_USRREQ, EINVAL);
		error = EINVAL;
		goto out_now;
	}
	if ((inp->sctp_flags & SCTP_PCB_FLAGS_TCPTYPE) &&
	    (inp->sctp_flags & SCTP_PCB_FLAGS_CONNECTED)) {
		/* We are already connected AND the TCP model */
		SCTP_LTRACE_ERR_RET(inp, stcb, NULL, SCTP_FROM_SCTP_USRREQ, EADDRINUSE);
		error = EADDRINUSE;
		goto out_now;
	}
	if (inp->sctp_flags & SCTP_PCB_FLAGS_CONNECTED) {
		SCTP_INP_RLOCK(inp);
		stcb = LIST_FIRST(&inp->sctp_asoc_list);
		SCTP_INP_RUNLOCK(inp);
	} else {
		/* We increment here since sctp_findassociation_ep_addr() will
		 * do a decrement if it finds the stcb as long as the locked
		 * tcb (last argument) is NOT a TCB.. aka NULL.
		 */
		SCTP_INP_INCR_REF(inp);
		stcb = sctp_findassociation_ep_addr(&inp, addr, NULL, NULL, NULL);
		if (stcb == NULL) {
			SCTP_INP_DECR_REF(inp);
		} else {
			SCTP_TCB_UNLOCK(stcb);
		}
	}
	if (stcb != NULL) {
		/* Already have or am bring up an association */
		SCTP_LTRACE_ERR_RET(inp, NULL, NULL, SCTP_FROM_SCTP_USRREQ, EALREADY);
		error = EALREADY;
		goto out_now;
	}

	vrf_id = inp->def_vrf_id;
#ifdef SCTP_MVRF
	for (i = 0; i < inp->num_vrfs; i++) {
		if (vrf_id == inp->m_vrf_ids[i]) {
			fnd = 1;
			break;
		}
	}
	if (!fnd) {
		SCTP_LTRACE_ERR_RET(inp, NULL, NULL, SCTP_FROM_SCTP_USRREQ, EINVAL);
		error = EINVAL;
		goto out_now;
	}
#endif
	/* We are GOOD to go */
	stcb = sctp_aloc_assoc(inp, addr, &error, 0, vrf_id,
	                       inp->sctp_ep.pre_open_stream_count,
	                       inp->sctp_ep.port, p);
	if (stcb == NULL) {
		/* Gak! no memory */
		goto out_now;
	}
	if (stcb->sctp_ep->sctp_flags & SCTP_PCB_FLAGS_TCPTYPE) {
		stcb->sctp_ep->sctp_flags |= SCTP_PCB_FLAGS_CONNECTED;
		/* Set the connected flag so we can queue data */
		soisconnecting(so);
	}
	SCTP_SET_STATE(&stcb->asoc, SCTP_STATE_COOKIE_WAIT);
	(void)SCTP_GETTIME_TIMEVAL(&stcb->asoc.time_entered);

	/* initialize authentication parameters for the assoc */
	sctp_initialize_auth_params(inp, stcb);

	sctp_send_initiate(inp, stcb, SCTP_SO_LOCKED);
	SCTP_TCB_UNLOCK(stcb);
 out_now:
	if (create_lock_on) {
		SCTP_ASOC_CREATE_UNLOCK(inp);
	}

	SCTP_INP_DECR_REF(inp);
	return (error);
}
#endif

#if defined(__Userspace__)
int
sctpconn_connect(struct socket *so, struct sockaddr *addr)
{
#ifdef SCTP_MVRF
	int i, fnd = 0;
#endif
	void *p = NULL;
	int error = 0;
	int create_lock_on = 0;
	uint32_t vrf_id;
	struct sctp_inpcb *inp;
	struct sctp_tcb *stcb = NULL;

	inp = (struct sctp_inpcb *)so->so_pcb;
	if (inp == NULL) {
		/* I made the same as TCP since we are not setup? */
		SCTP_LTRACE_ERR_RET(inp, NULL, NULL, SCTP_FROM_SCTP_USRREQ, EINVAL);
		return (ECONNRESET);
	}
	if (addr == NULL) {
		SCTP_LTRACE_ERR_RET(inp, NULL, NULL, SCTP_FROM_SCTP_USRREQ, EINVAL);
		return EINVAL;
	}
	switch (addr->sa_family) {
#ifdef INET
	case AF_INET:
#ifdef HAVE_SA_LEN
		if (addr->sa_len != sizeof(struct sockaddr_in)) {
			SCTP_LTRACE_ERR_RET(inp, NULL, NULL, SCTP_FROM_SCTP_USRREQ, EINVAL);
			return (EINVAL);
		}
#endif
		break;
#endif
#ifdef INET6
	case AF_INET6:
#ifdef HAVE_SA_LEN
		if (addr->sa_len != sizeof(struct sockaddr_in6)) {
			SCTP_LTRACE_ERR_RET(inp, NULL, NULL, SCTP_FROM_SCTP_USRREQ, EINVAL);
			return (EINVAL);
		}
#endif
		break;
#endif
	case AF_CONN:
#ifdef HAVE_SA_LEN
		if (addr->sa_len != sizeof(struct sockaddr_conn)) {
			SCTP_LTRACE_ERR_RET(inp, NULL, NULL, SCTP_FROM_SCTP_USRREQ, EINVAL);
			return (EINVAL);
		}
#endif
		break;
	default:
		SCTP_LTRACE_ERR_RET(inp, NULL, NULL, SCTP_FROM_SCTP_USRREQ, EAFNOSUPPORT);
		return (EAFNOSUPPORT);
	}
	SCTP_INP_INCR_REF(inp);
	SCTP_ASOC_CREATE_LOCK(inp);
	create_lock_on = 1;


	if ((inp->sctp_flags & SCTP_PCB_FLAGS_SOCKET_ALLGONE) ||
	    (inp->sctp_flags & SCTP_PCB_FLAGS_SOCKET_GONE)) {
		/* Should I really unlock ? */
		SCTP_LTRACE_ERR_RET(inp, NULL, NULL, SCTP_FROM_SCTP_USRREQ, EFAULT);
	        error = EFAULT;
		goto out_now;
	}
#ifdef INET6
	if (((inp->sctp_flags & SCTP_PCB_FLAGS_BOUND_V6) == 0) &&
	    (addr->sa_family == AF_INET6)) {
		SCTP_LTRACE_ERR_RET(inp, NULL, NULL, SCTP_FROM_SCTP_USRREQ, EINVAL);
		error = EINVAL;
		goto out_now;
	}
#endif
	if ((inp->sctp_flags & SCTP_PCB_FLAGS_UNBOUND) == SCTP_PCB_FLAGS_UNBOUND) {
		/* Bind a ephemeral port */
		error = sctp_inpcb_bind(so, NULL, NULL, p);
		if (error) {
			goto out_now;
		}
	}
	/* Now do we connect? */
	if ((inp->sctp_flags & SCTP_PCB_FLAGS_IN_TCPPOOL) &&
	    (sctp_is_feature_off(inp, SCTP_PCB_FLAGS_PORTREUSE))) {
		SCTP_LTRACE_ERR_RET(inp, NULL, NULL, SCTP_FROM_SCTP_USRREQ, EINVAL);
		error = EINVAL;
		goto out_now;
	}
	if ((inp->sctp_flags & SCTP_PCB_FLAGS_TCPTYPE) &&
	    (inp->sctp_flags & SCTP_PCB_FLAGS_CONNECTED)) {
		/* We are already connected AND the TCP model */
		SCTP_LTRACE_ERR_RET(inp, stcb, NULL, SCTP_FROM_SCTP_USRREQ, EADDRINUSE);
		error = EADDRINUSE;
		goto out_now;
	}
	if (inp->sctp_flags & SCTP_PCB_FLAGS_CONNECTED) {
		SCTP_INP_RLOCK(inp);
		stcb = LIST_FIRST(&inp->sctp_asoc_list);
		SCTP_INP_RUNLOCK(inp);
	} else {
		/* We increment here since sctp_findassociation_ep_addr() will
		 * do a decrement if it finds the stcb as long as the locked
		 * tcb (last argument) is NOT a TCB.. aka NULL.
		 */
		SCTP_INP_INCR_REF(inp);
		stcb = sctp_findassociation_ep_addr(&inp, addr, NULL, NULL, NULL);
		if (stcb == NULL) {
			SCTP_INP_DECR_REF(inp);
		} else {
			SCTP_TCB_UNLOCK(stcb);
		}
	}
	if (stcb != NULL) {
		/* Already have or am bring up an association */
		SCTP_LTRACE_ERR_RET(inp, NULL, NULL, SCTP_FROM_SCTP_USRREQ, EALREADY);
		error = EALREADY;
		goto out_now;
	}

	vrf_id = inp->def_vrf_id;
#ifdef SCTP_MVRF
	for (i = 0; i < inp->num_vrfs; i++) {
		if (vrf_id == inp->m_vrf_ids[i]) {
			fnd = 1;
			break;
		}
	}
	if (!fnd) {
		SCTP_LTRACE_ERR_RET(inp, NULL, NULL, SCTP_FROM_SCTP_USRREQ, EINVAL);
		error = EINVAL;
		goto out_now;
	}
#endif
	/* We are GOOD to go */
	stcb = sctp_aloc_assoc(inp, addr, &error, 0, vrf_id,
	                       inp->sctp_ep.pre_open_stream_count,
	                       inp->sctp_ep.port, p);
	if (stcb == NULL) {
		/* Gak! no memory */
		goto out_now;
	}
	if (stcb->sctp_ep->sctp_flags & SCTP_PCB_FLAGS_TCPTYPE) {
		stcb->sctp_ep->sctp_flags |= SCTP_PCB_FLAGS_CONNECTED;
		/* Set the connected flag so we can queue data */
		soisconnecting(so);
	}
	SCTP_SET_STATE(&stcb->asoc, SCTP_STATE_COOKIE_WAIT);
	(void)SCTP_GETTIME_TIMEVAL(&stcb->asoc.time_entered);

	/* initialize authentication parameters for the assoc */
	sctp_initialize_auth_params(inp, stcb);

	sctp_send_initiate(inp, stcb, SCTP_SO_LOCKED);
	SCTP_TCB_UNLOCK(stcb);
 out_now:
	if (create_lock_on) {
		SCTP_ASOC_CREATE_UNLOCK(inp);
	}

	SCTP_INP_DECR_REF(inp);
	return (error);
}
#endif
int
#if defined(__FreeBSD__) && __FreeBSD_version >= 500000
#if __FreeBSD_version >= 700000
sctp_listen(struct socket *so, int backlog, struct thread *p)
#else
sctp_listen(struct socket *so, struct thread *p)
#endif
#elif defined(__Windows__)
sctp_listen(struct socket *so, int backlog, PKTHREAD p)
#elif defined(__Userspace__)
sctp_listen(struct socket *so, int backlog, struct proc *p)
#else
sctp_listen(struct socket *so, struct proc *p)
#endif
{
	/*
	 * Note this module depends on the protocol processing being called
	 * AFTER any socket level flags and backlog are applied to the
	 * socket. The traditional way that the socket flags are applied is
	 * AFTER protocol processing. We have made a change to the
	 * sys/kern/uipc_socket.c module to reverse this but this MUST be in
	 * place if the socket API for SCTP is to work properly.
	 */

	int error = 0;
	struct sctp_inpcb *inp;

	inp = (struct sctp_inpcb *)so->so_pcb;
	if (inp == NULL) {
		/* I made the same as TCP since we are not setup? */
		SCTP_LTRACE_ERR_RET(inp, NULL, NULL, SCTP_FROM_SCTP_USRREQ, EINVAL);
		return (ECONNRESET);
	}
	if (sctp_is_feature_on(inp, SCTP_PCB_FLAGS_PORTREUSE)) {
		/* See if we have a listener */
		struct sctp_inpcb *tinp;
		union sctp_sockstore store;

		if ((inp->sctp_flags & SCTP_PCB_FLAGS_BOUNDALL) == 0) {
			/* not bound all */
			struct sctp_laddr *laddr;

			LIST_FOREACH(laddr, &inp->sctp_addr_list, sctp_nxt_addr) {
				memcpy(&store, &laddr->ifa->address, sizeof(store));
				switch (store.sa.sa_family) {
#ifdef INET
				case AF_INET:
					store.sin.sin_port = inp->sctp_lport;
					break;
#endif
#ifdef INET6
				case AF_INET6:
					store.sin6.sin6_port = inp->sctp_lport;
					break;
#endif
#if defined(__Userspace__)
				case AF_CONN:
					store.sconn.sconn_port = inp->sctp_lport;
					break;
#endif
				default:
					break;
				}
				tinp = sctp_pcb_findep(&store.sa, 0, 0, inp->def_vrf_id);
				if (tinp && (tinp != inp) &&
				    ((tinp->sctp_flags & SCTP_PCB_FLAGS_SOCKET_ALLGONE) == 0) &&
				    ((tinp->sctp_flags & SCTP_PCB_FLAGS_SOCKET_GONE) == 0) &&
				    (SCTP_IS_LISTENING(tinp))) {
					/* we have a listener already and its not this inp. */
					SCTP_INP_DECR_REF(tinp);
					return (EADDRINUSE);
				} else if (tinp) {
					SCTP_INP_DECR_REF(tinp);
				}
			}
		} else {
			/* Setup a local addr bound all */
			memset(&store, 0, sizeof(store));
#ifdef INET6
			if (inp->sctp_flags & SCTP_PCB_FLAGS_BOUND_V6) {
				store.sa.sa_family = AF_INET6;
#ifdef HAVE_SA_LEN
				store.sa.sa_len = sizeof(struct sockaddr_in6);
#endif
			}
#endif
#if defined(__Userspace__)
			if (inp->sctp_flags & SCTP_PCB_FLAGS_BOUND_CONN) {
				store.sa.sa_family = AF_CONN;
#ifdef HAVE_SA_LEN
				store.sa.sa_len = sizeof(struct sockaddr_conn);
#endif
			}
#endif
#ifdef INET
#if defined(__Userspace__)
			if (((inp->sctp_flags & SCTP_PCB_FLAGS_BOUND_V6) == 0) &&
			    ((inp->sctp_flags & SCTP_PCB_FLAGS_BOUND_CONN) == 0)) {
#else
			if ((inp->sctp_flags & SCTP_PCB_FLAGS_BOUND_V6) == 0) {
#endif
				store.sa.sa_family = AF_INET;
#ifdef HAVE_SA_LEN
				store.sa.sa_len = sizeof(struct sockaddr_in);
#endif
			}
#endif
			switch (store.sa.sa_family) {
#ifdef INET
			case AF_INET:
				store.sin.sin_port = inp->sctp_lport;
				break;
#endif
#ifdef INET6
			case AF_INET6:
				store.sin6.sin6_port = inp->sctp_lport;
				break;
#endif
#if defined(__Userspace__)
			case AF_CONN:
				store.sconn.sconn_port = inp->sctp_lport;
				break;
#endif
			default:
				break;
			}
			tinp = sctp_pcb_findep(&store.sa, 0, 0, inp->def_vrf_id);
			if (tinp && (tinp != inp) &&
			    ((tinp->sctp_flags & SCTP_PCB_FLAGS_SOCKET_ALLGONE) == 0) &&
			    ((tinp->sctp_flags & SCTP_PCB_FLAGS_SOCKET_GONE) == 0) &&
			    (SCTP_IS_LISTENING(tinp))) {
				/* we have a listener already and its not this inp. */
				SCTP_INP_DECR_REF(tinp);
				return (EADDRINUSE);
			} else if (tinp) {
				SCTP_INP_DECR_REF(tinp);
			}
		}
	}
	SCTP_INP_RLOCK(inp);
#ifdef SCTP_LOCK_LOGGING
	if (SCTP_BASE_SYSCTL(sctp_logging_level) & SCTP_LOCK_LOGGING_ENABLE) {
		sctp_log_lock(inp, (struct sctp_tcb *)NULL, SCTP_LOG_LOCK_SOCK);
	}
#endif
#if (defined(__FreeBSD__) && __FreeBSD_version > 500000) || defined(__Userspace__)
	SOCK_LOCK(so);
	error = solisten_proto_check(so);
	SOCK_UNLOCK(so);
	if (error) {
		SCTP_INP_RUNLOCK(inp);
		return (error);
	}
#endif
	if ((sctp_is_feature_on(inp, SCTP_PCB_FLAGS_PORTREUSE)) &&
	    (inp->sctp_flags & SCTP_PCB_FLAGS_IN_TCPPOOL)) {
		/* The unlucky case
		 * - We are in the tcp pool with this guy.
		 * - Someone else is in the main inp slot.
		 * - We must move this guy (the listener) to the main slot
		 * - We must then move the guy that was listener to the TCP Pool.
		 */
		if (sctp_swap_inpcb_for_listen(inp)) {
			SCTP_INP_RUNLOCK(inp);
			SCTP_LTRACE_ERR_RET(inp, NULL, NULL, SCTP_FROM_SCTP_USRREQ, EADDRINUSE);
			return (EADDRINUSE);
		}
	}

	if ((inp->sctp_flags & SCTP_PCB_FLAGS_TCPTYPE) &&
	    (inp->sctp_flags & SCTP_PCB_FLAGS_CONNECTED)) {
		/* We are already connected AND the TCP model */
		SCTP_INP_RUNLOCK(inp);
		SCTP_LTRACE_ERR_RET(inp, NULL, NULL, SCTP_FROM_SCTP_USRREQ, EADDRINUSE);
		return (EADDRINUSE);
	}
	SCTP_INP_RUNLOCK(inp);
	if (inp->sctp_flags & SCTP_PCB_FLAGS_UNBOUND) {
		/* We must do a bind. */
		if ((error = sctp_inpcb_bind(so, NULL, NULL, p))) {
			/* bind error, probably perm */
			return (error);
		}
	}
	SCTP_INP_WLOCK(inp);
#if (defined(__FreeBSD__) && __FreeBSD_version > 500000) || defined(__Windows__) || defined(__Userspace__)
#if __FreeBSD_version >= 1200034
	if ((inp->sctp_flags & SCTP_PCB_FLAGS_UDPTYPE) == 0) {
		SOCK_LOCK(so);
		solisten_proto(so, backlog);
		SOCK_UNLOCK(so);
	}
#elif __FreeBSD_version >= 700000 || defined(__Windows__) || defined(__Userspace__)
	/* It appears for 7.0 and on, we must always call this. */
	SOCK_LOCK(so);
	solisten_proto(so, backlog);
#else
	SOCK_LOCK(so);
	if ((inp->sctp_flags & SCTP_PCB_FLAGS_UDPTYPE) == 0) {
		solisten_proto(so);
	}
#endif
#endif
#if !defined(__FreeBSD__) || __FreeBSD_version < 1200034
	if (inp->sctp_flags & SCTP_PCB_FLAGS_UDPTYPE) {
		/* remove the ACCEPTCONN flag for one-to-many sockets */
#if defined(__Userspace__)
		so->so_options &= ~SCTP_SO_ACCEPTCONN;
#else
		so->so_options &= ~SO_ACCEPTCONN;
#endif
	}
	SOCK_UNLOCK(so);
#endif
#if (defined(__FreeBSD__) && __FreeBSD_version >= 700000) || defined(__Windows__) || defined(__Userspace__)
	if (backlog > 0) {
		inp->sctp_flags |= SCTP_PCB_FLAGS_ACCEPTING;
	} else {
		inp->sctp_flags &= ~SCTP_PCB_FLAGS_ACCEPTING;
	}
#else
	inp->sctp_flags |= SCTP_PCB_FLAGS_ACCEPTING;
#endif
	SCTP_INP_WUNLOCK(inp);
	return (error);
}

static int sctp_defered_wakeup_cnt = 0;

int
#if defined(__FreeBSD__) || defined(__APPLE__) || defined(__Windows__) || defined(__Userspace__)
sctp_accept(struct socket *so, struct sockaddr **addr)
{
#elif defined(__Panda__)
sctp_accept(struct socket *so, struct sockaddr *addr, int *namelen,
	    void *accept_info, int *accept_info_len)
{
#else
sctp_accept(struct socket *so, struct mbuf *nam)
{
	struct sockaddr *addr = mtod(nam, struct sockaddr *);
#endif
	struct sctp_tcb *stcb;
	struct sctp_inpcb *inp;
	union sctp_sockstore store;
#ifdef INET6
#ifdef SCTP_KAME
	int error;
#endif /* SCTP_KAME */
#endif
	inp = (struct sctp_inpcb *)so->so_pcb;

	if (inp == NULL) {
		SCTP_LTRACE_ERR_RET(inp, NULL, NULL, SCTP_FROM_SCTP_USRREQ, EINVAL);
		return (ECONNRESET);
	}
	SCTP_INP_RLOCK(inp);
	if (inp->sctp_flags & SCTP_PCB_FLAGS_UDPTYPE) {
		SCTP_INP_RUNLOCK(inp);
		SCTP_LTRACE_ERR_RET(inp, NULL, NULL, SCTP_FROM_SCTP_USRREQ, EOPNOTSUPP);
		return (EOPNOTSUPP);
	}
	if (so->so_state & SS_ISDISCONNECTED) {
		SCTP_INP_RUNLOCK(inp);
		SCTP_LTRACE_ERR_RET(inp, NULL, NULL, SCTP_FROM_SCTP_USRREQ, ECONNABORTED);
		return (ECONNABORTED);
	}
	stcb = LIST_FIRST(&inp->sctp_asoc_list);
	if (stcb == NULL) {
		SCTP_INP_RUNLOCK(inp);
		SCTP_LTRACE_ERR_RET(inp, NULL, NULL, SCTP_FROM_SCTP_USRREQ, EINVAL);
		return (ECONNRESET);
	}
	SCTP_TCB_LOCK(stcb);
	SCTP_INP_RUNLOCK(inp);
	store = stcb->asoc.primary_destination->ro._l_addr;
	stcb->asoc.state &= ~SCTP_STATE_IN_ACCEPT_QUEUE;
	SCTP_TCB_UNLOCK(stcb);
	switch (store.sa.sa_family) {
#ifdef INET
	case AF_INET:
	{
		struct sockaddr_in *sin;

#if defined(__FreeBSD__) || defined(__APPLE__) || defined(__Windows__) || defined(__Userspace__)
		SCTP_MALLOC_SONAME(sin, struct sockaddr_in *, sizeof *sin);
		if (sin == NULL)
			return (ENOMEM);
#else
		sin = (struct sockaddr_in *)addr;
		memset(sin, 0, sizeof(*sin));
#endif
		sin->sin_family = AF_INET;
#ifdef HAVE_SIN_LEN
		sin->sin_len = sizeof(*sin);
#endif
		sin->sin_port = store.sin.sin_port;
		sin->sin_addr = store.sin.sin_addr;
#if defined(__FreeBSD__) || defined(__APPLE__) || defined(__Windows__) || defined(__Userspace__)
		*addr = (struct sockaddr *)sin;
#elif !defined(__Panda__)
		SCTP_BUF_LEN(nam) = sizeof(*sin);
#endif
		break;
	}
#endif
#ifdef INET6
	case AF_INET6:
	{
		struct sockaddr_in6 *sin6;

#if defined(__FreeBSD__) || defined(__APPLE__) || defined(__Windows__) || defined(__Userspace__)
		SCTP_MALLOC_SONAME(sin6, struct sockaddr_in6 *, sizeof *sin6);
		if (sin6 == NULL)
			return (ENOMEM);
#else
		sin6 = (struct sockaddr_in6 *)addr;
		memset(sin6, 0, sizeof(*sin6));
#endif
		sin6->sin6_family = AF_INET6;
#ifdef HAVE_SIN6_LEN
		sin6->sin6_len = sizeof(*sin6);
#endif
		sin6->sin6_port = store.sin6.sin6_port;
		sin6->sin6_addr = store.sin6.sin6_addr;
#if defined(SCTP_EMBEDDED_V6_SCOPE)
#ifdef SCTP_KAME
		if ((error = sa6_recoverscope(sin6)) != 0) {
			SCTP_FREE_SONAME(sin6);
			return (error);
		}
#else
		if (IN6_IS_SCOPE_LINKLOCAL(&sin6->sin6_addr))
			/*
			 * sin6->sin6_scope_id =
			 * ntohs(sin6->sin6_addr.s6_addr16[1]);
			 */
			in6_recoverscope(sin6, &sin6->sin6_addr, NULL);	/* skip ifp check */
		else
			sin6->sin6_scope_id = 0;	/* XXX */
#endif /* SCTP_KAME */
#endif /* SCTP_EMBEDDED_V6_SCOPE */
#if defined(__FreeBSD__) || defined(__APPLE__) || defined(__Windows__) || defined(__Userspace__)
		*addr = (struct sockaddr *)sin6;
#elif !defined(__Panda__)
		SCTP_BUF_LEN(nam) = sizeof(*sin6);
#endif
		break;
	}
#endif
#if defined(__Userspace__)
	case AF_CONN:
	{
		struct sockaddr_conn *sconn;

		SCTP_MALLOC_SONAME(sconn, struct sockaddr_conn *, sizeof(struct sockaddr_conn));
		if (sconn == NULL) {
			return (ENOMEM);
		}
		sconn->sconn_family = AF_CONN;
#ifdef HAVE_SCONN_LEN
		sconn->sconn_len = sizeof(struct sockaddr_conn);
#endif
		sconn->sconn_port = store.sconn.sconn_port;
		sconn->sconn_addr = store.sconn.sconn_addr;
		*addr = (struct sockaddr *)sconn;
		break;
	}
#endif
	default:
		/* TSNH */
		break;
	}
	/* Wake any delayed sleep action */
	if (inp->sctp_flags & SCTP_PCB_FLAGS_DONT_WAKE) {
		SCTP_INP_WLOCK(inp);
		inp->sctp_flags &= ~SCTP_PCB_FLAGS_DONT_WAKE;
		if (inp->sctp_flags & SCTP_PCB_FLAGS_WAKEOUTPUT) {
			inp->sctp_flags &= ~SCTP_PCB_FLAGS_WAKEOUTPUT;
			SCTP_INP_WUNLOCK(inp);
			SOCKBUF_LOCK(&inp->sctp_socket->so_snd);
			if (sowriteable(inp->sctp_socket)) {
#if defined(__Userspace__)
                            /*__Userspace__ calling sowwakup_locked because of SOCKBUF_LOCK above. */
#endif
#if defined(__FreeBSD__) || defined(__Windows__) || defined(__Userspace__)
				sowwakeup_locked(inp->sctp_socket);
#else
#if defined(__APPLE__)
				/* socket is locked */
#endif
				sowwakeup(inp->sctp_socket);
#endif
			} else {
				SOCKBUF_UNLOCK(&inp->sctp_socket->so_snd);
			}
			SCTP_INP_WLOCK(inp);
		}
		if (inp->sctp_flags & SCTP_PCB_FLAGS_WAKEINPUT) {
			inp->sctp_flags &= ~SCTP_PCB_FLAGS_WAKEINPUT;
			SCTP_INP_WUNLOCK(inp);
			SOCKBUF_LOCK(&inp->sctp_socket->so_rcv);
			if (soreadable(inp->sctp_socket)) {
				sctp_defered_wakeup_cnt++;
#if defined(__Userspace__)
                                /*__Userspace__ calling sorwakup_locked because of SOCKBUF_LOCK above */
#endif
#if defined(__FreeBSD__) || defined(__Windows__) || defined(__Userspace__)
				sorwakeup_locked(inp->sctp_socket);
#else
#if defined(__APPLE__)
				/* socket is locked */
#endif
				sorwakeup(inp->sctp_socket);
#endif
			} else {
				SOCKBUF_UNLOCK(&inp->sctp_socket->so_rcv);
			}
			SCTP_INP_WLOCK(inp);
		}
		SCTP_INP_WUNLOCK(inp);
	}
	if (stcb->asoc.state & SCTP_STATE_ABOUT_TO_BE_FREED) {
		SCTP_TCB_LOCK(stcb);
		sctp_free_assoc(inp, stcb, SCTP_NORMAL_PROC,
		                SCTP_FROM_SCTP_USRREQ + SCTP_LOC_19);
	}
	return (0);
}

#ifdef INET
int
#if defined(__FreeBSD__) || defined(__APPLE__) || defined(__Windows__)
sctp_ingetaddr(struct socket *so, struct sockaddr **addr)
{
	struct sockaddr_in *sin;
#elif defined(__Panda__)
sctp_ingetaddr(struct socket *so, struct sockaddr *addr)
{
	struct sockaddr_in *sin = (struct sockaddr_in *)addr;
#else
sctp_ingetaddr(struct socket *so, struct mbuf *nam)
{
	struct sockaddr_in *sin = mtod(nam, struct sockaddr_in *);
#endif
	uint32_t vrf_id;
	struct sctp_inpcb *inp;
	struct sctp_ifa *sctp_ifa;

	/*
	 * Do the malloc first in case it blocks.
	 */
#if defined(__FreeBSD__) || defined(__APPLE__) || defined(__Windows__)
	SCTP_MALLOC_SONAME(sin, struct sockaddr_in *, sizeof *sin);
	if (sin == NULL)
		return (ENOMEM);
#elif defined(__Panda__)
	memset(sin, 0, sizeof(*sin));
#else
	SCTP_BUF_LEN(nam) = sizeof(*sin);
	memset(sin, 0, sizeof(*sin));
#endif
	sin->sin_family = AF_INET;
#ifdef HAVE_SIN_LEN
	sin->sin_len = sizeof(*sin);
#endif
	inp = (struct sctp_inpcb *)so->so_pcb;
	if (!inp) {
#if defined(__FreeBSD__) || defined(__APPLE__) || defined(__Windows__)
		SCTP_FREE_SONAME(sin);
#endif
		SCTP_LTRACE_ERR_RET(inp, NULL, NULL, SCTP_FROM_SCTP_USRREQ, EINVAL);
		return (ECONNRESET);
	}
	SCTP_INP_RLOCK(inp);
	sin->sin_port = inp->sctp_lport;
	if (inp->sctp_flags & SCTP_PCB_FLAGS_BOUNDALL) {
		if (inp->sctp_flags & SCTP_PCB_FLAGS_CONNECTED) {
			struct sctp_tcb *stcb;
			struct sockaddr_in *sin_a;
			struct sctp_nets *net;
			int fnd;

			stcb = LIST_FIRST(&inp->sctp_asoc_list);
			if (stcb == NULL) {
				goto notConn;
			}
			fnd = 0;
			sin_a = NULL;
			SCTP_TCB_LOCK(stcb);
			TAILQ_FOREACH(net, &stcb->asoc.nets, sctp_next) {
				sin_a = (struct sockaddr_in *)&net->ro._l_addr;
				if (sin_a == NULL)
					/* this will make coverity happy */
					continue;

				if (sin_a->sin_family == AF_INET) {
					fnd = 1;
					break;
				}
			}
			if ((!fnd) || (sin_a == NULL)) {
				/* punt */
				SCTP_TCB_UNLOCK(stcb);
				goto notConn;
			}

			vrf_id = inp->def_vrf_id;
			sctp_ifa = sctp_source_address_selection(inp,
								 stcb,
								 (sctp_route_t *)&net->ro,
								 net, 0, vrf_id);
			if (sctp_ifa) {
				sin->sin_addr = sctp_ifa->address.sin.sin_addr;
				sctp_free_ifa(sctp_ifa);
			}
			SCTP_TCB_UNLOCK(stcb);
		} else {
			/* For the bound all case you get back 0 */
	notConn:
			sin->sin_addr.s_addr = 0;
		}

	} else {
		/* Take the first IPv4 address in the list */
		struct sctp_laddr *laddr;
		int fnd = 0;

		LIST_FOREACH(laddr, &inp->sctp_addr_list, sctp_nxt_addr) {
			if (laddr->ifa->address.sa.sa_family == AF_INET) {
				struct sockaddr_in *sin_a;

				sin_a = &laddr->ifa->address.sin;
				sin->sin_addr = sin_a->sin_addr;
				fnd = 1;
				break;
			}
		}
		if (!fnd) {
#if defined(__FreeBSD__) || defined(__APPLE__) || defined(__Windows__)
			SCTP_FREE_SONAME(sin);
#endif
			SCTP_INP_RUNLOCK(inp);
			SCTP_LTRACE_ERR_RET(inp, NULL, NULL, SCTP_FROM_SCTP_USRREQ, ENOENT);
			return (ENOENT);
		}
	}
	SCTP_INP_RUNLOCK(inp);
#if defined(__FreeBSD__) || defined(__APPLE__) || defined(__Windows__)
	(*addr) = (struct sockaddr *)sin;
#endif
	return (0);
}

int
#if defined(__FreeBSD__) || defined(__APPLE__) || defined(__Windows__)
sctp_peeraddr(struct socket *so, struct sockaddr **addr)
{
	struct sockaddr_in *sin;
#elif defined(__Panda__)
sctp_peeraddr(struct socket *so, struct sockaddr *addr)
{
	struct sockaddr_in *sin = (struct sockaddr_in *)addr;
#else
sctp_peeraddr(struct socket *so, struct mbuf *nam)
{
	struct sockaddr_in *sin = mtod(nam, struct sockaddr_in *);

#endif
	int fnd;
	struct sockaddr_in *sin_a;
	struct sctp_inpcb *inp;
	struct sctp_tcb *stcb;
	struct sctp_nets *net;

	/* Do the malloc first in case it blocks. */
#if defined(__FreeBSD__) || defined(__APPLE__) || defined(__Windows__)
	SCTP_MALLOC_SONAME(sin, struct sockaddr_in *, sizeof *sin);
	if (sin == NULL)
		return (ENOMEM);
#elif defined(__Panda__)
	memset(sin, 0, sizeof(*sin));
#else
	SCTP_BUF_LEN(nam) = sizeof(*sin);
	memset(sin, 0, sizeof(*sin));
#endif
	sin->sin_family = AF_INET;
#ifdef HAVE_SIN_LEN
	sin->sin_len = sizeof(*sin);
#endif

	inp = (struct sctp_inpcb *)so->so_pcb;
	if ((inp == NULL) ||
	    ((inp->sctp_flags & SCTP_PCB_FLAGS_CONNECTED) == 0)) {
		/* UDP type and listeners will drop out here */
#if defined(__FreeBSD__) || defined(__APPLE__) || defined(__Windows__)
		SCTP_FREE_SONAME(sin);
#endif
		SCTP_LTRACE_ERR_RET(inp, NULL, NULL, SCTP_FROM_SCTP_USRREQ, ENOTCONN);
		return (ENOTCONN);
	}
	SCTP_INP_RLOCK(inp);
	stcb = LIST_FIRST(&inp->sctp_asoc_list);
	if (stcb) {
		SCTP_TCB_LOCK(stcb);
	}
	SCTP_INP_RUNLOCK(inp);
	if (stcb == NULL) {
#if defined(__FreeBSD__) || defined(__APPLE__) || defined(__Windows__)
		SCTP_FREE_SONAME(sin);
#endif
		SCTP_LTRACE_ERR_RET(inp, NULL, NULL, SCTP_FROM_SCTP_USRREQ, EINVAL);
		return (ECONNRESET);
	}
	fnd = 0;
	TAILQ_FOREACH(net, &stcb->asoc.nets, sctp_next) {
		sin_a = (struct sockaddr_in *)&net->ro._l_addr;
		if (sin_a->sin_family == AF_INET) {
			fnd = 1;
			sin->sin_port = stcb->rport;
			sin->sin_addr = sin_a->sin_addr;
			break;
		}
	}
	SCTP_TCB_UNLOCK(stcb);
	if (!fnd) {
		/* No IPv4 address */
#if defined(__FreeBSD__) || defined(__APPLE__) || defined(__Windows__)
		SCTP_FREE_SONAME(sin);
#endif
		SCTP_LTRACE_ERR_RET(inp, NULL, NULL, SCTP_FROM_SCTP_USRREQ, ENOENT);
		return (ENOENT);
	}
#if defined(__FreeBSD__) || defined(__APPLE__) || defined(__Windows__)
	(*addr) = (struct sockaddr *)sin;
#endif
	return (0);
}

#if defined(__FreeBSD__) || defined(__APPLE__) || defined(__Windows__)
struct pr_usrreqs sctp_usrreqs = {
#if defined(__FreeBSD__)
	.pru_abort = sctp_abort,
	.pru_accept = sctp_accept,
	.pru_attach = sctp_attach,
	.pru_bind = sctp_bind,
	.pru_connect = sctp_connect,
	.pru_control = in_control,
#if __FreeBSD_version >= 690000
	.pru_close = sctp_close,
	.pru_detach = sctp_close,
	.pru_sopoll = sopoll_generic,
	.pru_flush = sctp_flush,
#else
	.pru_detach = sctp_detach,
	.pru_sopoll = sopoll,
#endif
	.pru_disconnect = sctp_disconnect,
	.pru_listen = sctp_listen,
	.pru_peeraddr = sctp_peeraddr,
	.pru_send = sctp_sendm,
	.pru_shutdown = sctp_shutdown,
	.pru_sockaddr = sctp_ingetaddr,
	.pru_sosend = sctp_sosend,
	.pru_soreceive = sctp_soreceive
#elif defined(__APPLE__)
	.pru_abort = sctp_abort,
	.pru_accept = sctp_accept,
	.pru_attach = sctp_attach,
	.pru_bind = sctp_bind,
	.pru_connect = sctp_connect,
	.pru_connect2 = pru_connect2_notsupp,
	.pru_control = in_control,
	.pru_detach = sctp_detach,
	.pru_disconnect = sctp_disconnect,
	.pru_listen = sctp_listen,
	.pru_peeraddr = sctp_peeraddr,
	.pru_rcvd = NULL,
	.pru_rcvoob = pru_rcvoob_notsupp,
	.pru_send = sctp_sendm,
	.pru_sense = pru_sense_null,
	.pru_shutdown = sctp_shutdown,
	.pru_sockaddr = sctp_ingetaddr,
	.pru_sosend = sctp_sosend,
	.pru_soreceive = sctp_soreceive,
	.pru_sopoll = sopoll
#elif defined(__Windows__)
	sctp_abort,
	sctp_accept,
	sctp_attach,
	sctp_bind,
	sctp_connect,
	pru_connect2_notsupp,
	NULL,
	NULL,
	sctp_disconnect,
	sctp_listen,
	sctp_peeraddr,
	NULL,
	pru_rcvoob_notsupp,
	NULL,
	pru_sense_null,
	sctp_shutdown,
	sctp_flush,
	sctp_ingetaddr,
	sctp_sosend,
	sctp_soreceive,
	sopoll_generic,
	NULL,
	sctp_close
#endif
};
#elif !defined(__Panda__) && !defined(__Userspace__)
int
sctp_usrreq(so, req, m, nam, control)
	struct socket *so;
	int req;
	struct mbuf *m, *nam, *control;
{
	struct proc *p = curproc;
	uint32_t vrf_id;
	struct sctp_vrf *vrf;
	int error;
	int family;
	struct sctp_inpcb *inp = (struct sctp_inpcb *)so->so_pcb;

	error = 0;
	family = so->so_proto->pr_domain->dom_family;
	if (req == PRU_CONTROL) {
		switch (family) {
		case PF_INET:
			error = in_control(so, (long)m, (caddr_t)nam,
			    (struct ifnet *)control);
			break;
#ifdef INET6
		case PF_INET6:
			error = in6_control(so, (long)m, (caddr_t)nam,
			    (struct ifnet *)control, p);
			break;
#endif
		default:
			SCTP_LTRACE_ERR_RET(inp, NULL, NULL, SCTP_FROM_SCTP_USRREQ, EAFNOSUPPORT);
			error = EAFNOSUPPORT;
		}
		return (error);
	}
	switch (req) {
	case PRU_ATTACH:
		error = sctp_attach(so, family, p);
		break;
	case PRU_DETACH:
		error = sctp_detach(so);
		break;
	case PRU_BIND:
		if (nam == NULL) {
			SCTP_LTRACE_ERR_RET(inp, NULL, NULL, SCTP_FROM_SCTP_USRREQ, EINVAL);
			return (EINVAL);
		}
		error = sctp_bind(so, nam, p);
		break;
	case PRU_LISTEN:
		error = sctp_listen(so, p);
		break;
	case PRU_CONNECT:
		if (nam == NULL) {
			SCTP_LTRACE_ERR_RET(inp, NULL, NULL, SCTP_FROM_SCTP_USRREQ, EINVAL);
			return (EINVAL);
		}
		error = sctp_connect(so, nam, p);
		break;
	case PRU_DISCONNECT:
		error = sctp_disconnect(so);
		break;
	case PRU_ACCEPT:
		if (nam == NULL) {
			SCTP_LTRACE_ERR_RET(inp, NULL, NULL, SCTP_FROM_SCTP_USRREQ, EINVAL);
			return (EINVAL);
		}
		error = sctp_accept(so, nam);
		break;
	case PRU_SHUTDOWN:
		error = sctp_shutdown(so);
		break;

	case PRU_RCVD:
		/*
		 * For Open and Net BSD, this is real ugly. The mbuf *nam
		 * that is passed (by soreceive()) is the int flags c ast as
		 * a (mbuf *) yuck!
		 */
		break;

	case PRU_SEND:
		/* Flags are ignored */
		{
			struct sockaddr *addr;

			if (nam == NULL)
				addr = NULL;
			else
				addr = mtod(nam, struct sockaddr *);

			error = sctp_sendm(so, 0, m, addr, control, p);
		}
		break;
	case PRU_ABORT:
		error = sctp_abort(so);
		break;

	case PRU_SENSE:
		error = 0;
		break;
	case PRU_RCVOOB:
		SCTP_LTRACE_ERR_RET(inp, NULL, NULL, SCTP_FROM_SCTP_USRREQ, EAFNOSUPPORT);
		error = EAFNOSUPPORT;
		break;
	case PRU_SENDOOB:
		SCTP_LTRACE_ERR_RET(inp, NULL, NULL, SCTP_FROM_SCTP_USRREQ, EAFNOSUPPORT);
		error = EAFNOSUPPORT;
		break;
	case PRU_PEERADDR:
		error = sctp_peeraddr(so, nam);
		break;
	case PRU_SOCKADDR:
		error = sctp_ingetaddr(so, nam);
		break;
	case PRU_SLOWTIMO:
		error = 0;
		break;
	default:
		break;
	}
	return (error);
}

#endif
#endif

#if defined(__Userspace__)
int
register_recv_cb(struct socket *so,
                 int (*receive_cb)(struct socket *sock, union sctp_sockstore addr, void *data,
                 size_t datalen, struct sctp_rcvinfo, int flags, void *ulp_info))
{
	struct sctp_inpcb *inp;

	inp = (struct sctp_inpcb *) so->so_pcb;
	if (inp == NULL) {
		return (0);
	}
	SCTP_INP_WLOCK(inp);
	inp->recv_callback = receive_cb;
	SCTP_INP_WUNLOCK(inp);
	return (1);
}

int
register_send_cb(struct socket *so, uint32_t sb_threshold, int (*send_cb)(struct socket *sock, uint32_t sb_free))
{
	struct sctp_inpcb *inp;

	inp = (struct sctp_inpcb *) so->so_pcb;
	if (inp == NULL) {
		return (0);
	}
	SCTP_INP_WLOCK(inp);
	inp->send_callback = send_cb;
	inp->send_sb_threshold = sb_threshold;
	SCTP_INP_WUNLOCK(inp);
	/* FIXME change to current amount free. This will be the full buffer
	 * the first time this is registered but it could be only a portion
	 * of the send buffer if this is called a second time e.g. if the
	 * threshold changes.
	 */
	return (1);
}

int
register_ulp_info (struct socket *so, void *ulp_info)
{
	struct sctp_inpcb *inp;

	inp = (struct sctp_inpcb *) so->so_pcb;
	if (inp == NULL) {
		return (0);
	}
	SCTP_INP_WLOCK(inp);
	inp->ulp_info = ulp_info;
	SCTP_INP_WUNLOCK(inp);
	return (1);
}
#endif<|MERGE_RESOLUTION|>--- conflicted
+++ resolved
@@ -537,11 +537,7 @@
 #else
 			            inner_ip->ip_len,
 #endif
-<<<<<<< HEAD
-			            ntohs(icmp->icmp_nextmtu));
-=======
 			            (uint32_t)ntohs(icmp->icmp_nextmtu));
->>>>>>> 7693cf17
 
 #if defined(__Userspace__)
 			if (stcb && upcall_socket == NULL && !(stcb->sctp_ep->sctp_flags & SCTP_PCB_FLAGS_SOCKET_GONE)) {
