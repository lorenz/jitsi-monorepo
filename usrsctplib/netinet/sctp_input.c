--- conflicted
+++ resolved
@@ -5480,13 +5480,6 @@
 					ret_buf = NULL;
 				}
 				if (stcb == locked_tcb) {
-<<<<<<< HEAD
-					stcb->info |= 0x00000010;
-				} else if (locked_tcb == NULL) {
-					stcb->info |= 0x00000020;
-				} else {
-					stcb->info |= 0x00000040;
-=======
 					if (stcb != NULL)
 						stcb->info |= 0x00000010;
 				} else if (locked_tcb == NULL) {
@@ -5495,7 +5488,6 @@
 				} else {
 					if (stcb != NULL)
 						stcb->info |= 0x00000040;
->>>>>>> 42560440
 				}
 				if (linp) {
 					SCTP_ASOC_CREATE_UNLOCK(linp);
@@ -5507,12 +5499,8 @@
 					SCTPDBG(SCTP_DEBUG_INPUT3,
 						"GAK, null buffer\n");
 					*offset = length;
-<<<<<<< HEAD
-					stcb->info |= 0x00000100;
-=======
 					if (stcb != NULL)
 						stcb->info |= 0x00000100;
->>>>>>> 42560440
 					return (NULL);
 				}
 				/* if AUTH skipped, see if it verified... */
@@ -5900,12 +5888,8 @@
 				SCTP_TCB_UNLOCK(locked_tcb);
 			}
 			*offset = length;
-<<<<<<< HEAD
-			stcb->info |= 0x00000200;
-=======
 			if (stcb != NULL)
 				stcb->info |= 0x00000200;
->>>>>>> 42560440
 			return (NULL);
 		}
 	}			/* while */
@@ -5913,15 +5897,6 @@
 	if (asconf_cnt > 0 && stcb != NULL) {
 		sctp_send_asconf_ack(stcb);
 	}
-<<<<<<< HEAD
-	stcb->info |= 0x00000400;
-	if (stcb == locked_tcb) {
-		stcb->info |= 0x00001000;
-	} else if (locked_tcb != NULL) {
-		stcb->info |= 0x00002000;
-	} else {
-		stcb->info |= 0x00004000;
-=======
 	if (stcb != NULL)
 		stcb->info |= 0x00000400;
 	if (stcb == locked_tcb) {
@@ -5933,7 +5908,6 @@
 	} else {
 		if (stcb != NULL)
 			stcb->info |= 0x00004000;
->>>>>>> 42560440
 	}
 	return (stcb);
 }
