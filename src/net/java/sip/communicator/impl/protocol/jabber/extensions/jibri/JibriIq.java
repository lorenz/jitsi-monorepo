/*
 * Jitsi, the OpenSource Java VoIP and Instant Messaging client.
 *
 * Copyright @ 2015 Atlassian Pty Ltd
 *
 * Licensed under the Apache License, Version 2.0 (the "License");
 * you may not use this file except in compliance with the License.
 * You may obtain a copy of the License at
 *
 *     http://www.apache.org/licenses/LICENSE-2.0
 *
 * Unless required by applicable law or agreed to in writing, software
 * distributed under the License is distributed on an "AS IS" BASIS,
 * WITHOUT WARRANTIES OR CONDITIONS OF ANY KIND, either express or implied.
 * See the License for the specific language governing permissions and
 * limitations under the License.
 */
package net.java.sip.communicator.impl.protocol.jabber.extensions.jibri;

import org.jitsi.util.*;

import org.jivesoftware.smack.packet.*;
import org.jxmpp.jid.EntityBareJid;

import java.util.*;

/**
 * The IQ used to control conference recording with Jibri component.
 *
 * Start the recording:
 *
 * 1. Send Jibri IQ with {@link Action#START} to Jibri.
 * 2. Jibri replies with RESULT and status {@link Status#PENDING}.
 * 3. Jibri sends SET IQ with status {@link Status#ON} once recording actually
 *    starts.
 *
 * Stop the recording:
 *
 * 1. Send Jibri IQ with {@link Action#STOP} to Jibri.
 * 2. Jibri replies with {@link Status#OFF} immediately if the recording has
 *    been stopped already or sends separate Jibri SET IQ later on if it takes
 *    more time.
 *
 * @author lishunyang
 * @author Pawel Domas
 */
public class JibriIq
    extends IQ
{
    /**
     * Attribute name of "action".
     */
    public static final String ACTION_ATTR_NAME = "action";

    /**
     * The name of XML attribute name which holds the display name which will be
     * used by Jibri participant when it enters Jitsi Meet conference.
     * The value is "displayname".
     */
    static final String DISPLAY_NAME_ATTR_NAME = "displayname";

    /**
     * XML element name of the Jibri IQ.
     */
    public static final String ELEMENT_NAME = "jibri";

    /**
     * XML namespace of the Jibri IQ.
     */
    public static final String NAMESPACE = "http://jitsi.org/protocol/jibri";

    /**
     * The name of XML attribute which stores SIP address. The value is
     * "sipaddress".
     */
    static final String SIP_ADDRESS_ATTR_NAME = "sipaddress";

    /**
     * The name of XML attribute which stores the recording status.
     */
    static final String STATUS_ATTR_NAME = "status";

    /**
     * The name of XML attribute which stores the stream id.
     */
    static final String STREAM_ID_ATTR_NAME = "streamid";

    /**
     * The name of XML attribute which stores the recording mode which can be
     * either 'stream' or 'file'. If the attribute is not present, but
     * {@link #STREAM_ID_ATTR_NAME} is, then it defaults to 'stream'. But if
     * the {@link #STREAM_ID_ATTR_NAME} is not present then it defaults to
     * 'file'. Note that the defaults logic is handled on Jicofo level rather
     * than this packet's extension implementation.
     *
     * In the 'stream' mode Jibri live streams the conference recording.
     * The 'file' mode makes Jibri write the recording to a file.
     */
    static final String RECORDING_MODE_ATTR_NAME = "recording_mode";

    /**
     * The name of XML attribute which stores the name of the conference room to
     * be recorded.
     */
    static final String ROOM_ATTR_NAME = "room";

    /**
     * Holds the action.
     */
    private Action action = Action.UNDEFINED;

    /**
     * The display name which will be used by Jibri participant.
     */
    private String displayName;

    /**
     * XMPPError stores error details for {@link Status#FAILED}.
     */
    private XMPPError error;

    /**
     * The recording mode. See {@link #RECORDING_MODE_ATTR_NAME}.
     */
    private RecordingMode recordingMode = RecordingMode.UNDEFINED;

    /**
     * The SIP address of remote peer.
     */
    private String sipAddress;

    /**
     * Holds recording status.
     */
    private Status status = Status.UNDEFINED;

    /**
     * The ID of the stream which will be used to record the conference. The
     * value depends on recording service provider.
     */
    private String streamId = null;

    /**
     * The name of the conference room to be recorded.
     */
    private EntityBareJid room = null;

    public JibriIq()
    {
        super(ELEMENT_NAME, NAMESPACE);
    }

    /**
     * @return the value for {@link #DISPLAY_NAME_ATTR_NAME}
     */
    public String getDisplayName()
    {
        return displayName;
    }

    /**
     * Sets new value for {@link #DISPLAY_NAME_ATTR_NAME}
     * @param displayName the new display name to be set
     */
    public void setDisplayName(String displayName)
    {
        this.displayName = displayName;
    }

    /**
     * @return the value for {@link #SIP_ADDRESS_ATTR_NAME}
     */
    public String getSipAddress()
    {
        return this.sipAddress;
    }

    /**
     * Sets new value for {@link #SIP_ADDRESS_ATTR_NAME}
     * @param sipAddress the new SIP address to be set
     */
    public void setSipAddress(String sipAddress)
    {
        this.sipAddress = sipAddress;
    }

    /**
     * Returns the value of {@link #STREAM_ID_ATTR_NAME} attribute.
     * @return a <tt>String</tt> which contains the value of "stream id"
     *         attribute or <tt>null</tt> if empty.
     */
    public String getStreamId()
    {
        return streamId;
    }

    /**
     * Sets the value for {@link #STREAM_ID_ATTR_NAME} attribute.
     * @param streamId a <tt>String</tt> for the stream id attribute or
     *        <tt>null</tt> to remove it from XML element.
     */
    public void setStreamId(String streamId)
    {
        this.streamId = streamId;
    }

    /**
     * Returns the value of {@link #ROOM_ATTR_NAME} attribute.
     * @return a <tt>String</tt> which contains the value of the room attribute
     *         or <tt>null</tt> if empty.
     * @see #room
     */
    public EntityBareJid getRoom()
    {
        return room;
    }

    /**
     * Sets the value for {@link #ROOM_ATTR_NAME} attribute.
     * @param room a <tt>String</tt> for the room attribute or <tt>null</tt> to
     *             remove it from XML element.
     * @see #room
     */
    public void setRoom(EntityBareJid room)
    {
        this.room = room;
    }

    /**
     * {@inheritDoc}
     */
    @Override
    protected IQ.IQChildElementXmlStringBuilder getIQChildElementBuilder(IQ.IQChildElementXmlStringBuilder xml)
    {
        if (action != Action.UNDEFINED)
        {
            xml.attribute(ACTION_ATTR_NAME, action.toString());
        }

        if (status != Status.UNDEFINED)
        {
<<<<<<< HEAD
            xml.attribute(STATUS_ATTR_NAME, status.toString());
=======
            printStringAttribute(xml, STATUS_ATTR_NAME, status.toString());
        }

        if (recordingMode != RecordingMode.UNDEFINED)
        {
            printStringAttribute(
                    xml, RECORDING_MODE_ATTR_NAME, recordingMode.toString());
        }

        if (room != null)
        {
            printStringAttribute(xml, ROOM_ATTR_NAME, room);
>>>>>>> 79ba7bcd
        }

        xml.optAttribute(ROOM_ATTR_NAME, room);
        xml.optAttribute(STREAM_ID_ATTR_NAME, streamId);
        xml.optAttribute(DISPLAY_NAME_ATTR_NAME, displayName);
        xml.optAttribute(SIP_ADDRESS_ATTR_NAME, sipAddress);
        return xml;
    }

    /**
     * Sets the value of 'action' attribute.
     *
     * @param action the value to be set as 'action' attribute of this IQ.
     */
    public void setAction(Action action)
    {
        this.action = action;
    }

    /**
     * Returns the value of 'action' attribute.
     */
    public Action getAction()
    {
        return action;
    }

    /**
     * Returns the value of 'recording_mode' attribute.
     * @see JibriIq#RECORDING_MODE_ATTR_NAME
     */
    public RecordingMode getRecordingMode()
    {
        return recordingMode;
    }

    /**
     * Sets the value of 'recording_mode' attribute.
     * @param mode the new value to set as the recording mode attribute of this
     *             IQ instance.
     *
     * @see JibriIq#RECORDING_MODE_ATTR_NAME
     */
    public void setRecordingMode(RecordingMode mode)
    {
        this.recordingMode = mode;
    }

    /**
     * Sets the value of 'status' attribute.
     */
    public void setStatus(Status status)
    {
        this.status = status;
    }

    /**
     * Returns the value of 'status' attribute.
     */
    public Status getStatus()
    {
        return status;
    }

    /**
     * Sets the <tt>XMPPError</tt> which will provide details about Jibri
     * failure. It is expected to be set when this IQ's status value is
     * {@link Status#FAILED}.
     *
     * @param error <tt>XMPPError</tt> to be set on this <tt>JibriIq</tt>
     * instance.
     */
    public void setXMPPError(XMPPError error)
    {
        this.error = error;
    }

    /**
     * Returns {@link XMPPError} with Jibri error details when the status is
     * {@link Status#FAILED}.
     */
    public XMPPError getError()
    {
        return error;
    }

    /**
     * Enumerative value of attribute "action" in recording extension.
     *
     * @author lishunyang
     * @author Pawel Domas
     *
     */
    public enum Action
    {
        /**
         * Start the recording.
         */
        START("start"),
        /**
         * Stop the recording.
         */
        STOP("stop"),
        /**
         * Unknown/uninitialized
         */
        UNDEFINED("undefined");

        private String name;

        Action(String name)
        {
            this.name = name;
        }

        @Override
        public String toString()
        {
            return name;
        }

        /**
         * Parses <tt>Action</tt> from given string.
         *
         * @param action the string representation of <tt>Action</tt>.
         *
         * @return <tt>Action</tt> value for given string or
         *         {@link #UNDEFINED} if given string does not
         *         reflect any of valid values.
         */
        public static Action parse(String action)
        {
            if (StringUtils.isNullOrEmpty(action))
                return UNDEFINED;

            try
            {
                return Action.valueOf(action.toUpperCase());
            }
            catch(IllegalArgumentException e)
            {
                return UNDEFINED;
            }
        }
    }

    /**
     * Enumerates available recording modes stored under
     * {@link #RECORDING_MODE_ATTR_NAME}.
     */
    public enum RecordingMode
    {
        /**
         * Jibri records to file.
         */
        FILE("file"),

        /**
         * Jibri live streaming mode.
         */
        STREAM("stream"),

        /**
         * No valid value specified.
         */
        UNDEFINED("undefined");

        /**
         * Recording mode name holder.
         */
        private String mode;

        /**
         * Creates new {@link RecordingMode} instance.
         * @param mode a string corresponding to one of {@link RecordingMode}
         *             values.
         */
        RecordingMode(String mode)
        {
            this.mode = mode;
        }

        /**
         * {@inheritDoc}
         */
        @Override
        public String toString()
        {
            return mode;
        }

        /**
         * Parses <tt>RecordingMode</tt> from given string.
         *
         * @param status the string representation of <tt>RecordingMode</tt>.
         *
         * @return <tt>RecordingMode</tt> value for given string or
         *         {@link #UNDEFINED} if given string does not
         *         reflect any of valid values.
         */
        public static RecordingMode parse(String status)
        {
            if (StringUtils.isNullOrEmpty(status))
                return UNDEFINED;

            try
            {
                return RecordingMode.valueOf(status.toUpperCase());
            }
            catch(IllegalArgumentException e)
            {
                return UNDEFINED;
            }
        }
    }

    /**
     * The enumeration of recording status values.
     */
    public enum Status
    {
        /**
         * Recording is in progress.
         */
        ON("on"),

        /**
         * Recording stopped.
         */
        OFF("off"),

        /**
         * Starting the recording process.
         */
        PENDING("pending"),

        /**
         * The recorder has failed and the service is retrying on another
         * instance.
         */
        RETRYING("retrying"),

        /**
         * An error occurred any point during startup, recording or shutdown.
         */
        FAILED("failed"),

        /**
         * There are Jibri instances connected to the system, but all of them
         * are currently busy.
         */
        BUSY("busy"),

        /**
         * Unknown/uninitialized.
         */
        UNDEFINED("undefined"),

        /**
         * Used by {@link SipGatewayStatus} to signal that there are Jibris
         * available. SIP gateway does not use ON, OFF, PENDING nor RETRYING
         * states, because gateway availability and each SIP call's states are
         * signalled separately.
         * Check {@link SipGatewayStatus} and {@link SipCallState} for more
         * info.
         */
        AVAILABLE("available");

        /**
         * Status name holder.
         */
        private String name;

        /**
         * Creates new {@link Status} instance.
         * @param name a string corresponding to one of {@link Status} values.
         */
        Status(String name)
        {
            this.name = name;
        }

        /**
         * {@inheritDoc}
         */
        @Override
        public String toString()
        {
            return name;
        }

        /**
         * Parses <tt>Status</tt> from given string.
         *
         * @param status the string representation of <tt>Status</tt>.
         *
         * @return <tt>Status</tt> value for given string or
         *         {@link #UNDEFINED} if given string does not
         *         reflect any of valid values.
         */
        public static Status parse(String status)
        {
            if (StringUtils.isNullOrEmpty(status))
                return UNDEFINED;

            try
            {
                return Status.valueOf(status.toUpperCase());
            }
            catch(IllegalArgumentException e)
            {
                return UNDEFINED;
            }
        }
    }
}<|MERGE_RESOLUTION|>--- conflicted
+++ resolved
@@ -239,22 +239,12 @@
 
         if (status != Status.UNDEFINED)
         {
-<<<<<<< HEAD
             xml.attribute(STATUS_ATTR_NAME, status.toString());
-=======
-            printStringAttribute(xml, STATUS_ATTR_NAME, status.toString());
         }
 
         if (recordingMode != RecordingMode.UNDEFINED)
         {
-            printStringAttribute(
-                    xml, RECORDING_MODE_ATTR_NAME, recordingMode.toString());
-        }
-
-        if (room != null)
-        {
-            printStringAttribute(xml, ROOM_ATTR_NAME, room);
->>>>>>> 79ba7bcd
+            xml.attribute(RECORDING_MODE_ATTR_NAME, recordingMode.toString());
         }
 
         xml.optAttribute(ROOM_ATTR_NAME, room);
