--- conflicted
+++ resolved
@@ -1,2749 +1,1405 @@
-<<<<<<< HEAD
-/*
- * Jitsi, the OpenSource Java VoIP and Instant Messaging client.
- *
- * Distributable under LGPL license.
- * See terms of license at gnu.org.
- */
-package net.java.sip.communicator.impl.protocol.jabber;
-
-import java.beans.*;
-import java.net.*;
-import java.util.*;
-
-import net.java.sip.communicator.impl.protocol.jabber.extensions.jingle.*;
-import net.java.sip.communicator.impl.protocol.jabber.extensions.jingle.CandidateType;
-import net.java.sip.communicator.service.netaddr.*;
-import net.java.sip.communicator.service.protocol.*;
-import net.java.sip.communicator.service.protocol.media.*;
-import net.java.sip.communicator.util.Logger;
-
-import org.ice4j.*;
-import org.ice4j.ice.*;
-import org.ice4j.ice.harvest.*;
-import org.jitsi.service.neomedia.*;
-import org.jitsi.util.*;
-import org.jivesoftware.smack.packet.*;
-import org.xmpp.jnodes.smack.*;
-
-/**
- * A {@link TransportManagerJabberImpl} implementation that would use ICE for
- * candidate management.
- *
- * @author Emil Ivov
- * @author Lyubomir Marinov
- * @author Sebastien Vincent
- */
-public class IceUdpTransportManager
-    extends TransportManagerJabberImpl
-    implements PropertyChangeListener
-{
-    /**
-     * The <tt>Logger</tt> used by the <tt>IceUdpTransportManager</tt>
-     * class and its instances for logging output.
-     */
-    private static final Logger logger
-        = Logger.getLogger(IceUdpTransportManager.class);
-
-    /**
-     * The ICE <tt>Component</tt> IDs in their common order used, for example,
-     * by <tt>DefaultStreamConnector</tt>, <tt>MediaStreamTarget</tt>.
-     */
-    private static final int[] COMPONENT_IDS
-        = new int[] { Component.RTP, Component.RTCP };
-
-    /**
-     * This is where we keep our answer between the time we get the offer and
-     * are ready with the answer.
-     */
-    protected List<ContentPacketExtension> cpeList;
-
-    /**
-     * The ICE agent that this transport manager would be using for ICE
-     * negotiation.
-     */
-    protected final Agent iceAgent;
-
-    /**
-     * Creates a new instance of this transport manager, binding it to the
-     * specified peer.
-     *
-     * @param callPeer the {@link CallPeer} whose traffic we will be taking
-     * care of.
-     */
-    public IceUdpTransportManager(CallPeerJabberImpl callPeer)
-    {
-        super(callPeer);
-        iceAgent = createIceAgent();
-        iceAgent.addStateChangeListener(this);
-    }
-
-
-
-    /**
-     * Returns a list of servers that are specific to Jabber/XMPP and/or this
-     * account. These may includ Jingle Node relays or TURN servers using
-     * the credentials of the account. This list will be used by our
-     * {@link TransportManager} parent to populate ICE agents that it creates.
-     *
-     * @return a {@link List} of candidate harvesters specific to this account
-     * or to XMPP.
-     */
-    protected List<CandidateHarvester> getProtocolSpecificHarvesters()
-    {
-        List<CandidateHarvester> harvesters
-            = new LinkedList<CandidateHarvester>();
-
-        CallPeerJabberImpl peer = getCallPeer();
-        ProtocolProviderServiceJabberImpl provider = peer.getProtocolProvider();
-        NetworkAddressManagerService namSer = getNetAddrMgr();
-
-        //we will now create the harvesters
-        JabberAccountIDImpl accID
-                = (JabberAccountIDImpl)provider.getAccountID();
-
-        if (accID.isStunServerDiscoveryEnabled())
-        {
-            //the default server is supposed to use the same user name and
-            //password as the account itself.
-            String username = org.jivesoftware.smack.util.StringUtils.parseName(
-                    provider.getOurJID());
-            String password
-                = JabberActivator.getProtocolProviderFactory().loadPassword(
-                        accID);
-
-            if(provider.getUserCredentials() != null)
-                password = provider.getUserCredentials().getPasswordAsString();
-
-            // ask for password if not saved
-            if (password == null)
-            {
-                //create a default credentials object
-                UserCredentials credentials = new UserCredentials();
-                credentials.setUserName(accID.getUserID());
-
-                //request a password from the user
-                credentials = provider.getAuthority().obtainCredentials(
-                    accID.getDisplayName(),
-                    credentials,
-                    SecurityAuthority.AUTHENTICATION_REQUIRED);
-
-                // in case user has canceled the login window
-                if(credentials == null)
-                {
-                    return null;
-                }
-
-                //extract the password the user passed us.
-                char[] pass = credentials.getPassword();
-
-                // the user didn't provide us a password (canceled the operation)
-                if(pass == null)
-                {
-                    return null;
-                }
-                password = new String(pass);
-
-                if (credentials.isPasswordPersistent())
-                {
-                    JabberActivator.getProtocolProviderFactory()
-                        .storePassword(accID, password);
-                }
-            }
-
-            StunCandidateHarvester autoHarvester
-                = namSer.discoverStunServer(
-                        accID.getService(),
-                        StringUtils.getUTF8Bytes(username),
-                        StringUtils.getUTF8Bytes(password));
-
-            if (logger.isInfoEnabled())
-                logger.info("Auto discovered harvester is " + autoHarvester);
-
-            if (autoHarvester != null)
-            {
-                harvesters.add(autoHarvester);
-            }
-        }
-
-        /* Jingle nodes candidate */
-        if(accID.isJingleNodesRelayEnabled())
-        {
-            /* this method is blocking until Jingle Nodes auto-discovery (if
-             * enabled) finished
-             */
-            SmackServiceNode serviceNode =
-                peer.getProtocolProvider().getJingleNodesServiceNode();
-
-            if(serviceNode != null)
-            {
-                JingleNodesHarvester harvester = new JingleNodesHarvester(
-                        serviceNode);
-
-                if(harvester != null)
-                {
-                    harvesters.add(harvester);
-                }
-            }
-        }
-
-        return harvesters;
-    }
-
-
-    /**
-     * Initializes a new <tt>StreamConnector</tt> to be used as the
-     * <tt>connector</tt> of the <tt>MediaStream</tt> with a specific
-     * <tt>MediaType</tt>.
-     *
-     * @param mediaType the <tt>MediaType</tt> of the <tt>MediaStream</tt> which
-     * is to have its <tt>connector</tt> set to the returned
-     * <tt>StreamConnector</tt>
-     * @return a new <tt>StreamConnector</tt> to be used as the
-     * <tt>connector</tt> of the <tt>MediaStream</tt> with the specified
-     * <tt>MediaType</tt>
-     * @throws OperationFailedException if anything goes wrong while
-     * initializing the new <tt>StreamConnector</tt>
-     */
-    @Override
-    protected StreamConnector createStreamConnector(MediaType mediaType)
-        throws OperationFailedException
-    {
-        DatagramSocket[] streamConnectorSockets
-            = getStreamConnectorSockets(mediaType);
-
-        /*
-         * XXX If the iceAgent has not completed (yet), go with a default
-         * StreamConnector (until it completes).
-         */
-        return
-            (streamConnectorSockets == null)
-                ? super.createStreamConnector(mediaType)
-                : new DefaultStreamConnector(
-                        streamConnectorSockets[0 /* RTP */],
-                        streamConnectorSockets[1 /* RTCP */]);
-    }
-
-    /**
-     * Gets the <tt>StreamConnector</tt> to be used as the <tt>connector</tt> of
-     * the <tt>MediaStream</tt> with a specific <tt>MediaType</tt>.
-     *
-     * @param mediaType the <tt>MediaType</tt> of the <tt>MediaStream</tt> which
-     * is to have its <tt>connector</tt> set to the returned
-     * <tt>StreamConnector</tt>
-     * @return the <tt>StreamConnector</tt> to be used as the <tt>connector</tt>
-     * of the <tt>MediaStream</tt> with the specified <tt>MediaType</tt>
-     * @throws OperationFailedException if anything goes wrong while
-     * initializing the requested <tt>StreamConnector</tt>
-     * @see net.java.sip.communicator.service.protocol.media.TransportManager#
-     * getStreamConnector(MediaType)
-     */
-    @Override
-    public StreamConnector getStreamConnector(MediaType mediaType)
-        throws OperationFailedException
-    {
-        StreamConnector streamConnector = super.getStreamConnector(mediaType);
-
-        /*
-         * Since the super caches the StreamConnectors, make sure that the
-         * returned one is up-to-date with the iceAgent.
-         */
-        if (streamConnector != null)
-        {
-            DatagramSocket[] streamConnectorSockets
-                = getStreamConnectorSockets(mediaType);
-
-            /*
-             * XXX If the iceAgent has not completed (yet), go with the default
-             * StreamConnector (until it completes).
-             */
-            if ((streamConnectorSockets != null)
-                    && ((streamConnector.getDataSocket()
-                                    != streamConnectorSockets[0 /* RTP */])
-                            || (streamConnector.getControlSocket()
-                                    != streamConnectorSockets[1 /* RTCP */])))
-            {
-                // Recreate the StreamConnector for the specified mediaType.
-                closeStreamConnector(mediaType);
-                streamConnector = super.getStreamConnector(mediaType);
-            }
-        }
-        return streamConnector;
-    }
-
-    /**
-     * Gets an array of <tt>DatagramSocket</tt>s which represents the sockets to
-     * be used by the <tt>StreamConnector</tt> with the specified
-     * <tt>MediaType</tt> in the order of {@link #COMPONENT_IDS} if
-     * {@link #iceAgent} has completed.
-     *
-     * @param mediaType the <tt>MediaType</tt> of the <tt>StreamConnector</tt>
-     * for which the <tt>DatagramSocket</tt>s are to be returned
-     * @return an array of <tt>DatagramSocket</tt>s which represents the sockets
-     * to be used by the <tt>StreamConnector</tt> which the specified
-     * <tt>MediaType</tt> in the order of {@link #COMPONENT_IDS} if
-     * {@link #iceAgent} has completed; otherwise, <tt>null</tt>
-     */
-    private DatagramSocket[] getStreamConnectorSockets(MediaType mediaType)
-    {
-        IceMediaStream stream = iceAgent.getStream(mediaType.toString());
-
-        if (stream != null)
-        {
-            DatagramSocket[] streamConnectorSockets
-                = new DatagramSocket[COMPONENT_IDS.length];
-            int streamConnectorSocketCount = 0;
-
-            for (int i = 0; i < COMPONENT_IDS.length; i++)
-            {
-                Component component = stream.getComponent(COMPONENT_IDS[i]);
-
-                if (component != null)
-                {
-                    CandidatePair selectedPair = component.getSelectedPair();
-
-                    if (selectedPair != null)
-                    {
-                        DatagramSocket streamConnectorSocket
-                            = selectedPair.getLocalCandidate().
-                                getDatagramSocket();
-
-                        if (streamConnectorSocket != null)
-                        {
-                            streamConnectorSockets[i] = streamConnectorSocket;
-                            streamConnectorSocketCount++;
-                        }
-                    }
-                }
-            }
-            if (streamConnectorSocketCount > 0)
-                return streamConnectorSockets;
-        }
-        return null;
-    }
-
-    /**
-     * Implements {@link TransportManagerJabberImpl#getStreamTarget(MediaType)}.
-     * Gets the <tt>MediaStreamTarget</tt> to be used as the <tt>target</tt> of
-     * the <tt>MediaStream</tt> with a specific <tt>MediaType</tt>.
-     *
-     * @param mediaType the <tt>MediaType</tt> of the <tt>MediaStream</tt> which
-     * is to have its <tt>target</tt> set to the returned
-     * <tt>MediaStreamTarget</tt>
-     * @return the <tt>MediaStreamTarget</tt> to be used as the <tt>target</tt>
-     * of the <tt>MediaStream</tt> with the specified <tt>MediaType</tt>
-     * @see TransportManagerJabberImpl#getStreamTarget(MediaType)
-     */
-    @Override
-    public MediaStreamTarget getStreamTarget(MediaType mediaType)
-    {
-        IceMediaStream stream = iceAgent.getStream(mediaType.toString());
-        MediaStreamTarget streamTarget = null;
-
-        if (stream != null)
-        {
-            InetSocketAddress[] streamTargetAddresses
-                = new InetSocketAddress[COMPONENT_IDS.length];
-            int streamTargetAddressCount = 0;
-
-            for (int i = 0; i < COMPONENT_IDS.length; i++)
-            {
-                Component component = stream.getComponent(COMPONENT_IDS[i]);
-
-                if (component != null)
-                {
-                    CandidatePair selectedPair = component.getSelectedPair();
-
-                    if (selectedPair != null)
-                    {
-                        InetSocketAddress streamTargetAddress
-                            = selectedPair
-                                .getRemoteCandidate()
-                                    .getTransportAddress();
-
-                        if (streamTargetAddress != null)
-                        {
-                            streamTargetAddresses[i] = streamTargetAddress;
-                            streamTargetAddressCount++;
-                        }
-                    }
-                }
-            }
-            if (streamTargetAddressCount > 0)
-            {
-                streamTarget
-                    = new MediaStreamTarget(
-                            streamTargetAddresses[0 /* RTP */],
-                            streamTargetAddresses[1 /* RTCP */]);
-            }
-        }
-        return streamTarget;
-    }
-
-    /**
-     * Implements {@link TransportManagerJabberImpl#getXmlNamespace()}. Gets the
-     * XML namespace of the Jingle transport implemented by this
-     * <tt>TransportManagerJabberImpl</tt>.
-     *
-     * @return the XML namespace of the Jingle transport implemented by this
-     * <tt>TransportManagerJabberImpl</tt>
-     * @see TransportManagerJabberImpl#getXmlNamespace()
-     */
-    @Override
-    public String getXmlNamespace()
-    {
-        return ProtocolProviderServiceJabberImpl.URN_XMPP_JINGLE_ICE_UDP_1;
-    }
-
-    /**
-     * Get the transport <tt>PacketExtension</tt> to add.
-     *
-     * @return <tt>PacketExtension</tt>
-     */
-    protected PacketExtension getTransportPacketExtension()
-    {
-        return new IceUdpTransportPacketExtension();
-    }
-
-    /**
-     * Starts transport candidate harvest. This method should complete rapidly
-     * and, in case of lengthy procedures like STUN/TURN/UPnP candidate harvests
-     * are necessary, they should be executed in a separate thread. Candidate
-     * harvest would then need to be concluded in the
-     * {@link #wrapupCandidateHarvest()} method which would be called once we
-     * absolutely need the candidates.
-     *
-     * @param theirOffer a media description offer that we've received from the
-     * remote party and that we should use in case we need to know what
-     * transports our peer is using.
-     * @param ourAnswer the content descriptions that we should be adding our
-     * transport lists to (although not necessarily in this very instance).
-     * @param transportInfoSender the <tt>TransportInfoSender</tt> to be used by
-     * this <tt>TransportManagerJabberImpl</tt> to send <tt>transport-info</tt>
-     * <tt>JingleIQ</tt>s from the local peer to the remote peer if this
-     * <tt>TransportManagerJabberImpl</tt> wishes to utilize
-     * <tt>transport-info</tt>. Local candidate addresses sent by this
-     * <tt>TransportManagerJabberImpl</tt> in <tt>transport-info</tt> are
-     * expected to not be included in the result of
-     * {@link #wrapupCandidateHarvest()}.
-     *
-     * @throws OperationFailedException if we fail to allocate a port number.
-     * @see TransportManagerJabberImpl#startCandidateHarvest(List, List,
-     * TransportInfoSender)
-     */
-    @Override
-    public void startCandidateHarvest(
-            List<ContentPacketExtension> theirOffer,
-            List<ContentPacketExtension> ourAnswer,
-            TransportInfoSender transportInfoSender)
-        throws OperationFailedException
-    {
-        //obviously we are NOT the controlling agent since the offer came from
-        //the remote party.
-        iceAgent.setControlling(false);
-
-        Collection<ContentPacketExtension> transportInfoContents
-            = (transportInfoSender == null)
-                ? null
-                : new LinkedList<ContentPacketExtension>();
-
-        for(ContentPacketExtension theirContent : theirOffer)
-        {
-            //now add our transport to our answer
-            ContentPacketExtension ourContent
-                = findContentByName(ourAnswer, theirContent.getName());
-
-            //it might be that we decided not to reply to this content
-            if(ourContent == null)
-                continue;
-
-            RtpDescriptionPacketExtension rtpDesc
-                = ourContent.getFirstChildOfType(
-                        RtpDescriptionPacketExtension.class);
-            IceMediaStream stream
-                = createIceStream(rtpDesc.getMedia(), iceAgent);
-
-            // Report the gathered candidate addresses.
-            if (transportInfoSender == null)
-            {
-                ourContent.addChildExtension(
-                        createTransport(stream));
-            }
-            else
-            {
-                /*
-                 * The candidates will be sent in transport-info so the
-                 * transport of session-accept just has to be present, not
-                 * populated with candidates.
-                 */
-                ourContent.addChildExtension(
-                        getTransportPacketExtension());
-
-                /*
-                 * Create the content to be sent in a transport-info. The
-                 * transport is the only extension to be sent in transport-info
-                 * so the content has the same attributes as in our answer and
-                 * none of its non-transport extensions.
-                 */
-                ContentPacketExtension transportInfoContent
-                    = new ContentPacketExtension();
-
-                for (String name : ourContent.getAttributeNames())
-                {
-                    Object value = ourContent.getAttribute(name);
-
-                    if (value != null)
-                        transportInfoContent.setAttribute(name, value);
-                }
-                transportInfoContent.addChildExtension(
-                        createTransport(stream));
-
-                /* We send each media content in separate transport-info.
-                 * It is absolutely not mandatory (we can simply send all
-                 * content in one transport-info) but the XMPP Jingle client
-                 * Empathy (via telepathy-gabble), which is present on many
-                 * Linux distributions and N900 mobile phone, has a bug when
-                 * it receives more than one content in transport-info.
-                 *
-                 * The related bug has been fixed in mainstream but the
-                 * Linux distributions have not updated their packages yet.
-                 * That's why we made this modification to be fully
-                 * interoperable with Empathy right now.
-                 *
-                 * In the future, we will get back to the original behavior:
-                 * sending all content in one transport-info.
-                 */
-                transportInfoContents.clear();
-                transportInfoContents.add(transportInfoContent);
-
-                transportInfoSender.sendTransportInfo(transportInfoContents);
-            }
-        }
-
-        //if (transportInfoSender != null)
-        //    transportInfoSender.sendTransportInfo(transportInfoContents);
-
-        this.cpeList = ourAnswer;
-    }
-
-    /**
-     * Starts transport candidate harvest. This method should complete rapidly
-     * and, in case of lengthy procedures like STUN/TURN/UPnP candidate harvests
-     * are necessary, they should be executed in a separate thread. Candidate
-     * harvest would then need to be concluded in the
-     * {@link #wrapupCandidateHarvest()} method which would be called once we
-     * absolutely need the candidates.
-     *
-     * @param ourOffer the content list that should tell us how many stream
-     * connectors we actually need.
-     * @param transportInfoSender the <tt>TransportInfoSender</tt> to be used by
-     * this <tt>TransportManagerJabberImpl</tt> to send <tt>transport-info</tt>
-     * <tt>JingleIQ</tt>s from the local peer to the remote peer if this
-     * <tt>TransportManagerJabberImpl</tt> wishes to utilize
-     * <tt>transport-info</tt>. Local candidate addresses sent by this
-     * <tt>TransportManagerJabberImpl</tt> in <tt>transport-info</tt> are
-     * expected to not be included in the result of
-     * {@link #wrapupCandidateHarvest()}.
-     * @throws OperationFailedException in case we fail allocating ports
-     */
-    @Override
-    public void startCandidateHarvest(
-            List<ContentPacketExtension> ourOffer,
-            TransportInfoSender transportInfoSender)
-        throws OperationFailedException
-    {
-        //obviously we ARE the controlling agent since we are the ones creating
-        //the offer.
-        iceAgent.setControlling(true);
-
-        for(ContentPacketExtension ourContent : ourOffer)
-        {
-            RtpDescriptionPacketExtension rtpDesc
-                = ourContent.getFirstChildOfType(
-                        RtpDescriptionPacketExtension.class);
-
-            IceMediaStream stream
-                = createIceStream(rtpDesc.getMedia(), iceAgent);
-
-            //we now generate the XMPP code containing the candidates.
-            ourContent.addChildExtension(createTransport(stream));
-        }
-
-        this.cpeList = ourOffer;
-    }
-
-    /**
-     * Converts the ICE media <tt>stream</tt> and its local candidates into a
-     * {@link IceUdpTransportPacketExtension}.
-     *
-     * @param stream the {@link IceMediaStream} that we'd like to describe in
-     * XML.
-     *
-     * @return the {@link IceUdpTransportPacketExtension} that we
-     */
-    public PacketExtension createTransport(IceMediaStream stream)
-    {
-        IceUdpTransportPacketExtension trans
-            = new IceUdpTransportPacketExtension();
-        Agent iceAgent = stream.getParentAgent();
-
-        trans.setUfrag(iceAgent.getLocalUfrag());
-        trans.setPassword(iceAgent.getLocalPassword());
-
-        for(Component component : stream.getComponents())
-        {
-            for(Candidate<?> candidate : component.getLocalCandidates())
-                trans.addCandidate(createCandidate(candidate));
-        }
-
-        return trans;
-    }
-
-    /**
-     * Creates a {@link CandidatePacketExtension} and initializes it so that it
-     * would describe the state of <tt>candidate</tt>
-     *
-     * @param candidate the ICE4J {@link Candidate} that we'd like to convert
-     * into an XMPP packet extension.
-     *
-     * @return a new {@link CandidatePacketExtension} corresponding to the state
-     * of the <tt>candidate</tt> candidate.
-     */
-    private CandidatePacketExtension createCandidate(Candidate<?> candidate)
-    {
-        CandidatePacketExtension packet = new CandidatePacketExtension();
-
-        packet.setFoundation(candidate.getFoundation());
-
-        Component component = candidate.getParentComponent();
-
-        packet.setComponent(component.getComponentID());
-        packet.setProtocol(candidate.getTransport().toString());
-        packet.setPriority(candidate.getPriority());
-        packet.setGeneration(
-                component.getParentStream().getParentAgent().getGeneration());
-
-        TransportAddress transportAddress = candidate.getTransportAddress();
-        packet.setID(getNextID());
-        packet.setIP(transportAddress.getHostAddress());
-        packet.setPort(transportAddress.getPort());
-
-        packet.setType(CandidateType.valueOf(candidate.getType().toString()));
-
-        TransportAddress relAddr = candidate.getRelatedAddress();
-
-        if(relAddr != null)
-        {
-            packet.setRelAddr(relAddr.getHostAddress());
-            packet.setRelPort(relAddr.getPort());
-        }
-
-        /*
-         * FIXME The XML schema of XEP-0176: Jingle ICE-UDP Transport Method
-         * specifies the network attribute as required.
-         */
-        packet.setNetwork(0);
-
-        return packet;
-    }
-
-    /**
-     * Simply returns the list of local candidates that we gathered during the
-     * harvest.
-     *
-     * @return the list of local candidates that we gathered during the harvest
-     * @see TransportManagerJabberImpl#wrapupCandidateHarvest()
-     */
-    @Override
-    public List<ContentPacketExtension> wrapupCandidateHarvest()
-    {
-        return cpeList;
-    }
-
-    /**
-     * Returns a reference to the {@link NetworkAddressManagerService}. The only
-     * reason this method exists is that {@link JabberActivator
-     * #getNetworkAddressManagerService()} is too long to write and makes code
-     * look clumsy.
-     *
-     * @return  a reference to the {@link NetworkAddressManagerService}.
-     */
-    private static NetworkAddressManagerService getNetAddrMgr()
-    {
-        return JabberActivator.getNetworkAddressManagerService();
-    }
-
-    /**
-     * Starts the connectivity establishment of the associated ICE
-     * <tt>Agent</tt>.
-     *
-     * @param remote the collection of <tt>ContentPacketExtension</tt>s which
-     * represents the remote counterpart of the negotiation between the local
-     * and the remote peers
-     * @return <tt>true</tt> if connectivity establishment has been started in
-     * response to the call; otherwise, <tt>false</tt>
-     * @see TransportManagerJabberImpl#startConnectivityEstablishment(Iterable)
-     */
-    @Override
-    public synchronized boolean startConnectivityEstablishment(
-            Iterable<ContentPacketExtension> remote)
-    {
-        /* If ICE is already running, we try to update the checklists with
-         * the candidates. Note that this is a best effort.
-         */
-        if (IceProcessingState.RUNNING.equals(iceAgent.getState()))
-        {
-            if(logger.isInfoEnabled())
-            {
-                logger.info("Update ICE remote candidates");
-            }
-
-            for (ContentPacketExtension content : remote)
-            {
-                IceUdpTransportPacketExtension transport
-                    = content.getFirstChildOfType(
-                            IceUdpTransportPacketExtension.class);
-
-                List<CandidatePacketExtension> candidates
-                    = transport.getChildExtensionsOfType(
-                        CandidatePacketExtension.class);
-                // Sorts the remote candidates (host < reflexive < relayed) in
-                // order to create first host, then reflexive, the relayed
-                // candidates, to be able to set the relative-candidate matching
-                // the rel-addr/rel-port attribute.
-                Collections.sort(candidates);
-
-                if(candidates == null || candidates.size() == 0)
-                {
-                    return false;
-                }
-
-                RtpDescriptionPacketExtension description
-                    = content.getFirstChildOfType(
-                        RtpDescriptionPacketExtension.class);
-
-                if (description == null)
-                {
-                    ContentPacketExtension localContent
-                        = findContentByName(cpeList, content.getName());
-
-                    if (localContent != null)
-                    {
-                        description
-                            = localContent.getFirstChildOfType(
-                                    RtpDescriptionPacketExtension.class);
-                    }
-                }
-
-                if (description == null)
-                    continue;
-
-                IceMediaStream stream = iceAgent.getStream(
-                        description.getMedia());
-
-                /* Different stream may have different ufrag/password */
-                String ufrag = transport.getUfrag();
-
-                if (ufrag != null)
-                    stream.setRemoteUfrag(ufrag);
-
-                String password = transport.getPassword();
-
-                if (password != null)
-                    stream.setRemotePassword(password);
-
-                for (CandidatePacketExtension candidate : candidates)
-                {
-                    /*
-                     * Is the remote candidate from the current generation of
-                     * the iceAgent?
-                     */
-                    if (candidate.getGeneration() != iceAgent.getGeneration())
-                        continue;
-
-                    Component component
-                        = stream.getComponent(candidate.getComponent());
-
-                    TransportAddress relatedAddr = null;
-                    if(candidate.getRelAddr() != null
-                            && candidate.getRelPort() != -1)
-                    {
-                        relatedAddr = new TransportAddress(
-                                candidate.getRelAddr(),
-                                candidate.getRelPort(),
-                                Transport.parse(candidate.getProtocol()));
-                    }
-                    RemoteCandidate relatedCandidate
-                        = component.findRemoteCandidate(relatedAddr);
-                    component.addUpdateRemoteCandidate(
-                            new RemoteCandidate(
-                                    new TransportAddress(
-                                            candidate.getIP(),
-                                            candidate.getPort(),
-                                            Transport.parse(
-                                                    candidate.getProtocol())),
-                                    component,
-                                    org.ice4j.ice.CandidateType.parse(
-                                            candidate.getType().toString()),
-                                            candidate.getFoundation(),
-                                            candidate.getPriority(),
-                                            relatedCandidate));
-                }
-            }
-
-            /* update all components of all streams */
-            for(IceMediaStream stream : iceAgent.getStreams())
-            {
-                for(Component component : stream.getComponents())
-                {
-                    component.updateRemoteCandidate();
-                }
-            }
-
-            return false;
-        }
-
-        int generation = iceAgent.getGeneration();
-        boolean startConnectivityEstablishment = false;
-
-        for (ContentPacketExtension content : remote)
-        {
-            IceUdpTransportPacketExtension transport
-                = content.getFirstChildOfType(
-                        IceUdpTransportPacketExtension.class);
-
-            List<CandidatePacketExtension> candidates
-                = transport.getChildExtensionsOfType(
-                        CandidatePacketExtension.class);
-            // Sorts the remote candidates (host < reflexive < relayed) in order
-            // to create first host, then reflexive, the relayed candidates, to
-            // be able to set the relative-candidate matching the
-            // rel-addr/rel-port attribute.
-            Collections.sort(candidates);
-
-            /*
-             * If we cannot associate an IceMediaStream with the remote content,
-             * we will not have anything to add the remote candidates to.
-             */
-            RtpDescriptionPacketExtension description
-                = content.getFirstChildOfType(
-                    RtpDescriptionPacketExtension.class);
-
-            if ((description == null) && (cpeList != null))
-            {
-                ContentPacketExtension localContent
-                    = findContentByName(cpeList, content.getName());
-
-                if (localContent != null)
-                {
-                    description
-                        = localContent.getFirstChildOfType(
-                                RtpDescriptionPacketExtension.class);
-                }
-            }
-            if (description == null)
-                continue;
-
-            IceMediaStream stream = iceAgent.getStream(description.getMedia());
-
-            /* Different stream may have different ufrag/password */
-            String ufrag = transport.getUfrag();
-
-            if (ufrag != null)
-                stream.setRemoteUfrag(ufrag);
-
-            String password = transport.getPassword();
-
-            if (password != null)
-                stream.setRemotePassword(password);
-
-            for (CandidatePacketExtension candidate : candidates)
-            {
-                /*
-                 * Is the remote candidate from the current generation of the
-                 * iceAgent?
-                 */
-                if (candidate.getGeneration() != generation)
-                    continue;
-
-                Component component
-                    = stream.getComponent(candidate.getComponent());
-
-                TransportAddress relatedAddr = null;
-                if(candidate.getRelAddr() != null
-                        && candidate.getRelPort() != -1)
-                {
-                    relatedAddr = new TransportAddress(
-                            candidate.getRelAddr(),
-                            candidate.getRelPort(),
-                            Transport.parse(candidate.getProtocol()));
-                }
-                RemoteCandidate relatedCandidate
-                    = component.findRemoteCandidate(relatedAddr);
-                component.addRemoteCandidate(
-                        new RemoteCandidate(
-                                new TransportAddress(
-                                        candidate.getIP(),
-                                        candidate.getPort(),
-                                        Transport.parse(
-                                                candidate.getProtocol())),
-                                component,
-                                org.ice4j.ice.CandidateType.parse(
-                                        candidate.getType().toString()),
-                                        candidate.getFoundation(),
-                                        candidate.getPriority(),
-                                        relatedCandidate));
-                startConnectivityEstablishment = true;
-            }
-        }
-        if (startConnectivityEstablishment)
-        {
-            /*
-             * Once again because the ICE Agent does not support adding
-             * candidates after the connectivity establishment has been started
-             * and because multiple transport-info JingleIQs may be used to send
-             * the whole set of transport candidates from the remote peer to the
-             * local peer, do not really start the connectivity establishment
-             * until we have at least one remote candidate per ICE Component.
-             */
-            for (IceMediaStream stream : iceAgent.getStreams())
-            {
-                for (Component component : stream.getComponents())
-                {
-                    if (component.getRemoteCandidateCount() < 1)
-                    {
-                        startConnectivityEstablishment = false;
-                        break;
-                    }
-                }
-                if (!startConnectivityEstablishment)
-                    break;
-            }
-
-            if (startConnectivityEstablishment)
-            {
-                iceAgent.startConnectivityEstablishment();
-                return true;
-            }
-        }
-        return false;
-    }
-
-    /**
-     * Waits for the associated ICE <tt>Agent</tt> to finish any started
-     * connectivity checks.
-     *
-     * @see TransportManagerJabberImpl#wrapupConnectivityEstablishment()
-     * @throws OperationFailedException if ICE processing has failed
-     */
-    @Override
-    public void wrapupConnectivityEstablishment()
-        throws OperationFailedException
-    {
-        final Object iceProcessingStateSyncRoot = new Object();
-        PropertyChangeListener stateChangeListener
-            = new PropertyChangeListener()
-            {
-                public void propertyChange(PropertyChangeEvent evt)
-                {
-                    Object newValue = evt.getNewValue();
-
-                    if (IceProcessingState.COMPLETED.equals(newValue)
-                            || IceProcessingState.FAILED.equals(newValue)
-                            || IceProcessingState.TERMINATED.equals(newValue))
-                    {
-                        if (logger.isTraceEnabled())
-                            logger.trace("ICE " + newValue);
-
-                        Agent iceAgent = (Agent) evt.getSource();
-
-                        iceAgent.removeStateChangeListener(this);
-
-                        if (iceAgent == IceUdpTransportManager.this.iceAgent)
-                        {
-                            synchronized (iceProcessingStateSyncRoot)
-                            {
-                                iceProcessingStateSyncRoot.notify();
-                            }
-                        }
-                    }
-                }
-            };
-
-        iceAgent.addStateChangeListener(stateChangeListener);
-
-        // Wait for the connectivity checks to finish if they have been started.
-        boolean interrupted = false;
-
-        synchronized (iceProcessingStateSyncRoot)
-        {
-            while (IceProcessingState.RUNNING.equals(iceAgent.getState()))
-            {
-                try
-                {
-                    iceProcessingStateSyncRoot.wait();
-                }
-                catch (InterruptedException ie)
-                {
-                    interrupted = true;
-                }
-            }
-        }
-
-        if (interrupted)
-            Thread.currentThread().interrupt();
-
-        /*
-         * Make sure stateChangeListener is removed from iceAgent in case its
-         * #propertyChange(PropertyChangeEvent) has never been executed.
-         */
-        iceAgent.removeStateChangeListener(stateChangeListener);
-
-        /* check the state of ICE processing and throw exception if failed */
-        if(iceAgent.getState().equals(IceProcessingState.FAILED))
-        {
-            throw new OperationFailedException(
-                    "Could not establish connection (ICE failed)",
-                    OperationFailedException.GENERAL_ERROR);
-        }
-
-        /*
-         * Once we're done establishing connectivity, we shouldn't be sending
-         * any more candidates because we will not be able to perform
-         * connectivity checks for them. Besides, they must have been sent in
-         * transport-info already.
-         */
-        if (cpeList != null)
-        {
-            for (ContentPacketExtension content : cpeList)
-            {
-                IceUdpTransportPacketExtension transport
-                    = content.getFirstChildOfType(
-                            IceUdpTransportPacketExtension.class);
-
-                if (transport != null)
-                {
-                    for (CandidatePacketExtension candidate
-                            : transport.getCandidateList())
-                        transport.removeCandidate(candidate);
-
-                    Collection<?> childExtensions
-                        = transport.getChildExtensions();
-
-                    if ((childExtensions == null) || childExtensions.isEmpty())
-                    {
-                        transport.removeAttribute(
-                                IceUdpTransportPacketExtension.UFRAG_ATTR_NAME);
-                        transport.removeAttribute(
-                                IceUdpTransportPacketExtension.PWD_ATTR_NAME);
-                    }
-                }
-            }
-        }
-    }
-
-    /**
-     * Removes a content with a specific name from the transport-related part of
-     * the session represented by this <tt>TransportManagerJabberImpl</tt> which
-     * may have been reported through previous calls to the
-     * <tt>startCandidateHarvest</tt> and
-     * <tt>startConnectivityEstablishment</tt> methods.
-     *
-     * @param name the name of the content to be removed from the
-     * transport-related part of the session represented by this
-     * <tt>TransportManagerJabberImpl</tt>
-     * @see TransportManagerJabberImpl#removeContent(String)
-     */
-    @Override
-    public void removeContent(String name)
-    {
-        ContentPacketExtension content = removeContent(cpeList, name);
-
-        if (content != null)
-        {
-            RtpDescriptionPacketExtension rtpDescription
-                = content.getFirstChildOfType(
-                        RtpDescriptionPacketExtension.class);
-
-            if (rtpDescription != null)
-            {
-                IceMediaStream stream
-                    = iceAgent.getStream(rtpDescription.getMedia());
-
-                if (stream != null)
-                    iceAgent.removeStream(stream);
-            }
-        }
-    }
-
-    /**
-     * Close this transport manager and release resources. In case of ICE, it
-     * releases Ice4j's Agent that will cleanup all streams, component and close
-     * every candidate's sockets.
-     */
-    @Override
-    public synchronized void close()
-    {
-        if(iceAgent != null)
-        {
-            iceAgent.removeStateChangeListener(this);
-            iceAgent.free();
-        }
-    }
-
-    /**
-     * Returns the extended type of the candidate selected if this transport
-     * manager is using ICE.
-     *
-     * @param streamName The stream name (AUDIO, VIDEO);
-     *
-     * @return The extended type of the candidate selected if this transport
-     * manager is using ICE. Otherwise, returns null.
-     */
-    @Override
-    public String getICECandidateExtendedType(String streamName)
-    {
-        return TransportManager.getICECandidateExtendedType(
-                this.iceAgent,
-                streamName);
-    }
-
-    /**
-     * Returns the current state of ICE processing.
-     *
-     * @return the current state of ICE processing.
-     */
-    @Override
-    public String getICEState()
-    {
-        return iceAgent.getState().toString();
-    }
-
-    /**
-     * Returns the ICE local host address.
-     *
-     * @param streamName The stream name (AUDIO, VIDEO);
-     *
-     * @return the ICE local host address if this transport
-     * manager is using ICE. Otherwise, returns null.
-     */
-    @Override
-    public InetSocketAddress getICELocalHostAddress(String streamName)
-    {
-        if(iceAgent != null)
-        {
-            LocalCandidate localCandidate =
-                iceAgent.getSelectedLocalCandidate(streamName);
-            if(localCandidate != null)
-            {
-                return localCandidate.getHostAddress();
-            }
-        }
-        return null;
-    }
-
-    /**
-     * Returns the ICE remote host address.
-     *
-     * @param streamName The stream name (AUDIO, VIDEO);
-     *
-     * @return the ICE remote host address if this transport
-     * manager is using ICE. Otherwise, returns null.
-     */
-    @Override
-    public InetSocketAddress getICERemoteHostAddress(String streamName)
-    {
-        if(iceAgent != null)
-        {
-            RemoteCandidate remoteCandidate =
-                iceAgent.getSelectedRemoteCandidate(streamName);
-            if(remoteCandidate != null)
-            {
-                return remoteCandidate.getHostAddress();
-            }
-        }
-        return null;
-    }
-
-    /**
-     * Returns the ICE local reflexive address (server or peer reflexive).
-     *
-     * @param streamName The stream name (AUDIO, VIDEO);
-     *
-     * @return the ICE local reflexive address. May be null if this transport
-     * manager is not using ICE or if there is no reflexive address for the
-     * local candidate used.
-     */
-    @Override
-    public InetSocketAddress getICELocalReflexiveAddress(String streamName)
-    {
-        if(iceAgent != null)
-        {
-            LocalCandidate localCandidate =
-                iceAgent.getSelectedLocalCandidate(streamName);
-            if(localCandidate != null)
-            {
-                return localCandidate.getReflexiveAddress();
-            }
-        }
-        return null;
-    }
-
-    /**
-     * Returns the ICE remote reflexive address (server or peer reflexive).
-     *
-     * @param streamName The stream name (AUDIO, VIDEO);
-     *
-     * @return the ICE remote reflexive address. May be null if this transport
-     * manager is not using ICE or if there is no reflexive address for the
-     * remote candidate used.
-     */
-    @Override
-    public InetSocketAddress getICERemoteReflexiveAddress(String streamName)
-    {
-        if(iceAgent != null)
-        {
-            RemoteCandidate remoteCandidate =
-                iceAgent.getSelectedRemoteCandidate(streamName);
-            if(remoteCandidate != null)
-            {
-                return remoteCandidate.getReflexiveAddress();
-            }
-        }
-        return null;
-    }
-
-    /**
-     * Returns the ICE local relayed address (server or peer relayed).
-     *
-     * @param streamName The stream name (AUDIO, VIDEO);
-     *
-     * @return the ICE local relayed address. May be null if this transport
-     * manager is not using ICE or if there is no relayed address for the
-     * local candidate used.
-     */
-    @Override
-    public InetSocketAddress getICELocalRelayedAddress(String streamName)
-    {
-        if(iceAgent != null)
-        {
-            LocalCandidate localCandidate =
-                iceAgent.getSelectedLocalCandidate(streamName);
-            if(localCandidate != null)
-            {
-                return localCandidate.getRelayedAddress();
-            }
-        }
-        return null;
-    }
-
-    /**
-     * Returns the ICE remote relayed address (server or peer relayed).
-     *
-     * @param streamName The stream name (AUDIO, VIDEO);
-     *
-     * @return the ICE remote relayed address. May be null if this transport
-     * manager is not using ICE or if there is no relayed address for the
-     * remote candidate used.
-     */
-    @Override
-    public InetSocketAddress getICERemoteRelayedAddress(String streamName)
-    {
-        if(iceAgent != null)
-        {
-            RemoteCandidate remoteCandidate =
-                iceAgent.getSelectedRemoteCandidate(streamName);
-            if(remoteCandidate != null)
-            {
-                return remoteCandidate.getRelayedAddress();
-            }
-        }
-        return null;
-    }
-
-    /**
-     * Returns the total harvesting time (in ms) for all harvesters.
-     *
-     * @return The total harvesting time (in ms) for all the harvesters. 0 if
-     * the ICE agent is null, or if the agent has nevers harvested.
-     */
-    @Override
-    public long getTotalHarvestingTime()
-    {
-        if(iceAgent != null)
-        {
-            return iceAgent.getTotalHarvestingTime();
-        }
-        return 0;
-    }
-
-    /**
-     * Returns the harvesting time (in ms) for the harvester given in parameter.
-     *
-     * @param harvesterName The class name if the harvester.
-     *
-     * @return The harvesting time (in ms) for the harvester given in parameter.
-     * 0 if this harvester does not exists, if the ICE agent is null, or if the
-     * agent has never harvested with this harvester.
-     */
-    @Override
-    public long getHarvestingTime(String harvesterName)
-    {
-        if(iceAgent != null)
-        {
-            return iceAgent.getHarvestingTime(harvesterName);
-        }
-        return 0;
-    }
-
-    /**
-     * Returns the number of harvesting for this agent.
-     *
-     * @return The number of harvesting for this agent.
-     */
-    @Override
-    public int getNbHarvesting()
-    {
-        if(iceAgent != null)
-        {
-            return iceAgent.getNbHarvesting();
-        }
-        return 0;
-    }
-
-    /**
-     * Returns the number of harvesting time for the harvester given in
-     * parameter.
-     *
-     * @param harvesterName The class name if the harvester.
-     *
-     * @return The number of harvesting time for the harvester given in
-     * parameter.
-     */
-    @Override
-    public int getNbHarvesting(String harvesterName)
-    {
-        if(iceAgent != null)
-        {
-            return iceAgent.getNbHarvesting(harvesterName);
-        }
-        return 0;
-    }
-
-    /**
-     * Retransmit state change events from the Agent to the media handler.
-     * @param evt the event for state change.
-     */
-    public void propertyChange(PropertyChangeEvent evt)
-    {
-        getCallPeer().getMediaHandler().firePropertyChange(
-            evt.getPropertyName(), evt.getOldValue(), evt.getNewValue());
-    }
-}
-=======
-/*
- * Jitsi, the OpenSource Java VoIP and Instant Messaging client.
- *
- * Distributable under LGPL license.
- * See terms of license at gnu.org.
- */
-package net.java.sip.communicator.impl.protocol.jabber;
-
-import java.beans.*;
-import java.net.*;
-import java.util.*;
-
-import net.java.sip.communicator.impl.protocol.jabber.extensions.jingle.*;
-import net.java.sip.communicator.impl.protocol.jabber.extensions.jingle.CandidateType;
-import net.java.sip.communicator.service.netaddr.*;
-import net.java.sip.communicator.service.protocol.*;
-import net.java.sip.communicator.service.protocol.media.*;
-import net.java.sip.communicator.util.*;
-import net.java.sip.communicator.util.Logger;
-
-import org.ice4j.*;
-import org.ice4j.ice.*;
-import org.ice4j.ice.harvest.*;
-import org.ice4j.security.*;
-import org.jitsi.service.neomedia.*;
-import org.jitsi.util.*;
-import org.jivesoftware.smack.packet.*;
-import org.xmpp.jnodes.smack.*;
-
-/**
- * A {@link TransportManagerJabberImpl} implementation that would use ICE for
- * candidate management.
- *
- * @author Emil Ivov
- * @author Lyubomir Marinov
- * @author Sebastien Vincent
- */
-public class IceUdpTransportManager
-    extends TransportManagerJabberImpl
-    implements PropertyChangeListener
-{
-    /**
-     * The <tt>Logger</tt> used by the <tt>IceUdpTransportManager</tt>
-     * class and its instances for logging output.
-     */
-    private static final Logger logger
-        = Logger.getLogger(IceUdpTransportManager.class);
-
-    /**
-     * The ICE <tt>Component</tt> IDs in their common order used, for example,
-     * by <tt>DefaultStreamConnector</tt>, <tt>MediaStreamTarget</tt>.
-     */
-    private static final int[] COMPONENT_IDS
-        = new int[] { Component.RTP, Component.RTCP };
-
-    /**
-     * This is where we keep our answer between the time we get the offer and
-     * are ready with the answer.
-     */
-    protected List<ContentPacketExtension> cpeList;
-
-    /**
-     * The ICE agent that this transport manager would be using for ICE
-     * negotiation.
-     */
-    protected final Agent iceAgent;
-
-    /**
-     * Default STUN server address.
-     */
-    protected static final String DEFAULT_STUN_SERVER_ADDRESS = "stun.jitsi.net";
-
-    /**
-     * Default STUN server port.
-     */
-    protected static final int DEFAULT_STUN_SERVER_PORT = 3478;
-
-    /**
-     * Creates a new instance of this transport manager, binding it to the
-     * specified peer.
-     *
-     * @param callPeer the {@link CallPeer} whose traffic we will be taking
-     * care of.
-     */
-    public IceUdpTransportManager(CallPeerJabberImpl callPeer)
-    {
-        super(callPeer);
-        iceAgent = createIceAgent();
-        iceAgent.addStateChangeListener(this);
-    }
-
-    /**
-     * Creates the ICE agent that we would be using in this transport manager
-     * for all negotiation.
-     *
-     * @return the ICE agent to use for all the ICE negotiation that this
-     * transport manager would be going through
-     */
-    protected Agent createIceAgent()
-    {
-        long startGatheringHarvesterTime = System.currentTimeMillis();
-        CallPeerJabberImpl peer = getCallPeer();
-        ProtocolProviderServiceJabberImpl provider = peer.getProtocolProvider();
-        NetworkAddressManagerService namSer = getNetAddrMgr();
-        boolean atLeastOneStunServer = false;
-        Agent agent = namSer.createIceAgent();
-
-        /*
-         * XEP-0176:  the initiator MUST include the ICE-CONTROLLING attribute,
-         * the responder MUST include the ICE-CONTROLLED attribute.
-         */
-        agent.setControlling(!peer.isInitiator());
-
-        //we will now create the harvesters
-        JabberAccountIDImpl accID
-            = (JabberAccountIDImpl) provider.getAccountID();
-
-        if (accID.isStunServerDiscoveryEnabled())
-        {
-            //the default server is supposed to use the same user name and
-            //password as the account itself.
-            String username
-                = org.jivesoftware.smack.util.StringUtils.parseName(
-                        provider.getOurJID());
-            String password
-                = JabberActivator.getProtocolProviderFactory().loadPassword(
-                        accID);
-            UserCredentials credentials = provider.getUserCredentials();
-
-            if(credentials != null)
-                password = credentials.getPasswordAsString();
-
-            // ask for password if not saved
-            if (password == null)
-            {
-                //create a default credentials object
-                credentials = new UserCredentials();
-                credentials.setUserName(accID.getUserID());
-                //request a password from the user
-                credentials
-                    = provider.getAuthority().obtainCredentials(
-                            accID.getDisplayName(),
-                            credentials,
-                            SecurityAuthority.AUTHENTICATION_REQUIRED);
-
-                // in case user has canceled the login window
-                if(credentials == null)
-                    return null;
-
-                //extract the password the user passed us.
-                char[] pass = credentials.getPassword();
-
-                // the user didn't provide us a password (i.e. canceled the
-                // operation)
-                if(pass == null)
-                    return null;
-                password = new String(pass);
-
-                if (credentials.isPasswordPersistent())
-                {
-                    JabberActivator.getProtocolProviderFactory()
-                        .storePassword(accID, password);
-                }
-            }
-
-            StunCandidateHarvester autoHarvester
-                = namSer.discoverStunServer(
-                        accID.getService(),
-                        StringUtils.getUTF8Bytes(username),
-                        StringUtils.getUTF8Bytes(password));
-
-            if (logger.isInfoEnabled())
-                logger.info("Auto discovered harvester is " + autoHarvester);
-
-            if (autoHarvester != null)
-            {
-                atLeastOneStunServer = true;
-                agent.addCandidateHarvester(autoHarvester);
-            }
-        }
-
-        //now create stun server descriptors for whatever other STUN/TURN
-        //servers the user may have set.
-        for(StunServerDescriptor desc : accID.getStunServers())
-        {
-            TransportAddress addr
-                = new TransportAddress(
-                        desc.getAddress(),
-                        desc.getPort(),
-                        Transport.UDP);
-
-            // if we get STUN server from automatic discovery, it may just
-            // be server name (i.e. stun.domain.org) and it may be possible that
-            // it cannot be resolved
-            if(addr.getAddress() == null)
-            {
-                logger.info("Unresolved address for " + addr);
-                continue;
-            }
-
-            StunCandidateHarvester harvester;
-
-            if(desc.isTurnSupported())
-            {
-                //Yay! a TURN server
-                harvester
-                    = new TurnCandidateHarvester(
-                            addr,
-                            new LongTermCredential(
-                                    desc.getUsername(),
-                                    desc.getPassword()));
-            }
-            else
-            {
-                //this is a STUN only server
-                harvester = new StunCandidateHarvester(addr);
-            }
-
-            if (logger.isInfoEnabled())
-                logger.info("Adding pre-configured harvester " + harvester);
-
-            atLeastOneStunServer = true;
-            agent.addCandidateHarvester(harvester);
-        }
-
-        if(!atLeastOneStunServer && accID.isUseDefaultStunServer())
-        {
-            /* we have no configured or discovered STUN server so takes the
-             * default provided by us if user allows it
-             */
-            TransportAddress addr
-                = new TransportAddress(
-                        DEFAULT_STUN_SERVER_ADDRESS,
-                        DEFAULT_STUN_SERVER_PORT,
-                        Transport.UDP);
-
-            agent.addCandidateHarvester(new StunCandidateHarvester(addr));
-        }
-
-        /* Jingle nodes candidate */
-        if(accID.isJingleNodesRelayEnabled())
-        {
-            /* this method is blocking until Jingle Nodes auto-discovery (if
-             * enabled) finished
-             */
-            SmackServiceNode serviceNode = provider.getJingleNodesServiceNode();
-
-            if(serviceNode != null)
-            {
-                agent.addCandidateHarvester(
-                        new JingleNodesHarvester(serviceNode));
-            }
-        }
-
-        if(accID.isUPNPEnabled())
-            agent.addCandidateHarvester(new UPNPHarvester());
-
-        long stopGatheringHarvesterTime = System.currentTimeMillis();
-
-        if (logger.isInfoEnabled())
-        {
-            long gatheringHarvesterTime
-                = stopGatheringHarvesterTime - startGatheringHarvesterTime;
-
-            logger.info(
-                    "End gathering harvester within " + gatheringHarvesterTime
-                        + " ms");
-        }
-        return agent;
-    }
-
-    /**
-     * {@inheritDoc}
-     */
-    @Override
-    protected StreamConnector doCreateStreamConnector(MediaType mediaType)
-        throws OperationFailedException
-    {
-        /*
-         * If this instance is participating in a telephony conference utilizing
-         * the Jitsi Videobridge server-side technology that is organized by the
-         * local peer, then there is a single MediaStream (of the specified
-         * mediaType) shared among multiple TransportManagers and its
-         * StreamConnector may be determined only by the TransportManager which
-         * is establishing the connectivity with the Jitsi Videobridge server
-         * (as opposed to a CallPeer).
-         */
-        TransportManagerJabberImpl delegate
-            = findTransportManagerEstablishingConnectivityWithJitsiVideobridge();
-
-        if ((delegate != null) && (delegate != this))
-            return delegate.doCreateStreamConnector(mediaType);
-
-        DatagramSocket[] streamConnectorSockets
-            = getStreamConnectorSockets(mediaType);
-
-        /*
-         * XXX If the iceAgent has not completed (yet), go with a default
-         * StreamConnector (until it completes).
-         */
-        return
-            (streamConnectorSockets == null)
-                ? super.doCreateStreamConnector(mediaType)
-                : new DefaultStreamConnector(
-                        streamConnectorSockets[0 /* RTP */],
-                        streamConnectorSockets[1 /* RTCP */]);
-    }
-
-    /**
-     * Gets the <tt>StreamConnector</tt> to be used as the <tt>connector</tt> of
-     * the <tt>MediaStream</tt> with a specific <tt>MediaType</tt>.
-     *
-     * @param mediaType the <tt>MediaType</tt> of the <tt>MediaStream</tt> which
-     * is to have its <tt>connector</tt> set to the returned
-     * <tt>StreamConnector</tt>
-     * @return the <tt>StreamConnector</tt> to be used as the <tt>connector</tt>
-     * of the <tt>MediaStream</tt> with the specified <tt>MediaType</tt>
-     * @throws OperationFailedException if anything goes wrong while
-     * initializing the requested <tt>StreamConnector</tt>
-     * @see net.java.sip.communicator.service.protocol.media.TransportManager#
-     * getStreamConnector(MediaType)
-     */
-    @Override
-    public StreamConnector getStreamConnector(MediaType mediaType)
-        throws OperationFailedException
-    {
-        StreamConnector streamConnector = super.getStreamConnector(mediaType);
-
-        /*
-         * Since the super caches the StreamConnectors, make sure that the
-         * returned one is up-to-date with the iceAgent.
-         */
-        if (streamConnector != null)
-        {
-            DatagramSocket[] streamConnectorSockets
-                = getStreamConnectorSockets(mediaType);
-
-            /*
-             * XXX If the iceAgent has not completed (yet), go with the default
-             * StreamConnector (until it completes).
-             */
-            if ((streamConnectorSockets != null)
-                    && ((streamConnector.getDataSocket()
-                                    != streamConnectorSockets[0 /* RTP */])
-                            || (streamConnector.getControlSocket()
-                                    != streamConnectorSockets[1 /* RTCP */])))
-            {
-                // Recreate the StreamConnector for the specified mediaType.
-                closeStreamConnector(mediaType);
-                streamConnector = super.getStreamConnector(mediaType);
-            }
-        }
-        return streamConnector;
-    }
-
-    /**
-     * Gets an array of <tt>DatagramSocket</tt>s which represents the sockets to
-     * be used by the <tt>StreamConnector</tt> with the specified
-     * <tt>MediaType</tt> in the order of {@link #COMPONENT_IDS} if
-     * {@link #iceAgent} has completed.
-     *
-     * @param mediaType the <tt>MediaType</tt> of the <tt>StreamConnector</tt>
-     * for which the <tt>DatagramSocket</tt>s are to be returned
-     * @return an array of <tt>DatagramSocket</tt>s which represents the sockets
-     * to be used by the <tt>StreamConnector</tt> which the specified
-     * <tt>MediaType</tt> in the order of {@link #COMPONENT_IDS} if
-     * {@link #iceAgent} has completed; otherwise, <tt>null</tt>
-     */
-    private DatagramSocket[] getStreamConnectorSockets(MediaType mediaType)
-    {
-        IceMediaStream stream = iceAgent.getStream(mediaType.toString());
-
-        if (stream != null)
-        {
-            DatagramSocket[] streamConnectorSockets
-                = new DatagramSocket[COMPONENT_IDS.length];
-            int streamConnectorSocketCount = 0;
-
-            for (int i = 0; i < COMPONENT_IDS.length; i++)
-            {
-                Component component = stream.getComponent(COMPONENT_IDS[i]);
-
-                if (component != null)
-                {
-                    CandidatePair selectedPair = component.getSelectedPair();
-
-                    if (selectedPair != null)
-                    {
-                        DatagramSocket streamConnectorSocket
-                            = selectedPair.getLocalCandidate().
-                                getDatagramSocket();
-
-                        if (streamConnectorSocket != null)
-                        {
-                            streamConnectorSockets[i] = streamConnectorSocket;
-                            streamConnectorSocketCount++;
-                        }
-                    }
-                }
-            }
-            if (streamConnectorSocketCount > 0)
-                return streamConnectorSockets;
-        }
-        return null;
-    }
-
-    /**
-     * Implements {@link TransportManagerJabberImpl#getStreamTarget(MediaType)}.
-     * Gets the <tt>MediaStreamTarget</tt> to be used as the <tt>target</tt> of
-     * the <tt>MediaStream</tt> with a specific <tt>MediaType</tt>.
-     *
-     * @param mediaType the <tt>MediaType</tt> of the <tt>MediaStream</tt> which
-     * is to have its <tt>target</tt> set to the returned
-     * <tt>MediaStreamTarget</tt>
-     * @return the <tt>MediaStreamTarget</tt> to be used as the <tt>target</tt>
-     * of the <tt>MediaStream</tt> with the specified <tt>MediaType</tt>
-     * @see TransportManagerJabberImpl#getStreamTarget(MediaType)
-     */
-    @Override
-    public MediaStreamTarget getStreamTarget(MediaType mediaType)
-    {
-        /*
-         * If this instance is participating in a telephony conference utilizing
-         * the Jitsi Videobridge server-side technology that is organized by the
-         * local peer, then there is a single MediaStream (of the specified
-         * mediaType) shared among multiple TransportManagers and its
-         * MediaStreamTarget may be determined only by the TransportManager
-         * which is establishing the connectivity with the Jitsi Videobridge
-         * server (as opposed to a CallPeer).
-         */
-        TransportManagerJabberImpl delegate
-            = findTransportManagerEstablishingConnectivityWithJitsiVideobridge();
-
-        if ((delegate != null) && (delegate != this))
-            return delegate.getStreamTarget(mediaType);
-
-        IceMediaStream stream = iceAgent.getStream(mediaType.toString());
-        MediaStreamTarget streamTarget = null;
-
-        if (stream != null)
-        {
-            InetSocketAddress[] streamTargetAddresses
-                = new InetSocketAddress[COMPONENT_IDS.length];
-            int streamTargetAddressCount = 0;
-
-            for (int i = 0; i < COMPONENT_IDS.length; i++)
-            {
-                Component component = stream.getComponent(COMPONENT_IDS[i]);
-
-                if (component != null)
-                {
-                    CandidatePair selectedPair = component.getSelectedPair();
-
-                    if (selectedPair != null)
-                    {
-                        InetSocketAddress streamTargetAddress
-                            = selectedPair
-                                .getRemoteCandidate()
-                                    .getTransportAddress();
-
-                        if (streamTargetAddress != null)
-                        {
-                            streamTargetAddresses[i] = streamTargetAddress;
-                            streamTargetAddressCount++;
-                        }
-                    }
-                }
-            }
-            if (streamTargetAddressCount > 0)
-            {
-                streamTarget
-                    = new MediaStreamTarget(
-                            streamTargetAddresses[0 /* RTP */],
-                            streamTargetAddresses[1 /* RTCP */]);
-            }
-        }
-        return streamTarget;
-    }
-
-    /**
-     * Implements {@link TransportManagerJabberImpl#getXmlNamespace()}. Gets the
-     * XML namespace of the Jingle transport implemented by this
-     * <tt>TransportManagerJabberImpl</tt>.
-     *
-     * @return the XML namespace of the Jingle transport implemented by this
-     * <tt>TransportManagerJabberImpl</tt>
-     * @see TransportManagerJabberImpl#getXmlNamespace()
-     */
-    @Override
-    public String getXmlNamespace()
-    {
-        return ProtocolProviderServiceJabberImpl.URN_XMPP_JINGLE_ICE_UDP_1;
-    }
-
-    /**
-     * {@inheritDoc}
-     */
-    protected PacketExtension createTransportPacketExtension()
-    {
-        return new IceUdpTransportPacketExtension();
-    }
-
-    /**
-     * {@inheritDoc}
-     */
-    protected PacketExtension startCandidateHarvest(
-            ContentPacketExtension theirContent,
-            ContentPacketExtension ourContent,
-            TransportInfoSender transportInfoSender,
-            String media)
-        throws OperationFailedException
-    {
-        PacketExtension pe;
-
-        // Report the gathered candidate addresses.
-        if (transportInfoSender == null)
-        {
-            pe = createTransportForStartCandidateHarvest(media);
-        }
-        else
-        {
-            /*
-             * The candidates will be sent in transport-info so the transport of
-             * session-accept just has to be present, not populated with
-             * candidates.
-             */
-            pe = createTransportPacketExtension();
-
-            /*
-             * Create the content to be sent in a transport-info. The transport
-             * is the only extension to be sent in transport-info so the content
-             * has the same attributes as in our answer and none of its
-             * non-transport extensions.
-             */
-            ContentPacketExtension transportInfoContent
-                = new ContentPacketExtension();
-
-            for (String name : ourContent.getAttributeNames())
-            {
-                Object value = ourContent.getAttribute(name);
-
-                if (value != null)
-                    transportInfoContent.setAttribute(name, value);
-            }
-            transportInfoContent.addChildExtension(
-                    createTransportForStartCandidateHarvest(media));
-
-            /*
-             * We send each media content in separate transport-info. It is
-             * absolutely not mandatory (we can simply send all content in one
-             * transport-info) but the XMPP Jingle client Empathy (via
-             * telepathy-gabble), which is present on many Linux distributions
-             * and N900 mobile phone, has a bug when it receives more than one
-             * content in transport-info. The related bug has been fixed in
-             * mainstream but the Linux distributions have not updated their
-             * packages yet. That's why we made this modification to be fully
-             * interoperable with Empathy right now. In the future, we will get
-             * back to the original behavior: sending all content in one
-             * transport-info.
-             */
-            Collection<ContentPacketExtension> transportInfoContents
-                = new LinkedList<ContentPacketExtension>();
-
-            transportInfoContents.add(transportInfoContent);
-
-            transportInfoSender.sendTransportInfo(transportInfoContents);
-        }
-
-        return pe;
-    }
-
-    /**
-     * Starts transport candidate harvest. This method should complete rapidly
-     * and, in case of lengthy procedures like STUN/TURN/UPnP candidate harvests
-     * are necessary, they should be executed in a separate thread. Candidate
-     * harvest would then need to be concluded in the
-     * {@link #wrapupCandidateHarvest()} method which would be called once we
-     * absolutely need the candidates.
-     *
-     * @param theirOffer a media description offer that we've received from the
-     * remote party and that we should use in case we need to know what
-     * transports our peer is using.
-     * @param ourAnswer the content descriptions that we should be adding our
-     * transport lists to (although not necessarily in this very instance).
-     * @param transportInfoSender the <tt>TransportInfoSender</tt> to be used by
-     * this <tt>TransportManagerJabberImpl</tt> to send <tt>transport-info</tt>
-     * <tt>JingleIQ</tt>s from the local peer to the remote peer if this
-     * <tt>TransportManagerJabberImpl</tt> wishes to utilize
-     * <tt>transport-info</tt>. Local candidate addresses sent by this
-     * <tt>TransportManagerJabberImpl</tt> in <tt>transport-info</tt> are
-     * expected to not be included in the result of
-     * {@link #wrapupCandidateHarvest()}.
-     *
-     * @throws OperationFailedException if we fail to allocate a port number.
-     * @see TransportManagerJabberImpl#startCandidateHarvest(List, List,
-     * TransportInfoSender)
-     */
-    @Override
-    public void startCandidateHarvest(
-            List<ContentPacketExtension> theirOffer,
-            List<ContentPacketExtension> ourAnswer,
-            TransportInfoSender transportInfoSender)
-        throws OperationFailedException
-    {
-        this.cpeList = ourAnswer;
-
-        super.startCandidateHarvest(theirOffer, ourAnswer, transportInfoSender);
-    }
-
-    /**
-     * Converts the ICE media <tt>stream</tt> and its local candidates into a
-     * {@link IceUdpTransportPacketExtension}.
-     *
-     * @param stream the {@link IceMediaStream} that we'd like to describe in
-     * XML.
-     *
-     * @return the {@link IceUdpTransportPacketExtension} that we
-     */
-    protected PacketExtension createTransport(IceMediaStream stream)
-    {
-        IceUdpTransportPacketExtension transport
-            = new IceUdpTransportPacketExtension();
-        Agent iceAgent = stream.getParentAgent();
-
-        transport.setUfrag(iceAgent.getLocalUfrag());
-        transport.setPassword(iceAgent.getLocalPassword());
-
-        for(Component component : stream.getComponents())
-        {
-            for(Candidate<?> candidate : component.getLocalCandidates())
-                transport.addCandidate(createCandidate(candidate));
-        }
-
-        return transport;
-    }
-
-    /**
-     * {@inheritDoc}
-     */
-    protected PacketExtension createTransport(String media)
-        throws OperationFailedException
-    {
-        IceMediaStream iceStream = iceAgent.getStream(media);
-
-        if (iceStream == null)
-            iceStream = createIceStream(media);
-
-        return createTransport(iceStream);
-    }
-
-    /**
-     * Creates a {@link CandidatePacketExtension} and initializes it so that it
-     * would describe the state of <tt>candidate</tt>
-     *
-     * @param candidate the ICE4J {@link Candidate} that we'd like to convert
-     * into an XMPP packet extension.
-     *
-     * @return a new {@link CandidatePacketExtension} corresponding to the state
-     * of the <tt>candidate</tt> candidate.
-     */
-    private CandidatePacketExtension createCandidate(Candidate<?> candidate)
-    {
-        CandidatePacketExtension packet = new CandidatePacketExtension();
-
-        packet.setFoundation(candidate.getFoundation());
-
-        Component component = candidate.getParentComponent();
-
-        packet.setComponent(component.getComponentID());
-        packet.setProtocol(candidate.getTransport().toString());
-        packet.setPriority(candidate.getPriority());
-        packet.setGeneration(
-                component.getParentStream().getParentAgent().getGeneration());
-
-        TransportAddress transportAddress = candidate.getTransportAddress();
-        packet.setID(getNextID());
-        packet.setIP(transportAddress.getHostAddress());
-        packet.setPort(transportAddress.getPort());
-
-        packet.setType(CandidateType.valueOf(candidate.getType().toString()));
-
-        TransportAddress relAddr = candidate.getRelatedAddress();
-
-        if(relAddr != null)
-        {
-            packet.setRelAddr(relAddr.getHostAddress());
-            packet.setRelPort(relAddr.getPort());
-        }
-
-        /*
-         * FIXME The XML schema of XEP-0176: Jingle ICE-UDP Transport Method
-         * specifies the network attribute as required.
-         */
-        packet.setNetwork(0);
-
-        return packet;
-    }
-
-    /**
-     * Creates an {@link IceMediaStream} with the specified <tt>media</tt>
-     * name.
-     *
-     * @param media the name of the stream we'd like to create.
-     *
-     * @return the newly created {@link IceMediaStream}
-     *
-     * @throws OperationFailedException if binding on the specified media stream
-     * fails for some reason.
-     */
-    protected IceMediaStream createIceStream(String media)
-        throws OperationFailedException
-    {
-        IceMediaStream stream;
-        PortTracker portTracker;
-
-        try
-        {
-            portTracker = getPortTracker(media);
-            //the following call involves STUN processing so it may take a while
-            stream
-                = getNetAddrMgr().createIceStream(
-                        portTracker.getPort(),
-                        media,
-                        iceAgent);
-        }
-        catch (Exception ex)
-        {
-            throw new OperationFailedException(
-                    "Failed to initialize stream " + media,
-                    OperationFailedException.INTERNAL_ERROR,
-                    ex);
-        }
-
-        //let's now update the next port var as best we can: we would assume
-        //that all local candidates are bound on the same port and set it
-        //to the one just above. if the assumption is wrong the next bind
-        //would simply include one more bind retry.
-        try
-        {
-            portTracker.setNextPort(
-                    1
-                        + stream
-                            .getComponent(Component.RTCP)
-                                .getLocalCandidates()
-                                    .get(0)
-                                        .getTransportAddress()
-                                            .getPort());
-        }
-        catch(Throwable t)
-        {
-            //hey, we were just trying to be nice. if that didn't work for
-            //some reason we really can't be held responsible!
-            logger.debug("Determining next port didn't work: ", t);
-        }
-
-        return stream;
-    }
-
-    /**
-     * Simply returns the list of local candidates that we gathered during the
-     * harvest.
-     *
-     * @return the list of local candidates that we gathered during the harvest
-     * @see TransportManagerJabberImpl#wrapupCandidateHarvest()
-     */
-    @Override
-    public List<ContentPacketExtension> wrapupCandidateHarvest()
-    {
-        return cpeList;
-    }
-
-    /**
-     * Returns a reference to the {@link NetworkAddressManagerService}. The only
-     * reason this method exists is that {@link JabberActivator
-     * #getNetworkAddressManagerService()} is too long to write and makes code
-     * look clumsy.
-     *
-     * @return  a reference to the {@link NetworkAddressManagerService}.
-     */
-    private static NetworkAddressManagerService getNetAddrMgr()
-    {
-        return JabberActivator.getNetworkAddressManagerService();
-    }
-
-    /**
-     * Starts the connectivity establishment of the associated ICE
-     * <tt>Agent</tt>.
-     *
-     * @param remote the collection of <tt>ContentPacketExtension</tt>s which
-     * represents the remote counterpart of the negotiation between the local
-     * and the remote peers
-     * @return <tt>true</tt> if connectivity establishment has been started in
-     * response to the call; otherwise, <tt>false</tt>
-     * @see TransportManagerJabberImpl#startConnectivityEstablishment(Iterable)
-     */
-    @Override
-    public synchronized boolean startConnectivityEstablishment(
-            Iterable<ContentPacketExtension> remote)
-    {
-        Map<String,IceUdpTransportPacketExtension> map
-            = new LinkedHashMap<String,IceUdpTransportPacketExtension>();
-
-        for (ContentPacketExtension content : remote)
-        {
-            IceUdpTransportPacketExtension transport
-                = content.getFirstChildOfType(
-                        IceUdpTransportPacketExtension.class);
-            /*
-             * If we cannot associate an IceMediaStream with the remote content,
-             * we will not have anything to add the remote candidates to.
-             */
-            RtpDescriptionPacketExtension description
-                = content.getFirstChildOfType(
-                        RtpDescriptionPacketExtension.class);
-
-            if ((description == null) && (cpeList != null))
-            {
-                ContentPacketExtension localContent
-                    = findContentByName(cpeList, content.getName());
-
-                if (localContent != null)
-                {
-                    description
-                        = localContent.getFirstChildOfType(
-                                RtpDescriptionPacketExtension.class);
-                }
-            }
-            if (description != null)
-            {
-                String media = description.getMedia();
-
-                map.put(media, transport);
-            }
-        }
-
-        /*
-         * When the local peer is organizing a telephony conference using the
-         * Jitsi Videobridge server-side technology, it is establishing
-         * connectivity by using information from a colibri Channel and not from
-         * the offer/answer of the remote peer.
-         */
-        if (getCallPeer().isJitsiVideobridge())
-        {
-            sendTransportInfoToJitsiVideobridge(map);
-            return false;
-        }
-        else
-        {
-            return startConnectivityEstablishment(map);
-        }
-    }
-
-    /**
-     * Starts the connectivity establishment of the associated ICE
-     * <tt>Agent</tt>.
-     *
-     * @param remote a <tt>Map</tt> of
-     * media-<tt>IceUdpTransportPacketExtension</tt> pairs which represents the
-     * remote counterpart of the negotiation between the local and the remote
-     * peers
-     * @return <tt>true</tt> if connectivity establishment has been started in
-     * response to the call; otherwise, <tt>false</tt>
-     * @see TransportManagerJabberImpl#startConnectivityEstablishment(Map)
-     */
-    @Override
-    protected synchronized boolean startConnectivityEstablishment(
-            Map<String,IceUdpTransportPacketExtension> remote)
-    {
-        /*
-         * If ICE is running already, we try to update the checklists with the
-         * candidates. Note that this is a best effort.
-         */
-        boolean iceAgentStateIsRunning
-            = IceProcessingState.RUNNING.equals(iceAgent.getState());
-
-        if (iceAgentStateIsRunning && logger.isInfoEnabled())
-            logger.info("Update ICE remote candidates");
-
-        int generation = iceAgent.getGeneration();
-        boolean startConnectivityEstablishment = false;
-
-        for (Map.Entry<String, IceUdpTransportPacketExtension> e
-                : remote.entrySet())
-        {
-            IceUdpTransportPacketExtension transport = e.getValue();
-            List<CandidatePacketExtension> candidates
-                = transport.getChildExtensionsOfType(
-                        CandidatePacketExtension.class);
-
-            if (iceAgentStateIsRunning && (candidates.size() == 0))
-                return false;
-
-            // Sort the remote candidates (host < reflexive < relayed) in order
-            // to create first the host, then the reflexive, the relayed
-            // candidates and thus be able to set the relative-candidate
-            // matching the rel-addr/rel-port attribute.
-            Collections.sort(candidates);
-
-            String media = e.getKey();
-            IceMediaStream stream = iceAgent.getStream(media);
-
-            // Different stream may have different ufrag/password
-            String ufrag = transport.getUfrag();
-
-            if (ufrag != null)
-                stream.setRemoteUfrag(ufrag);
-
-            String password = transport.getPassword();
-
-            if (password != null)
-                stream.setRemotePassword(password);
-
-            for (CandidatePacketExtension candidate : candidates)
-            {
-                /*
-                 * Is the remote candidate from the current generation of the
-                 * iceAgent?
-                 */
-                if (candidate.getGeneration() != generation)
-                    continue;
-
-                Component component
-                    = stream.getComponent(candidate.getComponent());
-                String relAddr;
-                int relPort;
-                TransportAddress relatedAddress = null;
-
-                if (((relAddr = candidate.getRelAddr()) != null)
-                        && ((relPort = candidate.getRelPort()) != -1))
-                {
-                    relatedAddress
-                        = new TransportAddress(
-                                relAddr,
-                                relPort,
-                                Transport.parse(candidate.getProtocol()));
-                }
-
-                RemoteCandidate relatedCandidate
-                    = component.findRemoteCandidate(relatedAddress);
-                RemoteCandidate remoteCandidate
-                    = new RemoteCandidate(
-                            new TransportAddress(
-                                    candidate.getIP(),
-                                    candidate.getPort(),
-                                    Transport.parse(
-                                            candidate.getProtocol())),
-                            component,
-                            org.ice4j.ice.CandidateType.parse(
-                                    candidate.getType().toString()),
-                            candidate.getFoundation(),
-                            candidate.getPriority(),
-                            relatedCandidate);
-
-                if (iceAgentStateIsRunning)
-                {
-                    component.addUpdateRemoteCandidates(remoteCandidate);
-                }
-                else
-                {
-                    component.addRemoteCandidate(remoteCandidate);
-                    startConnectivityEstablishment = true;
-                }
-            }
-        }
-
-        if (iceAgentStateIsRunning)
-        {
-            // update all components of all streams
-            for (IceMediaStream stream : iceAgent.getStreams())
-            {
-                for (Component component : stream.getComponents())
-                    component.updateRemoteCandidates();
-            }
-        }
-        else if (startConnectivityEstablishment)
-        {
-            /*
-             * Once again because the ICE Agent does not support adding
-             * candidates after the connectivity establishment has been started
-             * and because multiple transport-info JingleIQs may be used to send
-             * the whole set of transport candidates from the remote peer to the
-             * local peer, do not really start the connectivity establishment
-             * until we have at least one remote candidate per ICE Component.
-             */
-            for (IceMediaStream stream : iceAgent.getStreams())
-            {
-                for (Component component : stream.getComponents())
-                {
-                    if (component.getRemoteCandidateCount() < 1)
-                    {
-                        startConnectivityEstablishment = false;
-                        break;
-                    }
-                }
-                if (!startConnectivityEstablishment)
-                    break;
-            }
-            if (startConnectivityEstablishment)
-            {
-                iceAgent.startConnectivityEstablishment();
-                return true;
-            }
-        }
-
-        return false;
-    }
-
-    /**
-     * Waits for the associated ICE <tt>Agent</tt> to finish any started
-     * connectivity checks.
-     *
-     * @see TransportManagerJabberImpl#wrapupConnectivityEstablishment()
-     * @throws OperationFailedException if ICE processing has failed
-     */
-    @Override
-    public void wrapupConnectivityEstablishment()
-        throws OperationFailedException
-    {
-        TransportManagerJabberImpl delegate
-            = findTransportManagerEstablishingConnectivityWithJitsiVideobridge();
-
-        if ((delegate == null) || (delegate == this))
-        {
-        final Object iceProcessingStateSyncRoot = new Object();
-        PropertyChangeListener stateChangeListener
-            = new PropertyChangeListener()
-            {
-                public void propertyChange(PropertyChangeEvent evt)
-                {
-                    Object newValue = evt.getNewValue();
-
-                    if (IceProcessingState.COMPLETED.equals(newValue)
-                            || IceProcessingState.FAILED.equals(newValue)
-                            || IceProcessingState.TERMINATED.equals(newValue))
-                    {
-                        if (logger.isTraceEnabled())
-                            logger.trace("ICE " + newValue);
-
-                        Agent iceAgent = (Agent) evt.getSource();
-
-                        iceAgent.removeStateChangeListener(this);
-
-                        if (iceAgent == IceUdpTransportManager.this.iceAgent)
-                        {
-                            synchronized (iceProcessingStateSyncRoot)
-                            {
-                                iceProcessingStateSyncRoot.notify();
-                            }
-                        }
-                    }
-                }
-            };
-
-        iceAgent.addStateChangeListener(stateChangeListener);
-
-        // Wait for the connectivity checks to finish if they have been started.
-        boolean interrupted = false;
-
-        synchronized (iceProcessingStateSyncRoot)
-        {
-            while (IceProcessingState.RUNNING.equals(iceAgent.getState()))
-            {
-                try
-                {
-                    iceProcessingStateSyncRoot.wait();
-                }
-                catch (InterruptedException ie)
-                {
-                    interrupted = true;
-                }
-            }
-        }
-        if (interrupted)
-            Thread.currentThread().interrupt();
-
-        /*
-         * Make sure stateChangeListener is removed from iceAgent in case its
-         * #propertyChange(PropertyChangeEvent) has never been executed.
-         */
-        iceAgent.removeStateChangeListener(stateChangeListener);
-
-        /* check the state of ICE processing and throw exception if failed */
-        if(IceProcessingState.FAILED.equals(iceAgent.getState()))
-        {
-            throw new OperationFailedException(
-                    "Could not establish connection (ICE failed)",
-                    OperationFailedException.GENERAL_ERROR);
-        }
-        }
-        else
-        {
-            delegate.wrapupConnectivityEstablishment();
-        }
-
-        /*
-         * Once we're done establishing connectivity, we shouldn't be sending
-         * any more candidates because we will not be able to perform
-         * connectivity checks for them. Besides, they must have been sent in
-         * transport-info already.
-         */
-        if (cpeList != null)
-        {
-            for (ContentPacketExtension content : cpeList)
-            {
-                IceUdpTransportPacketExtension transport
-                    = content.getFirstChildOfType(
-                            IceUdpTransportPacketExtension.class);
-
-                if (transport != null)
-                {
-                    for (CandidatePacketExtension candidate
-                            : transport.getCandidateList())
-                        transport.removeCandidate(candidate);
-
-                    Collection<?> childExtensions
-                        = transport.getChildExtensionsOfType(
-                                CandidatePacketExtension.class);
-
-                    if ((childExtensions == null) || childExtensions.isEmpty())
-                    {
-                        transport.removeAttribute(
-                                IceUdpTransportPacketExtension.UFRAG_ATTR_NAME);
-                        transport.removeAttribute(
-                                IceUdpTransportPacketExtension.PWD_ATTR_NAME);
-                    }
-                }
-            }
-        }
-    }
-
-    /**
-     * Removes a content with a specific name from the transport-related part of
-     * the session represented by this <tt>TransportManagerJabberImpl</tt> which
-     * may have been reported through previous calls to the
-     * <tt>startCandidateHarvest</tt> and
-     * <tt>startConnectivityEstablishment</tt> methods.
-     *
-     * @param name the name of the content to be removed from the
-     * transport-related part of the session represented by this
-     * <tt>TransportManagerJabberImpl</tt>
-     * @see TransportManagerJabberImpl#removeContent(String)
-     */
-    @Override
-    public void removeContent(String name)
-    {
-        ContentPacketExtension content = removeContent(cpeList, name);
-
-        if (content != null)
-        {
-            RtpDescriptionPacketExtension rtpDescription
-                = content.getFirstChildOfType(
-                        RtpDescriptionPacketExtension.class);
-
-            if (rtpDescription != null)
-            {
-                IceMediaStream stream
-                    = iceAgent.getStream(rtpDescription.getMedia());
-
-                if (stream != null)
-                    iceAgent.removeStream(stream);
-            }
-        }
-    }
-
-    /**
-     * Close this transport manager and release resources. In case of ICE, it
-     * releases Ice4j's Agent that will cleanup all streams, component and close
-     * every candidate's sockets.
-     */
-    @Override
-    public synchronized void close()
-    {
-        if(iceAgent != null)
-        {
-            iceAgent.removeStateChangeListener(this);
-            iceAgent.free();
-        }
-    }
-
-    /**
-     * Returns the extended type of the candidate selected if this transport
-     * manager is using ICE.
-     *
-     * @param streamName The stream name (AUDIO, VIDEO);
-     *
-     * @return The extended type of the candidate selected if this transport
-     * manager is using ICE. Otherwise, returns null.
-     */
-    @Override
-    public String getICECandidateExtendedType(String streamName)
-    {
-        return
-            TransportManager.getICECandidateExtendedType(iceAgent, streamName);
-    }
-
-    /**
-     * Returns the current state of ICE processing.
-     *
-     * @return the current state of ICE processing.
-     */
-    @Override
-    public String getICEState()
-    {
-        return iceAgent.getState().toString();
-    }
-
-    /**
-     * Returns the ICE local host address.
-     *
-     * @param streamName The stream name (AUDIO, VIDEO);
-     *
-     * @return the ICE local host address if this transport
-     * manager is using ICE. Otherwise, returns null.
-     */
-    @Override
-    public InetSocketAddress getICELocalHostAddress(String streamName)
-    {
-        if(iceAgent != null)
-        {
-            LocalCandidate localCandidate
-                = iceAgent.getSelectedLocalCandidate(streamName);
-
-            if(localCandidate != null)
-                return localCandidate.getHostAddress();
-        }
-        return null;
-    }
-
-    /**
-     * Returns the ICE remote host address.
-     *
-     * @param streamName The stream name (AUDIO, VIDEO);
-     *
-     * @return the ICE remote host address if this transport
-     * manager is using ICE. Otherwise, returns null.
-     */
-    @Override
-    public InetSocketAddress getICERemoteHostAddress(String streamName)
-    {
-        if(iceAgent != null)
-        {
-            RemoteCandidate remoteCandidate
-                = iceAgent.getSelectedRemoteCandidate(streamName);
-
-            if(remoteCandidate != null)
-                return remoteCandidate.getHostAddress();
-        }
-        return null;
-    }
-
-    /**
-     * Returns the ICE local reflexive address (server or peer reflexive).
-     *
-     * @param streamName The stream name (AUDIO, VIDEO);
-     *
-     * @return the ICE local reflexive address. May be null if this transport
-     * manager is not using ICE or if there is no reflexive address for the
-     * local candidate used.
-     */
-    @Override
-    public InetSocketAddress getICELocalReflexiveAddress(String streamName)
-    {
-        if(iceAgent != null)
-        {
-            LocalCandidate localCandidate
-                = iceAgent.getSelectedLocalCandidate(streamName);
-
-            if(localCandidate != null)
-                return localCandidate.getReflexiveAddress();
-        }
-        return null;
-    }
-
-    /**
-     * Returns the ICE remote reflexive address (server or peer reflexive).
-     *
-     * @param streamName The stream name (AUDIO, VIDEO);
-     *
-     * @return the ICE remote reflexive address. May be null if this transport
-     * manager is not using ICE or if there is no reflexive address for the
-     * remote candidate used.
-     */
-    @Override
-    public InetSocketAddress getICERemoteReflexiveAddress(String streamName)
-    {
-        if(iceAgent != null)
-        {
-            RemoteCandidate remoteCandidate
-                = iceAgent.getSelectedRemoteCandidate(streamName);
-
-            if(remoteCandidate != null)
-                return remoteCandidate.getReflexiveAddress();
-        }
-        return null;
-    }
-
-    /**
-     * Returns the ICE local relayed address (server or peer relayed).
-     *
-     * @param streamName The stream name (AUDIO, VIDEO);
-     *
-     * @return the ICE local relayed address. May be null if this transport
-     * manager is not using ICE or if there is no relayed address for the
-     * local candidate used.
-     */
-    @Override
-    public InetSocketAddress getICELocalRelayedAddress(String streamName)
-    {
-        if(iceAgent != null)
-        {
-            LocalCandidate localCandidate
-                = iceAgent.getSelectedLocalCandidate(streamName);
-
-            if(localCandidate != null)
-                return localCandidate.getRelayedAddress();
-        }
-        return null;
-    }
-
-    /**
-     * Returns the ICE remote relayed address (server or peer relayed).
-     *
-     * @param streamName The stream name (AUDIO, VIDEO);
-     *
-     * @return the ICE remote relayed address. May be null if this transport
-     * manager is not using ICE or if there is no relayed address for the
-     * remote candidate used.
-     */
-    @Override
-    public InetSocketAddress getICERemoteRelayedAddress(String streamName)
-    {
-        if(iceAgent != null)
-        {
-            RemoteCandidate remoteCandidate
-                = iceAgent.getSelectedRemoteCandidate(streamName);
-
-            if(remoteCandidate != null)
-                return remoteCandidate.getRelayedAddress();
-        }
-        return null;
-    }
-
-    /**
-     * Returns the total harvesting time (in ms) for all harvesters.
-     *
-     * @return The total harvesting time (in ms) for all the harvesters. 0 if
-     * the ICE agent is null, or if the agent has nevers harvested.
-     */
-    @Override
-    public long getTotalHarvestingTime()
-    {
-        return (iceAgent == null) ? 0 : iceAgent.getTotalHarvestingTime();
-    }
-
-    /**
-     * Returns the harvesting time (in ms) for the harvester given in parameter.
-     *
-     * @param harvesterName The class name if the harvester.
-     *
-     * @return The harvesting time (in ms) for the harvester given in parameter.
-     * 0 if this harvester does not exists, if the ICE agent is null, or if the
-     * agent has never harvested with this harvester.
-     */
-    @Override
-    public long getHarvestingTime(String harvesterName)
-    {
-        return
-            (iceAgent == null) ? 0 : iceAgent.getHarvestingTime(harvesterName);
-    }
-
-    /**
-     * Returns the number of harvesting for this agent.
-     *
-     * @return The number of harvesting for this agent.
-     */
-    @Override
-    public int getNbHarvesting()
-    {
-        return (iceAgent == null) ? 0 : iceAgent.getHarvestCount();
-    }
-
-    /**
-     * Returns the number of harvesting time for the harvester given in
-     * parameter.
-     *
-     * @param harvesterName The class name if the harvester.
-     *
-     * @return The number of harvesting time for the harvester given in
-     * parameter.
-     */
-    public int getNbHarvesting(String harvesterName)
-    {
-        return (iceAgent == null) ? 0 : iceAgent.getHarvestCount(harvesterName);
-    }
-
-    /**
-     * Retransmit state change events from the Agent to the media handler.
-     * @param evt the event for state change.
-     */
-    public void propertyChange(PropertyChangeEvent evt)
-    {
-        getCallPeer().getMediaHandler().firePropertyChange(
-            evt.getPropertyName(), evt.getOldValue(), evt.getNewValue());
-    }
-}
->>>>>>> 98bf7a07
+/*
+ * Jitsi, the OpenSource Java VoIP and Instant Messaging client.
+ *
+ * Distributable under LGPL license.
+ * See terms of license at gnu.org.
+ */
+package net.java.sip.communicator.impl.protocol.jabber;
+
+import java.beans.*;
+import java.net.*;
+import java.util.*;
+
+import net.java.sip.communicator.impl.protocol.jabber.extensions.jingle.*;
+import net.java.sip.communicator.impl.protocol.jabber.extensions.jingle.CandidateType;
+import net.java.sip.communicator.service.netaddr.*;
+import net.java.sip.communicator.service.protocol.*;
+import net.java.sip.communicator.service.protocol.media.*;
+import net.java.sip.communicator.util.*;
+import net.java.sip.communicator.util.Logger;
+
+import org.ice4j.*;
+import org.ice4j.ice.*;
+import org.ice4j.ice.harvest.*;
+import org.ice4j.security.*;
+import org.jitsi.service.neomedia.*;
+import org.jitsi.util.*;
+import org.jivesoftware.smack.packet.*;
+import org.xmpp.jnodes.smack.*;
+
+/**
+ * A {@link TransportManagerJabberImpl} implementation that would use ICE for
+ * candidate management.
+ *
+ * @author Emil Ivov
+ * @author Lyubomir Marinov
+ * @author Sebastien Vincent
+ */
+public class IceUdpTransportManager
+    extends TransportManagerJabberImpl
+    implements PropertyChangeListener
+{
+    /**
+     * The <tt>Logger</tt> used by the <tt>IceUdpTransportManager</tt>
+     * class and its instances for logging output.
+     */
+    private static final Logger logger
+        = Logger.getLogger(IceUdpTransportManager.class);
+
+    /**
+     * The ICE <tt>Component</tt> IDs in their common order used, for example,
+     * by <tt>DefaultStreamConnector</tt>, <tt>MediaStreamTarget</tt>.
+     */
+    private static final int[] COMPONENT_IDS
+        = new int[] { Component.RTP, Component.RTCP };
+
+    /**
+     * This is where we keep our answer between the time we get the offer and
+     * are ready with the answer.
+     */
+    protected List<ContentPacketExtension> cpeList;
+
+    /**
+     * The ICE agent that this transport manager would be using for ICE
+     * negotiation.
+     */
+    protected final Agent iceAgent;
+
+    /**
+     * Default STUN server address.
+     */
+    protected static final String DEFAULT_STUN_SERVER_ADDRESS = "stun.jitsi.net";
+
+    /**
+     * Default STUN server port.
+     */
+    protected static final int DEFAULT_STUN_SERVER_PORT = 3478;
+
+    /**
+     * Creates a new instance of this transport manager, binding it to the
+     * specified peer.
+     *
+     * @param callPeer the {@link CallPeer} whose traffic we will be taking
+     * care of.
+     */
+    public IceUdpTransportManager(CallPeerJabberImpl callPeer)
+    {
+        super(callPeer);
+        iceAgent = createIceAgent();
+        iceAgent.addStateChangeListener(this);
+    }
+
+    /**
+     * Creates the ICE agent that we would be using in this transport manager
+     * for all negotiation.
+     *
+     * @return the ICE agent to use for all the ICE negotiation that this
+     * transport manager would be going through
+     */
+    protected Agent createIceAgent()
+    {
+        long startGatheringHarvesterTime = System.currentTimeMillis();
+        CallPeerJabberImpl peer = getCallPeer();
+        ProtocolProviderServiceJabberImpl provider = peer.getProtocolProvider();
+        NetworkAddressManagerService namSer = getNetAddrMgr();
+        boolean atLeastOneStunServer = false;
+        Agent agent = namSer.createIceAgent();
+
+        /*
+         * XEP-0176:  the initiator MUST include the ICE-CONTROLLING attribute,
+         * the responder MUST include the ICE-CONTROLLED attribute.
+         */
+        agent.setControlling(!peer.isInitiator());
+
+        //we will now create the harvesters
+        JabberAccountIDImpl accID
+            = (JabberAccountIDImpl) provider.getAccountID();
+
+        if (accID.isStunServerDiscoveryEnabled())
+        {
+            //the default server is supposed to use the same user name and
+            //password as the account itself.
+            String username
+                = org.jivesoftware.smack.util.StringUtils.parseName(
+                        provider.getOurJID());
+            String password
+                = JabberActivator.getProtocolProviderFactory().loadPassword(
+                        accID);
+            UserCredentials credentials = provider.getUserCredentials();
+
+            if(credentials != null)
+                password = credentials.getPasswordAsString();
+
+            // ask for password if not saved
+            if (password == null)
+            {
+                //create a default credentials object
+                credentials = new UserCredentials();
+                credentials.setUserName(accID.getUserID());
+                //request a password from the user
+                credentials
+                    = provider.getAuthority().obtainCredentials(
+                            accID.getDisplayName(),
+                            credentials,
+                            SecurityAuthority.AUTHENTICATION_REQUIRED);
+
+                // in case user has canceled the login window
+                if(credentials == null)
+                    return null;
+
+                //extract the password the user passed us.
+                char[] pass = credentials.getPassword();
+
+                // the user didn't provide us a password (i.e. canceled the
+                // operation)
+                if(pass == null)
+                    return null;
+                password = new String(pass);
+
+                if (credentials.isPasswordPersistent())
+                {
+                    JabberActivator.getProtocolProviderFactory()
+                        .storePassword(accID, password);
+                }
+            }
+
+            StunCandidateHarvester autoHarvester
+                = namSer.discoverStunServer(
+                        accID.getService(),
+                        StringUtils.getUTF8Bytes(username),
+                        StringUtils.getUTF8Bytes(password));
+
+            if (logger.isInfoEnabled())
+                logger.info("Auto discovered harvester is " + autoHarvester);
+
+            if (autoHarvester != null)
+            {
+                atLeastOneStunServer = true;
+                agent.addCandidateHarvester(autoHarvester);
+            }
+        }
+
+        //now create stun server descriptors for whatever other STUN/TURN
+        //servers the user may have set.
+        for(StunServerDescriptor desc : accID.getStunServers())
+        {
+            TransportAddress addr
+                = new TransportAddress(
+                        desc.getAddress(),
+                        desc.getPort(),
+                        Transport.UDP);
+
+            // if we get STUN server from automatic discovery, it may just
+            // be server name (i.e. stun.domain.org) and it may be possible that
+            // it cannot be resolved
+            if(addr.getAddress() == null)
+            {
+                logger.info("Unresolved address for " + addr);
+                continue;
+            }
+
+            StunCandidateHarvester harvester;
+
+            if(desc.isTurnSupported())
+            {
+                //Yay! a TURN server
+                harvester
+                    = new TurnCandidateHarvester(
+                            addr,
+                            new LongTermCredential(
+                                    desc.getUsername(),
+                                    desc.getPassword()));
+            }
+            else
+            {
+                //this is a STUN only server
+                harvester = new StunCandidateHarvester(addr);
+            }
+
+            if (logger.isInfoEnabled())
+                logger.info("Adding pre-configured harvester " + harvester);
+
+            atLeastOneStunServer = true;
+            agent.addCandidateHarvester(harvester);
+        }
+
+        if(!atLeastOneStunServer && accID.isUseDefaultStunServer())
+        {
+            /* we have no configured or discovered STUN server so takes the
+             * default provided by us if user allows it
+             */
+            TransportAddress addr
+                = new TransportAddress(
+                        DEFAULT_STUN_SERVER_ADDRESS,
+                        DEFAULT_STUN_SERVER_PORT,
+                        Transport.UDP);
+
+            agent.addCandidateHarvester(new StunCandidateHarvester(addr));
+        }
+
+        /* Jingle nodes candidate */
+        if(accID.isJingleNodesRelayEnabled())
+        {
+            /* this method is blocking until Jingle Nodes auto-discovery (if
+             * enabled) finished
+             */
+            SmackServiceNode serviceNode = provider.getJingleNodesServiceNode();
+
+            if(serviceNode != null)
+            {
+                agent.addCandidateHarvester(
+                        new JingleNodesHarvester(serviceNode));
+            }
+        }
+
+        if(accID.isUPNPEnabled())
+            agent.addCandidateHarvester(new UPNPHarvester());
+
+        long stopGatheringHarvesterTime = System.currentTimeMillis();
+
+        if (logger.isInfoEnabled())
+        {
+            long gatheringHarvesterTime
+                = stopGatheringHarvesterTime - startGatheringHarvesterTime;
+
+            logger.info(
+                    "End gathering harvester within " + gatheringHarvesterTime
+                        + " ms");
+        }
+        return agent;
+    }
+
+    /**
+     * {@inheritDoc}
+     */
+    @Override
+    protected StreamConnector doCreateStreamConnector(MediaType mediaType)
+        throws OperationFailedException
+    {
+        /*
+         * If this instance is participating in a telephony conference utilizing
+         * the Jitsi Videobridge server-side technology that is organized by the
+         * local peer, then there is a single MediaStream (of the specified
+         * mediaType) shared among multiple TransportManagers and its
+         * StreamConnector may be determined only by the TransportManager which
+         * is establishing the connectivity with the Jitsi Videobridge server
+         * (as opposed to a CallPeer).
+         */
+        TransportManagerJabberImpl delegate
+            = findTransportManagerEstablishingConnectivityWithJitsiVideobridge();
+
+        if ((delegate != null) && (delegate != this))
+            return delegate.doCreateStreamConnector(mediaType);
+
+        DatagramSocket[] streamConnectorSockets
+            = getStreamConnectorSockets(mediaType);
+
+        /*
+         * XXX If the iceAgent has not completed (yet), go with a default
+         * StreamConnector (until it completes).
+         */
+        return
+            (streamConnectorSockets == null)
+                ? super.doCreateStreamConnector(mediaType)
+                : new DefaultStreamConnector(
+                        streamConnectorSockets[0 /* RTP */],
+                        streamConnectorSockets[1 /* RTCP */]);
+    }
+
+    /**
+     * Gets the <tt>StreamConnector</tt> to be used as the <tt>connector</tt> of
+     * the <tt>MediaStream</tt> with a specific <tt>MediaType</tt>.
+     *
+     * @param mediaType the <tt>MediaType</tt> of the <tt>MediaStream</tt> which
+     * is to have its <tt>connector</tt> set to the returned
+     * <tt>StreamConnector</tt>
+     * @return the <tt>StreamConnector</tt> to be used as the <tt>connector</tt>
+     * of the <tt>MediaStream</tt> with the specified <tt>MediaType</tt>
+     * @throws OperationFailedException if anything goes wrong while
+     * initializing the requested <tt>StreamConnector</tt>
+     * @see net.java.sip.communicator.service.protocol.media.TransportManager#
+     * getStreamConnector(MediaType)
+     */
+    @Override
+    public StreamConnector getStreamConnector(MediaType mediaType)
+        throws OperationFailedException
+    {
+        StreamConnector streamConnector = super.getStreamConnector(mediaType);
+
+        /*
+         * Since the super caches the StreamConnectors, make sure that the
+         * returned one is up-to-date with the iceAgent.
+         */
+        if (streamConnector != null)
+        {
+            DatagramSocket[] streamConnectorSockets
+                = getStreamConnectorSockets(mediaType);
+
+            /*
+             * XXX If the iceAgent has not completed (yet), go with the default
+             * StreamConnector (until it completes).
+             */
+            if ((streamConnectorSockets != null)
+                    && ((streamConnector.getDataSocket()
+                                    != streamConnectorSockets[0 /* RTP */])
+                            || (streamConnector.getControlSocket()
+                                    != streamConnectorSockets[1 /* RTCP */])))
+            {
+                // Recreate the StreamConnector for the specified mediaType.
+                closeStreamConnector(mediaType);
+                streamConnector = super.getStreamConnector(mediaType);
+            }
+        }
+        return streamConnector;
+    }
+
+    /**
+     * Gets an array of <tt>DatagramSocket</tt>s which represents the sockets to
+     * be used by the <tt>StreamConnector</tt> with the specified
+     * <tt>MediaType</tt> in the order of {@link #COMPONENT_IDS} if
+     * {@link #iceAgent} has completed.
+     *
+     * @param mediaType the <tt>MediaType</tt> of the <tt>StreamConnector</tt>
+     * for which the <tt>DatagramSocket</tt>s are to be returned
+     * @return an array of <tt>DatagramSocket</tt>s which represents the sockets
+     * to be used by the <tt>StreamConnector</tt> which the specified
+     * <tt>MediaType</tt> in the order of {@link #COMPONENT_IDS} if
+     * {@link #iceAgent} has completed; otherwise, <tt>null</tt>
+     */
+    private DatagramSocket[] getStreamConnectorSockets(MediaType mediaType)
+    {
+        IceMediaStream stream = iceAgent.getStream(mediaType.toString());
+
+        if (stream != null)
+        {
+            DatagramSocket[] streamConnectorSockets
+                = new DatagramSocket[COMPONENT_IDS.length];
+            int streamConnectorSocketCount = 0;
+
+            for (int i = 0; i < COMPONENT_IDS.length; i++)
+            {
+                Component component = stream.getComponent(COMPONENT_IDS[i]);
+
+                if (component != null)
+                {
+                    CandidatePair selectedPair = component.getSelectedPair();
+
+                    if (selectedPair != null)
+                    {
+                        DatagramSocket streamConnectorSocket
+                            = selectedPair.getLocalCandidate().
+                                getDatagramSocket();
+
+                        if (streamConnectorSocket != null)
+                        {
+                            streamConnectorSockets[i] = streamConnectorSocket;
+                            streamConnectorSocketCount++;
+                        }
+                    }
+                }
+            }
+            if (streamConnectorSocketCount > 0)
+                return streamConnectorSockets;
+        }
+        return null;
+    }
+
+    /**
+     * Implements {@link TransportManagerJabberImpl#getStreamTarget(MediaType)}.
+     * Gets the <tt>MediaStreamTarget</tt> to be used as the <tt>target</tt> of
+     * the <tt>MediaStream</tt> with a specific <tt>MediaType</tt>.
+     *
+     * @param mediaType the <tt>MediaType</tt> of the <tt>MediaStream</tt> which
+     * is to have its <tt>target</tt> set to the returned
+     * <tt>MediaStreamTarget</tt>
+     * @return the <tt>MediaStreamTarget</tt> to be used as the <tt>target</tt>
+     * of the <tt>MediaStream</tt> with the specified <tt>MediaType</tt>
+     * @see TransportManagerJabberImpl#getStreamTarget(MediaType)
+     */
+    @Override
+    public MediaStreamTarget getStreamTarget(MediaType mediaType)
+    {
+        /*
+         * If this instance is participating in a telephony conference utilizing
+         * the Jitsi Videobridge server-side technology that is organized by the
+         * local peer, then there is a single MediaStream (of the specified
+         * mediaType) shared among multiple TransportManagers and its
+         * MediaStreamTarget may be determined only by the TransportManager
+         * which is establishing the connectivity with the Jitsi Videobridge
+         * server (as opposed to a CallPeer).
+         */
+        TransportManagerJabberImpl delegate
+            = findTransportManagerEstablishingConnectivityWithJitsiVideobridge();
+
+        if ((delegate != null) && (delegate != this))
+            return delegate.getStreamTarget(mediaType);
+
+        IceMediaStream stream = iceAgent.getStream(mediaType.toString());
+        MediaStreamTarget streamTarget = null;
+
+        if (stream != null)
+        {
+            InetSocketAddress[] streamTargetAddresses
+                = new InetSocketAddress[COMPONENT_IDS.length];
+            int streamTargetAddressCount = 0;
+
+            for (int i = 0; i < COMPONENT_IDS.length; i++)
+            {
+                Component component = stream.getComponent(COMPONENT_IDS[i]);
+
+                if (component != null)
+                {
+                    CandidatePair selectedPair = component.getSelectedPair();
+
+                    if (selectedPair != null)
+                    {
+                        InetSocketAddress streamTargetAddress
+                            = selectedPair
+                                .getRemoteCandidate()
+                                    .getTransportAddress();
+
+                        if (streamTargetAddress != null)
+                        {
+                            streamTargetAddresses[i] = streamTargetAddress;
+                            streamTargetAddressCount++;
+                        }
+                    }
+                }
+            }
+            if (streamTargetAddressCount > 0)
+            {
+                streamTarget
+                    = new MediaStreamTarget(
+                            streamTargetAddresses[0 /* RTP */],
+                            streamTargetAddresses[1 /* RTCP */]);
+            }
+        }
+        return streamTarget;
+    }
+
+    /**
+     * Implements {@link TransportManagerJabberImpl#getXmlNamespace()}. Gets the
+     * XML namespace of the Jingle transport implemented by this
+     * <tt>TransportManagerJabberImpl</tt>.
+     *
+     * @return the XML namespace of the Jingle transport implemented by this
+     * <tt>TransportManagerJabberImpl</tt>
+     * @see TransportManagerJabberImpl#getXmlNamespace()
+     */
+    @Override
+    public String getXmlNamespace()
+    {
+        return ProtocolProviderServiceJabberImpl.URN_XMPP_JINGLE_ICE_UDP_1;
+    }
+
+    /**
+     * {@inheritDoc}
+     */
+    protected PacketExtension createTransportPacketExtension()
+    {
+        return new IceUdpTransportPacketExtension();
+    }
+
+    /**
+     * {@inheritDoc}
+     */
+    protected PacketExtension startCandidateHarvest(
+            ContentPacketExtension theirContent,
+            ContentPacketExtension ourContent,
+            TransportInfoSender transportInfoSender,
+            String media)
+        throws OperationFailedException
+    {
+        PacketExtension pe;
+
+        // Report the gathered candidate addresses.
+        if (transportInfoSender == null)
+        {
+            pe = createTransportForStartCandidateHarvest(media);
+        }
+        else
+        {
+            /*
+             * The candidates will be sent in transport-info so the transport of
+             * session-accept just has to be present, not populated with
+             * candidates.
+             */
+            pe = createTransportPacketExtension();
+
+            /*
+             * Create the content to be sent in a transport-info. The transport
+             * is the only extension to be sent in transport-info so the content
+             * has the same attributes as in our answer and none of its
+             * non-transport extensions.
+             */
+            ContentPacketExtension transportInfoContent
+                = new ContentPacketExtension();
+
+            for (String name : ourContent.getAttributeNames())
+            {
+                Object value = ourContent.getAttribute(name);
+
+                if (value != null)
+                    transportInfoContent.setAttribute(name, value);
+            }
+            transportInfoContent.addChildExtension(
+                    createTransportForStartCandidateHarvest(media));
+
+            /*
+             * We send each media content in separate transport-info. It is
+             * absolutely not mandatory (we can simply send all content in one
+             * transport-info) but the XMPP Jingle client Empathy (via
+             * telepathy-gabble), which is present on many Linux distributions
+             * and N900 mobile phone, has a bug when it receives more than one
+             * content in transport-info. The related bug has been fixed in
+             * mainstream but the Linux distributions have not updated their
+             * packages yet. That's why we made this modification to be fully
+             * interoperable with Empathy right now. In the future, we will get
+             * back to the original behavior: sending all content in one
+             * transport-info.
+             */
+            Collection<ContentPacketExtension> transportInfoContents
+                = new LinkedList<ContentPacketExtension>();
+
+            transportInfoContents.add(transportInfoContent);
+
+            transportInfoSender.sendTransportInfo(transportInfoContents);
+        }
+
+        return pe;
+    }
+
+    /**
+     * Starts transport candidate harvest. This method should complete rapidly
+     * and, in case of lengthy procedures like STUN/TURN/UPnP candidate harvests
+     * are necessary, they should be executed in a separate thread. Candidate
+     * harvest would then need to be concluded in the
+     * {@link #wrapupCandidateHarvest()} method which would be called once we
+     * absolutely need the candidates.
+     *
+     * @param theirOffer a media description offer that we've received from the
+     * remote party and that we should use in case we need to know what
+     * transports our peer is using.
+     * @param ourAnswer the content descriptions that we should be adding our
+     * transport lists to (although not necessarily in this very instance).
+     * @param transportInfoSender the <tt>TransportInfoSender</tt> to be used by
+     * this <tt>TransportManagerJabberImpl</tt> to send <tt>transport-info</tt>
+     * <tt>JingleIQ</tt>s from the local peer to the remote peer if this
+     * <tt>TransportManagerJabberImpl</tt> wishes to utilize
+     * <tt>transport-info</tt>. Local candidate addresses sent by this
+     * <tt>TransportManagerJabberImpl</tt> in <tt>transport-info</tt> are
+     * expected to not be included in the result of
+     * {@link #wrapupCandidateHarvest()}.
+     *
+     * @throws OperationFailedException if we fail to allocate a port number.
+     * @see TransportManagerJabberImpl#startCandidateHarvest(List, List,
+     * TransportInfoSender)
+     */
+    @Override
+    public void startCandidateHarvest(
+            List<ContentPacketExtension> theirOffer,
+            List<ContentPacketExtension> ourAnswer,
+            TransportInfoSender transportInfoSender)
+        throws OperationFailedException
+    {
+        this.cpeList = ourAnswer;
+
+        super.startCandidateHarvest(theirOffer, ourAnswer, transportInfoSender);
+    }
+
+    /**
+     * Converts the ICE media <tt>stream</tt> and its local candidates into a
+     * {@link IceUdpTransportPacketExtension}.
+     *
+     * @param stream the {@link IceMediaStream} that we'd like to describe in
+     * XML.
+     *
+     * @return the {@link IceUdpTransportPacketExtension} that we
+     */
+    protected PacketExtension createTransport(IceMediaStream stream)
+    {
+        IceUdpTransportPacketExtension transport
+            = new IceUdpTransportPacketExtension();
+        Agent iceAgent = stream.getParentAgent();
+
+        transport.setUfrag(iceAgent.getLocalUfrag());
+        transport.setPassword(iceAgent.getLocalPassword());
+
+        for(Component component : stream.getComponents())
+        {
+            for(Candidate<?> candidate : component.getLocalCandidates())
+                transport.addCandidate(createCandidate(candidate));
+        }
+
+        return transport;
+    }
+
+    /**
+     * {@inheritDoc}
+     */
+    protected PacketExtension createTransport(String media)
+        throws OperationFailedException
+    {
+        IceMediaStream iceStream = iceAgent.getStream(media);
+
+        if (iceStream == null)
+            iceStream = createIceStream(media);
+
+        return createTransport(iceStream);
+    }
+
+    /**
+     * Creates a {@link CandidatePacketExtension} and initializes it so that it
+     * would describe the state of <tt>candidate</tt>
+     *
+     * @param candidate the ICE4J {@link Candidate} that we'd like to convert
+     * into an XMPP packet extension.
+     *
+     * @return a new {@link CandidatePacketExtension} corresponding to the state
+     * of the <tt>candidate</tt> candidate.
+     */
+    private CandidatePacketExtension createCandidate(Candidate<?> candidate)
+    {
+        CandidatePacketExtension packet = new CandidatePacketExtension();
+
+        packet.setFoundation(candidate.getFoundation());
+
+        Component component = candidate.getParentComponent();
+
+        packet.setComponent(component.getComponentID());
+        packet.setProtocol(candidate.getTransport().toString());
+        packet.setPriority(candidate.getPriority());
+        packet.setGeneration(
+                component.getParentStream().getParentAgent().getGeneration());
+
+        TransportAddress transportAddress = candidate.getTransportAddress();
+        packet.setID(getNextID());
+        packet.setIP(transportAddress.getHostAddress());
+        packet.setPort(transportAddress.getPort());
+
+        packet.setType(CandidateType.valueOf(candidate.getType().toString()));
+
+        TransportAddress relAddr = candidate.getRelatedAddress();
+
+        if(relAddr != null)
+        {
+            packet.setRelAddr(relAddr.getHostAddress());
+            packet.setRelPort(relAddr.getPort());
+        }
+
+        /*
+         * FIXME The XML schema of XEP-0176: Jingle ICE-UDP Transport Method
+         * specifies the network attribute as required.
+         */
+        packet.setNetwork(0);
+
+        return packet;
+    }
+
+    /**
+     * Creates an {@link IceMediaStream} with the specified <tt>media</tt>
+     * name.
+     *
+     * @param media the name of the stream we'd like to create.
+     *
+     * @return the newly created {@link IceMediaStream}
+     *
+     * @throws OperationFailedException if binding on the specified media stream
+     * fails for some reason.
+     */
+    protected IceMediaStream createIceStream(String media)
+        throws OperationFailedException
+    {
+        IceMediaStream stream;
+        PortTracker portTracker;
+
+        try
+        {
+            portTracker = getPortTracker(media);
+            //the following call involves STUN processing so it may take a while
+            stream
+                = getNetAddrMgr().createIceStream(
+                        portTracker.getPort(),
+                        media,
+                        iceAgent);
+        }
+        catch (Exception ex)
+        {
+            throw new OperationFailedException(
+                    "Failed to initialize stream " + media,
+                    OperationFailedException.INTERNAL_ERROR,
+                    ex);
+        }
+
+        //let's now update the next port var as best we can: we would assume
+        //that all local candidates are bound on the same port and set it
+        //to the one just above. if the assumption is wrong the next bind
+        //would simply include one more bind retry.
+        try
+        {
+            portTracker.setNextPort(
+                    1
+                        + stream
+                            .getComponent(Component.RTCP)
+                                .getLocalCandidates()
+                                    .get(0)
+                                        .getTransportAddress()
+                                            .getPort());
+        }
+        catch(Throwable t)
+        {
+            //hey, we were just trying to be nice. if that didn't work for
+            //some reason we really can't be held responsible!
+            logger.debug("Determining next port didn't work: ", t);
+        }
+
+        return stream;
+    }
+
+    /**
+     * Simply returns the list of local candidates that we gathered during the
+     * harvest.
+     *
+     * @return the list of local candidates that we gathered during the harvest
+     * @see TransportManagerJabberImpl#wrapupCandidateHarvest()
+     */
+    @Override
+    public List<ContentPacketExtension> wrapupCandidateHarvest()
+    {
+        return cpeList;
+    }
+
+    /**
+     * Returns a reference to the {@link NetworkAddressManagerService}. The only
+     * reason this method exists is that {@link JabberActivator
+     * #getNetworkAddressManagerService()} is too long to write and makes code
+     * look clumsy.
+     *
+     * @return  a reference to the {@link NetworkAddressManagerService}.
+     */
+    private static NetworkAddressManagerService getNetAddrMgr()
+    {
+        return JabberActivator.getNetworkAddressManagerService();
+    }
+
+    /**
+     * Starts the connectivity establishment of the associated ICE
+     * <tt>Agent</tt>.
+     *
+     * @param remote the collection of <tt>ContentPacketExtension</tt>s which
+     * represents the remote counterpart of the negotiation between the local
+     * and the remote peers
+     * @return <tt>true</tt> if connectivity establishment has been started in
+     * response to the call; otherwise, <tt>false</tt>
+     * @see TransportManagerJabberImpl#startConnectivityEstablishment(Iterable)
+     */
+    @Override
+    public synchronized boolean startConnectivityEstablishment(
+            Iterable<ContentPacketExtension> remote)
+    {
+        Map<String,IceUdpTransportPacketExtension> map
+            = new LinkedHashMap<String,IceUdpTransportPacketExtension>();
+
+        for (ContentPacketExtension content : remote)
+        {
+            IceUdpTransportPacketExtension transport
+                = content.getFirstChildOfType(
+                        IceUdpTransportPacketExtension.class);
+            /*
+             * If we cannot associate an IceMediaStream with the remote content,
+             * we will not have anything to add the remote candidates to.
+             */
+            RtpDescriptionPacketExtension description
+                = content.getFirstChildOfType(
+                        RtpDescriptionPacketExtension.class);
+
+            if ((description == null) && (cpeList != null))
+            {
+                ContentPacketExtension localContent
+                    = findContentByName(cpeList, content.getName());
+
+                if (localContent != null)
+                {
+                    description
+                        = localContent.getFirstChildOfType(
+                                RtpDescriptionPacketExtension.class);
+                }
+            }
+            if (description != null)
+            {
+                String media = description.getMedia();
+
+                map.put(media, transport);
+            }
+        }
+
+        /*
+         * When the local peer is organizing a telephony conference using the
+         * Jitsi Videobridge server-side technology, it is establishing
+         * connectivity by using information from a colibri Channel and not from
+         * the offer/answer of the remote peer.
+         */
+        if (getCallPeer().isJitsiVideobridge())
+        {
+            sendTransportInfoToJitsiVideobridge(map);
+            return false;
+        }
+        else
+        {
+            return startConnectivityEstablishment(map);
+        }
+    }
+
+    /**
+     * Starts the connectivity establishment of the associated ICE
+     * <tt>Agent</tt>.
+     *
+     * @param remote a <tt>Map</tt> of
+     * media-<tt>IceUdpTransportPacketExtension</tt> pairs which represents the
+     * remote counterpart of the negotiation between the local and the remote
+     * peers
+     * @return <tt>true</tt> if connectivity establishment has been started in
+     * response to the call; otherwise, <tt>false</tt>
+     * @see TransportManagerJabberImpl#startConnectivityEstablishment(Map)
+     */
+    @Override
+    protected synchronized boolean startConnectivityEstablishment(
+            Map<String,IceUdpTransportPacketExtension> remote)
+    {
+        /*
+         * If ICE is running already, we try to update the checklists with the
+         * candidates. Note that this is a best effort.
+         */
+        boolean iceAgentStateIsRunning
+            = IceProcessingState.RUNNING.equals(iceAgent.getState());
+
+        if (iceAgentStateIsRunning && logger.isInfoEnabled())
+            logger.info("Update ICE remote candidates");
+
+        int generation = iceAgent.getGeneration();
+        boolean startConnectivityEstablishment = false;
+
+        for (Map.Entry<String, IceUdpTransportPacketExtension> e
+                : remote.entrySet())
+        {
+            IceUdpTransportPacketExtension transport = e.getValue();
+            List<CandidatePacketExtension> candidates
+                = transport.getChildExtensionsOfType(
+                        CandidatePacketExtension.class);
+
+            if (iceAgentStateIsRunning && (candidates.size() == 0))
+                return false;
+
+            // Sort the remote candidates (host < reflexive < relayed) in order
+            // to create first the host, then the reflexive, the relayed
+            // candidates and thus be able to set the relative-candidate
+            // matching the rel-addr/rel-port attribute.
+            Collections.sort(candidates);
+
+            String media = e.getKey();
+            IceMediaStream stream = iceAgent.getStream(media);
+
+            // Different stream may have different ufrag/password
+            String ufrag = transport.getUfrag();
+
+            if (ufrag != null)
+                stream.setRemoteUfrag(ufrag);
+
+            String password = transport.getPassword();
+
+            if (password != null)
+                stream.setRemotePassword(password);
+
+            for (CandidatePacketExtension candidate : candidates)
+            {
+                /*
+                 * Is the remote candidate from the current generation of the
+                 * iceAgent?
+                 */
+                if (candidate.getGeneration() != generation)
+                    continue;
+
+                Component component
+                    = stream.getComponent(candidate.getComponent());
+                String relAddr;
+                int relPort;
+                TransportAddress relatedAddress = null;
+
+                if (((relAddr = candidate.getRelAddr()) != null)
+                        && ((relPort = candidate.getRelPort()) != -1))
+                {
+                    relatedAddress
+                        = new TransportAddress(
+                                relAddr,
+                                relPort,
+                                Transport.parse(candidate.getProtocol()));
+                }
+
+                RemoteCandidate relatedCandidate
+                    = component.findRemoteCandidate(relatedAddress);
+                RemoteCandidate remoteCandidate
+                    = new RemoteCandidate(
+                            new TransportAddress(
+                                    candidate.getIP(),
+                                    candidate.getPort(),
+                                    Transport.parse(
+                                            candidate.getProtocol())),
+                            component,
+                            org.ice4j.ice.CandidateType.parse(
+                                    candidate.getType().toString()),
+                            candidate.getFoundation(),
+                            candidate.getPriority(),
+                            relatedCandidate);
+
+                if (iceAgentStateIsRunning)
+                {
+                    component.addUpdateRemoteCandidates(remoteCandidate);
+                }
+                else
+                {
+                    component.addRemoteCandidate(remoteCandidate);
+                    startConnectivityEstablishment = true;
+                }
+            }
+        }
+
+        if (iceAgentStateIsRunning)
+        {
+            // update all components of all streams
+            for (IceMediaStream stream : iceAgent.getStreams())
+            {
+                for (Component component : stream.getComponents())
+                    component.updateRemoteCandidates();
+            }
+        }
+        else if (startConnectivityEstablishment)
+        {
+            /*
+             * Once again because the ICE Agent does not support adding
+             * candidates after the connectivity establishment has been started
+             * and because multiple transport-info JingleIQs may be used to send
+             * the whole set of transport candidates from the remote peer to the
+             * local peer, do not really start the connectivity establishment
+             * until we have at least one remote candidate per ICE Component.
+             */
+            for (IceMediaStream stream : iceAgent.getStreams())
+            {
+                for (Component component : stream.getComponents())
+                {
+                    if (component.getRemoteCandidateCount() < 1)
+                    {
+                        startConnectivityEstablishment = false;
+                        break;
+                    }
+                }
+                if (!startConnectivityEstablishment)
+                    break;
+            }
+            if (startConnectivityEstablishment)
+            {
+                iceAgent.startConnectivityEstablishment();
+                return true;
+            }
+        }
+
+        return false;
+    }
+
+    /**
+     * Waits for the associated ICE <tt>Agent</tt> to finish any started
+     * connectivity checks.
+     *
+     * @see TransportManagerJabberImpl#wrapupConnectivityEstablishment()
+     * @throws OperationFailedException if ICE processing has failed
+     */
+    @Override
+    public void wrapupConnectivityEstablishment()
+        throws OperationFailedException
+    {
+        TransportManagerJabberImpl delegate
+            = findTransportManagerEstablishingConnectivityWithJitsiVideobridge();
+
+        if ((delegate == null) || (delegate == this))
+        {
+        final Object iceProcessingStateSyncRoot = new Object();
+        PropertyChangeListener stateChangeListener
+            = new PropertyChangeListener()
+            {
+                public void propertyChange(PropertyChangeEvent evt)
+                {
+                    Object newValue = evt.getNewValue();
+
+                    if (IceProcessingState.COMPLETED.equals(newValue)
+                            || IceProcessingState.FAILED.equals(newValue)
+                            || IceProcessingState.TERMINATED.equals(newValue))
+                    {
+                        if (logger.isTraceEnabled())
+                            logger.trace("ICE " + newValue);
+
+                        Agent iceAgent = (Agent) evt.getSource();
+
+                        iceAgent.removeStateChangeListener(this);
+
+                        if (iceAgent == IceUdpTransportManager.this.iceAgent)
+                        {
+                            synchronized (iceProcessingStateSyncRoot)
+                            {
+                                iceProcessingStateSyncRoot.notify();
+                            }
+                        }
+                    }
+                }
+            };
+
+        iceAgent.addStateChangeListener(stateChangeListener);
+
+        // Wait for the connectivity checks to finish if they have been started.
+        boolean interrupted = false;
+
+        synchronized (iceProcessingStateSyncRoot)
+        {
+            while (IceProcessingState.RUNNING.equals(iceAgent.getState()))
+            {
+                try
+                {
+                    iceProcessingStateSyncRoot.wait();
+                }
+                catch (InterruptedException ie)
+                {
+                    interrupted = true;
+                }
+            }
+        }
+        if (interrupted)
+            Thread.currentThread().interrupt();
+
+        /*
+         * Make sure stateChangeListener is removed from iceAgent in case its
+         * #propertyChange(PropertyChangeEvent) has never been executed.
+         */
+        iceAgent.removeStateChangeListener(stateChangeListener);
+
+        /* check the state of ICE processing and throw exception if failed */
+        if(IceProcessingState.FAILED.equals(iceAgent.getState()))
+        {
+            throw new OperationFailedException(
+                    "Could not establish connection (ICE failed)",
+                    OperationFailedException.GENERAL_ERROR);
+        }
+        }
+        else
+        {
+            delegate.wrapupConnectivityEstablishment();
+        }
+
+        /*
+         * Once we're done establishing connectivity, we shouldn't be sending
+         * any more candidates because we will not be able to perform
+         * connectivity checks for them. Besides, they must have been sent in
+         * transport-info already.
+         */
+        if (cpeList != null)
+        {
+            for (ContentPacketExtension content : cpeList)
+            {
+                IceUdpTransportPacketExtension transport
+                    = content.getFirstChildOfType(
+                            IceUdpTransportPacketExtension.class);
+
+                if (transport != null)
+                {
+                    for (CandidatePacketExtension candidate
+                            : transport.getCandidateList())
+                        transport.removeCandidate(candidate);
+
+                    Collection<?> childExtensions
+                        = transport.getChildExtensionsOfType(
+                                CandidatePacketExtension.class);
+
+                    if ((childExtensions == null) || childExtensions.isEmpty())
+                    {
+                        transport.removeAttribute(
+                                IceUdpTransportPacketExtension.UFRAG_ATTR_NAME);
+                        transport.removeAttribute(
+                                IceUdpTransportPacketExtension.PWD_ATTR_NAME);
+                    }
+                }
+            }
+        }
+    }
+
+    /**
+     * Removes a content with a specific name from the transport-related part of
+     * the session represented by this <tt>TransportManagerJabberImpl</tt> which
+     * may have been reported through previous calls to the
+     * <tt>startCandidateHarvest</tt> and
+     * <tt>startConnectivityEstablishment</tt> methods.
+     *
+     * @param name the name of the content to be removed from the
+     * transport-related part of the session represented by this
+     * <tt>TransportManagerJabberImpl</tt>
+     * @see TransportManagerJabberImpl#removeContent(String)
+     */
+    @Override
+    public void removeContent(String name)
+    {
+        ContentPacketExtension content = removeContent(cpeList, name);
+
+        if (content != null)
+        {
+            RtpDescriptionPacketExtension rtpDescription
+                = content.getFirstChildOfType(
+                        RtpDescriptionPacketExtension.class);
+
+            if (rtpDescription != null)
+            {
+                IceMediaStream stream
+                    = iceAgent.getStream(rtpDescription.getMedia());
+
+                if (stream != null)
+                    iceAgent.removeStream(stream);
+            }
+        }
+    }
+
+    /**
+     * Close this transport manager and release resources. In case of ICE, it
+     * releases Ice4j's Agent that will cleanup all streams, component and close
+     * every candidate's sockets.
+     */
+    @Override
+    public synchronized void close()
+    {
+        if(iceAgent != null)
+        {
+            iceAgent.removeStateChangeListener(this);
+            iceAgent.free();
+        }
+    }
+
+    /**
+     * Returns the extended type of the candidate selected if this transport
+     * manager is using ICE.
+     *
+     * @param streamName The stream name (AUDIO, VIDEO);
+     *
+     * @return The extended type of the candidate selected if this transport
+     * manager is using ICE. Otherwise, returns null.
+     */
+    @Override
+    public String getICECandidateExtendedType(String streamName)
+    {
+        return
+            TransportManager.getICECandidateExtendedType(iceAgent, streamName);
+    }
+
+    /**
+     * Returns the current state of ICE processing.
+     *
+     * @return the current state of ICE processing.
+     */
+    @Override
+    public String getICEState()
+    {
+        return iceAgent.getState().toString();
+    }
+
+    /**
+     * Returns the ICE local host address.
+     *
+     * @param streamName The stream name (AUDIO, VIDEO);
+     *
+     * @return the ICE local host address if this transport
+     * manager is using ICE. Otherwise, returns null.
+     */
+    @Override
+    public InetSocketAddress getICELocalHostAddress(String streamName)
+    {
+        if(iceAgent != null)
+        {
+            LocalCandidate localCandidate
+                = iceAgent.getSelectedLocalCandidate(streamName);
+
+            if(localCandidate != null)
+                return localCandidate.getHostAddress();
+        }
+        return null;
+    }
+
+    /**
+     * Returns the ICE remote host address.
+     *
+     * @param streamName The stream name (AUDIO, VIDEO);
+     *
+     * @return the ICE remote host address if this transport
+     * manager is using ICE. Otherwise, returns null.
+     */
+    @Override
+    public InetSocketAddress getICERemoteHostAddress(String streamName)
+    {
+        if(iceAgent != null)
+        {
+            RemoteCandidate remoteCandidate
+                = iceAgent.getSelectedRemoteCandidate(streamName);
+
+            if(remoteCandidate != null)
+                return remoteCandidate.getHostAddress();
+        }
+        return null;
+    }
+
+    /**
+     * Returns the ICE local reflexive address (server or peer reflexive).
+     *
+     * @param streamName The stream name (AUDIO, VIDEO);
+     *
+     * @return the ICE local reflexive address. May be null if this transport
+     * manager is not using ICE or if there is no reflexive address for the
+     * local candidate used.
+     */
+    @Override
+    public InetSocketAddress getICELocalReflexiveAddress(String streamName)
+    {
+        if(iceAgent != null)
+        {
+            LocalCandidate localCandidate
+                = iceAgent.getSelectedLocalCandidate(streamName);
+
+            if(localCandidate != null)
+                return localCandidate.getReflexiveAddress();
+        }
+        return null;
+    }
+
+    /**
+     * Returns the ICE remote reflexive address (server or peer reflexive).
+     *
+     * @param streamName The stream name (AUDIO, VIDEO);
+     *
+     * @return the ICE remote reflexive address. May be null if this transport
+     * manager is not using ICE or if there is no reflexive address for the
+     * remote candidate used.
+     */
+    @Override
+    public InetSocketAddress getICERemoteReflexiveAddress(String streamName)
+    {
+        if(iceAgent != null)
+        {
+            RemoteCandidate remoteCandidate
+                = iceAgent.getSelectedRemoteCandidate(streamName);
+
+            if(remoteCandidate != null)
+                return remoteCandidate.getReflexiveAddress();
+        }
+        return null;
+    }
+
+    /**
+     * Returns the ICE local relayed address (server or peer relayed).
+     *
+     * @param streamName The stream name (AUDIO, VIDEO);
+     *
+     * @return the ICE local relayed address. May be null if this transport
+     * manager is not using ICE or if there is no relayed address for the
+     * local candidate used.
+     */
+    @Override
+    public InetSocketAddress getICELocalRelayedAddress(String streamName)
+    {
+        if(iceAgent != null)
+        {
+            LocalCandidate localCandidate
+                = iceAgent.getSelectedLocalCandidate(streamName);
+
+            if(localCandidate != null)
+                return localCandidate.getRelayedAddress();
+        }
+        return null;
+    }
+
+    /**
+     * Returns the ICE remote relayed address (server or peer relayed).
+     *
+     * @param streamName The stream name (AUDIO, VIDEO);
+     *
+     * @return the ICE remote relayed address. May be null if this transport
+     * manager is not using ICE or if there is no relayed address for the
+     * remote candidate used.
+     */
+    @Override
+    public InetSocketAddress getICERemoteRelayedAddress(String streamName)
+    {
+        if(iceAgent != null)
+        {
+            RemoteCandidate remoteCandidate
+                = iceAgent.getSelectedRemoteCandidate(streamName);
+
+            if(remoteCandidate != null)
+                return remoteCandidate.getRelayedAddress();
+        }
+        return null;
+    }
+
+    /**
+     * Returns the total harvesting time (in ms) for all harvesters.
+     *
+     * @return The total harvesting time (in ms) for all the harvesters. 0 if
+     * the ICE agent is null, or if the agent has nevers harvested.
+     */
+    @Override
+    public long getTotalHarvestingTime()
+    {
+        return (iceAgent == null) ? 0 : iceAgent.getTotalHarvestingTime();
+    }
+
+    /**
+     * Returns the harvesting time (in ms) for the harvester given in parameter.
+     *
+     * @param harvesterName The class name if the harvester.
+     *
+     * @return The harvesting time (in ms) for the harvester given in parameter.
+     * 0 if this harvester does not exists, if the ICE agent is null, or if the
+     * agent has never harvested with this harvester.
+     */
+    @Override
+    public long getHarvestingTime(String harvesterName)
+    {
+        return
+            (iceAgent == null) ? 0 : iceAgent.getHarvestingTime(harvesterName);
+    }
+
+    /**
+     * Returns the number of harvesting for this agent.
+     *
+     * @return The number of harvesting for this agent.
+     */
+    @Override
+    public int getNbHarvesting()
+    {
+        return (iceAgent == null) ? 0 : iceAgent.getHarvestCount();
+    }
+
+    /**
+     * Returns the number of harvesting time for the harvester given in
+     * parameter.
+     *
+     * @param harvesterName The class name if the harvester.
+     *
+     * @return The number of harvesting time for the harvester given in
+     * parameter.
+     */
+    public int getNbHarvesting(String harvesterName)
+    {
+        return (iceAgent == null) ? 0 : iceAgent.getHarvestCount(harvesterName);
+    }
+
+    /**
+     * Retransmit state change events from the Agent to the media handler.
+     * @param evt the event for state change.
+     */
+    public void propertyChange(PropertyChangeEvent evt)
+    {
+        getCallPeer().getMediaHandler().firePropertyChange(
+            evt.getPropertyName(), evt.getOldValue(), evt.getNewValue());
+    }
+}