/*
 * Jitsi, the OpenSource Java VoIP and Instant Messaging client.
 *
 * Distributable under LGPL license.
 * See terms of license at gnu.org.
 */
package net.java.sip.communicator.impl.protocol.jabber.jinglesdp;

import java.net.*;
import java.util.*;

import net.java.sip.communicator.impl.protocol.jabber.*;
import net.java.sip.communicator.impl.protocol.jabber.extensions.jingle.*;
import net.java.sip.communicator.impl.protocol.jabber.extensions.jingle.ContentPacketExtension.CreatorEnum;
import net.java.sip.communicator.impl.protocol.jabber.extensions.jingle.ContentPacketExtension.SendersEnum;
import net.java.sip.communicator.service.protocol.media.*;
import net.java.sip.communicator.util.*;
import net.java.sip.communicator.util.Logger;

import org.jitsi.service.neomedia.*;
import org.jitsi.service.neomedia.format.*;
import org.jitsi.util.*;

/**
 * The class contains a number of utility methods that are meant to facilitate
 * creating and parsing jingle media rtp description descriptions and
 * transports.
 *
 * @author Emil Ivov
 * @author Lyubomir Marinov
 */
public class JingleUtils
{
    /**
     * The <tt>Logger</tt> used by the <tt>JingleUtils</tt> class and its
     * instances for logging output.
     */
    private static final Logger logger = Logger.getLogger(JingleUtils.class);

    /**
     * Extracts and returns an {@link RtpDescriptionPacketExtension} provided
     * with <tt>content</tt> or <tt>null</tt> if there is none.
     *
     * @param content the media content that we'd like to extract the
     * {@link RtpDescriptionPacketExtension} from.
     *
     * @return an {@link RtpDescriptionPacketExtension} provided with
     * <tt>content</tt> or <tt>null</tt> if there is none.
     */
    public static RtpDescriptionPacketExtension getRtpDescription(
                                        ContentPacketExtension content)
    {
        return content.getFirstChildOfType(RtpDescriptionPacketExtension.class);
    }

    /**
     * Extracts and returns the list of <tt>MediaFormat</tt>s advertised in
     * <tt>description</tt> preserving their oder and registering dynamic payload
     * type numbers in the specified <tt>ptRegistry</tt>. Note that this method
     * would only include in the result list <tt>MediaFormat</tt> instances
     * that are currently supported by our <tt>MediaService</tt> implementation
     * and enabled in its configuration. This means that the method could
     * return an empty list even if there were actually some formats in the
     * <tt>mediaDesc</tt> if we support none of them or if all these we support
     * are not enabled in the <tt>MediaService</tt> configuration form.
     *
     * @param description the <tt>MediaDescription</tt> that we'd like to probe
     * for a list of <tt>MediaFormat</tt>s
     * @param ptRegistry a reference to the <tt>DynamycPayloadTypeRegistry</tt>
     * where we should be registering newly added payload type number to format
     * mappings.
     *
     * @return an ordered list of <tt>MediaFormat</tt>s that are both advertised
     * in the <tt>description</tt> and supported by our <tt>MediaService</tt>
     * implementation.
     */
    public static List<MediaFormat> extractFormats(
                                     RtpDescriptionPacketExtension description,
                                     DynamicPayloadTypeRegistry    ptRegistry)
    {
        List<MediaFormat> mediaFmts = new ArrayList<MediaFormat>();

        if (description == null)
        {
            return mediaFmts;
        }

        List<PayloadTypePacketExtension> payloadTypes
                                            = description.getPayloadTypes();

        for(PayloadTypePacketExtension ptExt : payloadTypes)
        {
            MediaFormat format = payloadTypeToMediaFormat(ptExt, ptRegistry);

            //continue if our media service does not know this format
            if(format == null)
            {
                if(logger.isTraceEnabled())
                    logger.trace("Unsupported remote format: " + ptExt.toXML());
            }
            else
                mediaFmts.add(format);
        }

        return mediaFmts;
    }

    /**
     * Returns the {@link MediaFormat} described in the <tt>payloadType</tt>
     * extension or <tt>null</tt> if we don't recognize the format.
     *
     * @param payloadType the {@link PayloadTypePacketExtension} which is to be
     * parsed into a {@link MediaFormat}.
     * @param ptRegistry the {@link DynamicPayloadTypeRegistry} that we would
     * use for the registration of possible dynamic payload types or
     * <tt>null</tt> the returned <tt>MediaFormat</tt> is to not be registered
     * into a <tt>DynamicPayloadTypeRegistry</tt>.
     *
     * @return the {@link MediaFormat} described in the <tt>payloadType</tt>
     * extension or <tt>null</tt> if we don't recognize the format.
     */
    public static MediaFormat payloadTypeToMediaFormat(
            PayloadTypePacketExtension payloadType,
            DynamicPayloadTypeRegistry ptRegistry)
    {
        return
            payloadTypeToMediaFormat(
                    payloadType,
                    JabberActivator.getMediaService(),
                    ptRegistry);
    }

    /**
     * Returns the {@link MediaFormat} described in the <tt>payloadType</tt>
     * extension or <tt>null</tt> if we don't recognize the format.
     *
     * @param payloadType the {@link PayloadTypePacketExtension} which is to be
     * parsed into a {@link MediaFormat}.
     * @param mediaService the <tt>MediaService</tt> implementation which is to
     * be used for <tt>MediaFormat</tt>-related factory methods
     * @param ptRegistry the {@link DynamicPayloadTypeRegistry} that we would
     * use for the registration of possible dynamic payload types or
     * <tt>null</tt> the returned <tt>MediaFormat</tt> is to not be registered
     * into a <tt>DynamicPayloadTypeRegistry</tt>.
     *
     * @return the {@link MediaFormat} described in the <tt>payloadType</tt>
     * extension or <tt>null</tt> if we don't recognize the format.
     */
    public static MediaFormat payloadTypeToMediaFormat(
                    PayloadTypePacketExtension payloadType,
                    MediaService mediaService,
                    DynamicPayloadTypeRegistry ptRegistry)
    {
        byte pt = (byte)payloadType.getID();
        boolean unknown = false;

        //convert params to a name:value map
        List<ParameterPacketExtension> params = payloadType.getParameters();
        Map<String, String> paramsMap = new HashMap<String, String>();
        Map<String, String> advancedMap = new HashMap<String, String>();

        for(ParameterPacketExtension param : params)
        {
            String paramName = param.getName();

            if("imageattr".equals(paramName))
                advancedMap.put(paramName, param.getValue());
            else
                paramsMap.put(paramName, param.getValue());
        }

        // video-related attributes in payload-type element
        for(String attr : payloadType.getAttributeNames())
        {
            if(attr.equals("width") || attr.equals("height"))
                paramsMap.put(attr, payloadType.getAttributeAsString(attr));
        }

        //now create the format.
        MediaFormatFactory formatFactory = mediaService.getFormatFactory();
        MediaFormat format
            = formatFactory.createMediaFormat(
                    pt,
                    payloadType.getName(),
                    payloadType.getClockrate(),
                    payloadType.getChannels(),
                    -1,
                    paramsMap,
                    advancedMap);

        //we don't seem to know anything about this format
        if(format == null)
        {
            unknown = true;
            format = formatFactory.createUnknownMediaFormat(MediaType.AUDIO);
        }

        /*
         * We've just created a MediaFormat for the specified payloadType
         * so we have to remember the mapping between the two so that we
         * don't, for example, map the same payloadType to a different
         * MediaFormat at a later time when we do automatic generation
         * of payloadType in DynamicPayloadTypeRegistry. If the remote peer
         * tries to remap a payloadType in its answer to a different MediaFormat
         * than the one we've specified in our offer, then the dynamic paylaod
         * type registry will keep the original value for receiving and also
         * add an overriding value for the new one. The overriding value will
         * be streamed to our peer.
         */
        if ((ptRegistry != null)
                && (pt >= MediaFormat.MIN_DYNAMIC_PAYLOAD_TYPE)
                && (pt <= MediaFormat.MAX_DYNAMIC_PAYLOAD_TYPE))
                //some systems will violate 3264 by reusing previously defined
                //payload types for new formats. we try and salvage that
                //situation by creating an overriding mapping in such cases
                //we therefore don't do the following check.
                //&& (ptRegistry.findFormat(pt) == null))
        {
            ptRegistry.addMapping(format, pt);
        }

        return unknown ? null : format;
    }

    /**
     * Extracts and returns the list of <tt>RTPExtension</tt>s advertised in
     * <tt>desc</tt> and registers newly encountered ones into the specified
     * <tt>extMap</tt>. The method returns an empty list in case there were no
     * <tt>extmap</tt> advertisements in <tt>desc</tt>.
     *
     * @param desc the {@link RtpDescriptionPacketExtension} that we'd like to
     * probe for a list of {@link RTPExtension}s
     * @param extMap a reference to the <tt>DynamycRTPExtensionsRegistry</tt>
     * where we should be registering newly added extension mappings.
     *
     * @return a <tt>List</tt> of {@link RTPExtension}s advertised in the
     * <tt>mediaDesc</tt> description.
     */
    public static List<RTPExtension> extractRTPExtensions(
                                         RtpDescriptionPacketExtension desc,
                                         DynamicRTPExtensionsRegistry  extMap)
    {
        List<RTPExtension> extensionsList = new ArrayList<RTPExtension>();

        if (desc == null)
        {
            return extensionsList;
        }

        List<RTPHdrExtPacketExtension> extmapList = desc.getExtmapList();

        for (RTPHdrExtPacketExtension extmap : extmapList)
        {
            RTPExtension rtpExtension
                    = new RTPExtension(
                            extmap.getURI(),
                            getDirection(extmap.getSenders(), false),
                            extmap.getAttributes());

            if(rtpExtension != null)
                extensionsList.add( rtpExtension );
        }

        return extensionsList;
    }

    /**
     * Converts the specified media <tt>direction</tt> into the corresponding
     * {@link SendersEnum} value so that we could add it to a content element.
     * The <tt>initiatorPerspectice</tt> allows callers to specify whether the
     * direction is to be considered from the session initator's perspective
     * or that of the responder.
     * <p>
     * Example: A {@link MediaDirection#SENDONLY} value would be translated to
     * {@link SendersEnum#initiator} from the initiator's perspective and to
     * {@link SendersEnum#responder} otherwise.
     *
     * @param direction the {@link MediaDirection} that we'd like to translate.
     * @param initiatorPerspective <tt>true</tt> if the <tt>direction</tt> param
     * is to be considered from the initiator's perspective and <tt>false</tt>
     * otherwise.
     *
     * @return one of the <tt>MediaDirection</tt> values indicating the
     * direction of the media steam described by <tt>content</tt>.
     */
    public static SendersEnum getSenders(MediaDirection direction,
                                         boolean   initiatorPerspective)
    {
        if (direction ==  MediaDirection.SENDRECV)
            return SendersEnum.both;
        if (direction ==  MediaDirection.INACTIVE)
            return SendersEnum.none;

        if(initiatorPerspective)
        {
            if(direction == MediaDirection.SENDONLY)
                return SendersEnum.initiator;
            else // recvonly
                return SendersEnum.responder;
        }
        else
        {
            if(direction == MediaDirection.SENDONLY)
                return SendersEnum.responder;
            else // recvonly
                return SendersEnum.initiator;
        }
    }

    /**
     * Determines the direction of the media stream that <tt>content</tt>
     * describes and returns the corresponding <tt>MediaDirection</tt> enum
     * entry. The method looks for a direction specifier attribute (i.e. the
     * content 'senders' attribute) or the absence thereof and returns the
     * corresponding <tt>MediaDirection</tt> entry. The
     * <tt>initiatorPerspectice</tt> allows callers to specify whether the
     * direction is to be considered from the session initiator's perspective
     * or that of the responder.
     * <p>
     * Example: An <tt>initiator</tt> value would be translated to
     * {@link MediaDirection#SENDONLY} from the initiator's perspective and to
     * {@link MediaDirection#RECVONLY} from the responder's.
     *
     * @param content the description of the media stream whose direction
     * we are trying to determine.
     * @param initiatorPerspective <tt>true</tt> if the senders argument is to
     * be translated into a direction from the initiator's perspective and
     * <tt>false</tt> for the sender's.
     *
     * @return one of the <tt>MediaDirection</tt> values indicating the
     * direction of the media steam described by <tt>content</tt>.
     */
    public static MediaDirection getDirection(
                                            ContentPacketExtension content,
                                            boolean   initiatorPerspective)
    {
        SendersEnum senders = content.getSenders();

        return getDirection(senders, initiatorPerspective);
    }

    /**
     * Determines the direction of the media stream that <tt>content</tt>
     * describes and returns the corresponding <tt>MediaDirection</tt> enum
     * entry. The method looks for a direction specifier attribute (i.e. the
     * content 'senders' attribute) or the absence thereof and returns the
     * corresponding <tt>MediaDirection</tt> entry. The
     * <tt>initiatorPerspectice</tt> allows callers to specify whether the
     * direction is to be considered from the session initiator's perspective
     * or that of the responder.
     *
     * @param senders senders direction
     * @param initiatorPerspective <tt>true</tt> if the senders argument is to
     * be translated into a direction from the initiator's perspective and
     * <tt>false</tt> for the sender's.
     *
     * @return one of the <tt>MediaDirection</tt> values indicating the
     * direction of the media steam described by <tt>content</tt>.
     */
    public static MediaDirection getDirection(SendersEnum senders,
            boolean initiatorPerspective)
    {
        if(senders == null)
            return MediaDirection.SENDRECV;

        if (senders == SendersEnum.initiator)
        {
            if(initiatorPerspective)
                return MediaDirection.SENDONLY;
            else
                return MediaDirection.RECVONLY;
        }
        else if (senders == SendersEnum.responder)
        {
            if(initiatorPerspective)
                return MediaDirection.RECVONLY;
            else
                return MediaDirection.SENDONLY;
        }
        else if (senders == SendersEnum.both)
            return MediaDirection.SENDRECV;
        else //if (senders == SendersEnum.none)
            return MediaDirection.INACTIVE;
    }

    /**
     * Returns the default candidate for the specified content <tt>content</tt>.
     * The method is used when establishing new calls and we need a default
     * candidate to initiate our stream with before we've discovered the one
     * that ICE would pick.
     *
     * @param content the stream whose default candidate we are looking for.
     *
     * @return a {@link MediaStreamTarget} containing the default
     * <tt>candidate</tt>s for the stream described in <tt>content</tt> or
     * <tt>null</tt>, if for some reason, the packet does not contain any
     * candidates.
     */
    public static MediaStreamTarget extractDefaultTarget(
            ContentPacketExtension content)
    {
        IceUdpTransportPacketExtension transport
            = content.getFirstChildOfType(IceUdpTransportPacketExtension.class);

        return (transport == null) ? null : extractDefaultTarget(transport);
    }

    public static MediaStreamTarget extractDefaultTarget(
            IceUdpTransportPacketExtension transport)
    {
        //extract the default rtp candidate:
        CandidatePacketExtension rtpCand
            = getFirstCandidate(
                    transport,
                    CandidatePacketExtension.RTP_COMPONENT_ID);

        if (rtpCand == null)
            return null;

        InetAddress rtpAddress = null;

        try
        {
            rtpAddress = NetworkUtils.getInetAddress(rtpCand.getIP());
        }
        catch (UnknownHostException exc)
        {
            throw new IllegalArgumentException(
                    "Failed to parse address " + rtpCand.getIP(),
                    exc);
        }

        //rtp port
        int rtpPort = rtpCand.getPort();
        InetSocketAddress rtpTarget
            = new InetSocketAddress(rtpAddress, rtpPort);

        //extract the RTCP candidate
        CandidatePacketExtension rtcpCand
            = getFirstCandidate(
                    transport,
                    CandidatePacketExtension.RTCP_COMPONENT_ID);
        InetSocketAddress rtcpTarget;

        if( rtcpCand == null)
        {
            rtcpTarget = new InetSocketAddress(rtpAddress, rtpPort + 1);
        }
        else
        {
            InetAddress rtcpAddress = null;

            try
            {
                rtcpAddress = NetworkUtils.getInetAddress(rtcpCand.getIP());
            }
            catch (UnknownHostException exc)
            {
                throw new IllegalArgumentException(
                        "Failed to parse address " + rtcpCand.getIP(),
                        exc);
            }

            //rtcp port
            int rtcpPort = rtcpCand.getPort();

            rtcpTarget = new InetSocketAddress(rtcpAddress, rtcpPort);
        }

        return new MediaStreamTarget(rtpTarget, rtcpTarget);
    }

    /**
     * Returns the first candidate for the specified <tt>componentID</tt> or
     * null if no such component exists.
     *
     * @param content the {@link ContentPacketExtension} that we'll be searching
     * for a component.
     * @param componentID the id of the component that we are looking for
     * (e.g. 1 for RTP, 2 for RTCP);
     *
     * @return the first candidate for the specified <tt>componentID</tt> or
     * null if no such component exists.
     */
    public static CandidatePacketExtension getFirstCandidate(
            ContentPacketExtension content,
            int componentID)
    {
        //passing IceUdp would also return RawUdp transports as one extends
        //the other.
        IceUdpTransportPacketExtension transport
            = content.getFirstChildOfType(IceUdpTransportPacketExtension.class);

        return
            (transport == null)
                ? null
                : getFirstCandidate(transport, componentID);
    }

    public static CandidatePacketExtension getFirstCandidate(
            IceUdpTransportPacketExtension transport,
            int componentID)
    {
        for(CandidatePacketExtension cand : transport.getCandidateList())
        {
            //we don't care about remote candidates!
            if (!(cand instanceof RemoteCandidatePacketExtension)
                    && (cand.getComponent() == componentID))
            {
                return cand;
            }
        }
        return null;
    }

    /**
     * Creates a new {@link ContentPacketExtension} instance according to the
     * specified <tt>formats</tt>, <tt>connector</tt> and <tt>direction</tt>,
     * and using the <tt>dynamicPayloadTypes</tt> registry to handle dynamic
     * payload type registrations. The type (e.g. audio/video) of the media
     * description is determined via from the type of the first
     * {@link MediaFormat} in the <tt>formats</tt> list.
     *
     * @param creator indicates whether the person who originally created this
     * content was the initiator or the responder of the jingle session
     * @param contentName the name of the content element as indicator by the
     * creator or, in case we are the creators: as we'd like it to be.
     * @param formats the list of formats that should be advertised in the newly
     * created content extension.
     * @param senders indicates the direction of the media in this stream.
     * @param rtpExtensions a list of <tt>RTPExtension</tt>s supported by the
     * <tt>MediaDevice</tt> that we will be advertising.
     * @param dynamicPayloadTypes a reference to the
     * <tt>DynamicPayloadTypeRegistry</tt> that we should be using to lookup
     * and register dynamic RTP mappings.
     * @param rtpExtensionsRegistry a reference to the
     * <tt>DynamicRTPExtensionRegistry</tt> that we should be using to lookup
     * and register URN to ID mappings.
     *
     * @return the newly create SDP <tt>MediaDescription</tt>.
     */
    public static ContentPacketExtension createDescription(
                            CreatorEnum                  creator,
                            String                       contentName,
                            SendersEnum                  senders,
                            List<MediaFormat>            formats,
                            List<RTPExtension>           rtpExtensions,
                            DynamicPayloadTypeRegistry   dynamicPayloadTypes,
                            DynamicRTPExtensionsRegistry rtpExtensionsRegistry)
    {
        ContentPacketExtension content = new ContentPacketExtension();
        RtpDescriptionPacketExtension description
                                    = new RtpDescriptionPacketExtension();

        content.setCreator(creator);
        content.setName(contentName);

        //senders - only if we have them and if they are different from default
        if(senders != null && senders != SendersEnum.both)
            content.setSenders(senders);

        //RTP description
        content.addChildExtension(description);
        description.setMedia(formats.get(0).getMediaType().toString());

        //now fill in the RTP description
        for(MediaFormat fmt : formats)
        {
            description.addPayloadType(
                            formatToPayloadType(fmt, dynamicPayloadTypes));
        }

        // extmap attributes
        if (rtpExtensions != null && rtpExtensions.size() > 0)
        {
            for (RTPExtension extension : rtpExtensions)
            {
                byte extID
                    = rtpExtensionsRegistry.obtainExtensionMapping(extension);
                URI uri = extension.getURI();
                MediaDirection extDirection = extension.getDirection();
                String attributes = extension.getExtensionAttributes();
                SendersEnum sendersEnum = getSenders(extDirection,
                        false);
                RTPHdrExtPacketExtension ext = new RTPHdrExtPacketExtension();

                ext.setURI(uri);
                ext.setSenders(sendersEnum);
                ext.setID(Byte.toString(extID));
                ext.setAttributes(attributes);

                description.addChildExtension(ext);
            }
        }
        return content;
    }

    /**
     * Converts a specific {@link MediaFormat} into a new
     * {@link PayloadTypePacketExtension} instance.
     *
     * @param format the <tt>MediaFormat</tt> we'd like to convert.
     * @param ptRegistry the {@link DynamicPayloadTypeRegistry} to use for
     * formats that don't have a static pt number.
     *
     * @return the new <tt>PayloadTypePacketExtension</tt> which contains
     * <tt>format</tt>'s parameters.
     */
    public static PayloadTypePacketExtension formatToPayloadType(
            MediaFormat format,
            DynamicPayloadTypeRegistry ptRegistry)
    {
        PayloadTypePacketExtension ptExt = new PayloadTypePacketExtension();

        int payloadType = format.getRTPPayloadType();

        if (payloadType == MediaFormat.RTP_PAYLOAD_TYPE_UNKNOWN)
                payloadType = ptRegistry.obtainPayloadTypeNumber(format);

        ptExt.setId(payloadType);
        ptExt.setName(format.getEncoding());

        if(format instanceof AudioMediaFormat)
            ptExt.setChannels(((AudioMediaFormat)format).getChannels());

        ptExt.setClockrate((int)format.getClockRate());

        /*
         * Add the format parameters and the advanced attributes (as parameter
         * packet extensions).
         */
        for(Map.Entry<String, String> entry :
            format.getFormatParameters().entrySet())
        {
            ParameterPacketExtension ext = new ParameterPacketExtension();
            ext.setName(entry.getKey());
            ext.setValue(entry.getValue());
            ptExt.addParameter(ext);
        }
        for(Map.Entry<String, String> entry :
            format.getAdvancedAttributes().entrySet())
        {
            ParameterPacketExtension ext = new ParameterPacketExtension();
            ext.setName(entry.getKey());
            ext.setValue(entry.getValue());
            ptExt.addParameter(ext);
        }

        return ptExt;
    }

    /**
     * Returns the <tt>MediaType</tt> for <tt>content</tt> by looking for it
     * in the <tt>content</tt>'s <tt>description</tt>, if any.
     *
     * @param content the content to return the <tt>MediaType</tt> of
     * @return the <tt>MediaType</tt> for <tt>content</tt> by looking for it
     * in the <tt>content</tt>'s <tt>description</tt>, if any.
     * <tt>contentName</tt>
     */
    public static MediaType getMediaType(ContentPacketExtension content)
    {
        if (content == null)
            return null;

        // We will use content name for determining media type
        // if no RTP description is present(SCTP connection case)
        String mediaTypeName = content.getName();

        RtpDescriptionPacketExtension desc = getRtpDescription(content);
        if (desc != null)
        {
<<<<<<< HEAD
            String rtpMedia = desc.getMedia().toLowerCase();
=======
            String rtpMedia = desc.getMedia();
>>>>>>> 22bc098d
            if (!StringUtils.isNullOrEmpty(rtpMedia))
            {
                mediaTypeName = rtpMedia;
            }
<<<<<<< HEAD
        }
        if ("application".equals(mediaTypeName))
        {
            return MediaType.DATA;
        }
=======
        }
        // SDP:
        // 'm=application SCTP/DTLS'
        // ...
        // 'a=mid:data'
        // is used for SCTP connection in Jitsi Meet
        // which translates to RtpDescriptionPacketExtension#media
        if ("application".equals(mediaTypeName))
        {
            return MediaType.DATA;
        }
>>>>>>> 22bc098d
        return MediaType.parseString(mediaTypeName);
    }

}<|MERGE_RESOLUTION|>--- conflicted
+++ resolved
@@ -670,34 +670,16 @@
         RtpDescriptionPacketExtension desc = getRtpDescription(content);
         if (desc != null)
         {
-<<<<<<< HEAD
             String rtpMedia = desc.getMedia().toLowerCase();
-=======
-            String rtpMedia = desc.getMedia();
->>>>>>> 22bc098d
             if (!StringUtils.isNullOrEmpty(rtpMedia))
             {
                 mediaTypeName = rtpMedia;
             }
-<<<<<<< HEAD
         }
         if ("application".equals(mediaTypeName))
         {
             return MediaType.DATA;
         }
-=======
-        }
-        // SDP:
-        // 'm=application SCTP/DTLS'
-        // ...
-        // 'a=mid:data'
-        // is used for SCTP connection in Jitsi Meet
-        // which translates to RtpDescriptionPacketExtension#media
-        if ("application".equals(mediaTypeName))
-        {
-            return MediaType.DATA;
-        }
->>>>>>> 22bc098d
         return MediaType.parseString(mediaTypeName);
     }
 
