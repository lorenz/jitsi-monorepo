/*
 * Jitsi, the OpenSource Java VoIP and Instant Messaging client.
 *
 * Copyright @ 2015 Atlassian Pty Ltd
 *
 * Licensed under the Apache License, Version 2.0 (the "License");
 * you may not use this file except in compliance with the License.
 * You may obtain a copy of the License at
 *
 *     http://www.apache.org/licenses/LICENSE-2.0
 *
 * Unless required by applicable law or agreed to in writing, software
 * distributed under the License is distributed on an "AS IS" BASIS,
 * WITHOUT WARRANTIES OR CONDITIONS OF ANY KIND, either express or implied.
 * See the License for the specific language governing permissions and
 * limitations under the License.
 */
package net.java.sip.communicator.impl.protocol.jabber;

import java.lang.reflect.*;
import java.util.*;

import net.java.sip.communicator.impl.protocol.jabber.extensions.colibri.*;
import net.java.sip.communicator.impl.protocol.jabber.extensions.jingle.*;
import net.java.sip.communicator.impl.protocol.jabber.extensions.jingle.ContentPacketExtension.SendersEnum;
import net.java.sip.communicator.impl.protocol.jabber.extensions.jitsimeet.*;
import net.java.sip.communicator.impl.protocol.jabber.jinglesdp.*;
import net.java.sip.communicator.service.protocol.*;
import net.java.sip.communicator.service.protocol.event.*;
import net.java.sip.communicator.service.protocol.media.*;
import net.java.sip.communicator.util.*;

import org.jitsi.service.neomedia.*;
import org.jivesoftware.smack.*;
import org.jivesoftware.smack.SmackException.*;
import org.jivesoftware.smack.XMPPException.XMPPErrorException;
import org.jivesoftware.smack.packet.*;
import org.jivesoftware.smack.roster.Roster;
import org.jivesoftware.smackx.disco.packet.*;
import org.jxmpp.jid.Jid;

/**
 * Implements a Jabber <tt>CallPeer</tt>.
 *
 * @author Emil Ivov
 * @author Lyubomir Marinov
 * @author Boris Grozev
 */
public class CallPeerJabberImpl
    extends MediaAwareCallPeer<
        CallJabberImpl,
        CallPeerMediaHandlerJabberImpl,
        ProtocolProviderServiceJabberImpl>
{
    /**
     * The <tt>Logger</tt> used by the <tt>CallPeerJabberImpl</tt> class and its
     * instances for logging output.
     */
    private static final Logger logger
        = Logger.getLogger(CallPeerJabberImpl.class);

    /**
     * If the call is cancelled before session-initiate is sent.
     */
    private boolean cancelled = false;

    /**
     * Synchronization object for candidates available.
     */
    private final Object candSyncRoot = new Object();

    /**
     * If the content-add does not contains candidates.
     */
    private boolean contentAddWithNoCands = false;

    /**
     * If we have processed the session initiate.
     */
    private boolean sessionInitiateProcessed = false;

    /**
     * Synchronization object. Synchronization object? Wow, who would have
     * thought! ;) Would be great to have a word on what we are syncing with it
     */
    private final Object sessionInitiateSyncRoot = new Object();

    /**
     * Synchronization object for SID.
     */
    private final Object sidSyncRoot = new Object();

    /**
     * The current value of the 'senders' field of the audio content in the
     * Jingle session with this <tt>CallPeer</tt>.
     * <tt>null</tt> should be interpreted as 'both', which is the default in
     * Jingle if the XML attribute is missing.
     */
    private SendersEnum audioSenders = SendersEnum.none;

    /**
     * The current value of the 'senders' field of the video content in the
     * Jingle session with this <tt>CallPeer</tt>.
     * <tt>null</tt> should be interpreted as 'both', which is the default in
     * Jingle if the XML attribute is missing.
     */
    private SendersEnum videoSenders = SendersEnum.none;

    /**
     * Any discovery information that we have for this peer.
     */
    private DiscoverInfo discoverInfo;

    /**
     * The indicator which determines whether this peer has initiated the
     * session.
     */
    private boolean initiator = false;

    /**
     * The jabber address of this peer
     */
    private Jid peerJID;

    /**
     * The {@link IQ} that created the session that this call represents.
     */
    private JingleIQ sessionInitIQ;

    /**
     * Creates a new call peer with address <tt>peerAddress</tt>.
     *
     * @param peerAddress the Jabber address of the new call peer.
     * @param owningCall the call that contains this call peer.
     */
    public CallPeerJabberImpl(Jid            peerAddress,
                              CallJabberImpl owningCall)
    {
        super(owningCall);
        this.peerJID = peerAddress;
        setMediaHandler(new CallPeerMediaHandlerJabberImpl(this));
    }

    /**
     * Creates a new call peer with address <tt>peerAddress</tt>.
     *
     * @param peerAddress the Jabber address of the new call peer.
     * @param owningCall the call that contains this call peer.
     * @param sessionIQ The session-initiate <tt>JingleIQ</tt> which was
     * received from <tt>peerAddress</tt> and caused the creation of this
     * <tt>CallPeerJabberImpl</tt>
     */
    public CallPeerJabberImpl(Jid            peerAddress,
                              CallJabberImpl owningCall,
                              JingleIQ       sessionIQ)
    {
        this(peerAddress, owningCall);
        this.sessionInitIQ = sessionIQ;
    }

    /**
     * Send a session-accept <tt>JingleIQ</tt> to this <tt>CallPeer</tt>
     * @throws OperationFailedException if we fail to create or send the
     * response.
     */
    public synchronized void answer()
        throws OperationFailedException
    {
        Iterable<ContentPacketExtension> answer;
        CallPeerMediaHandlerJabberImpl mediaHandler = getMediaHandler();

        try
        {
            mediaHandler
                .getTransportManager()
                    .wrapupConnectivityEstablishment();
            answer = mediaHandler.generateSessionAccept();
            for (ContentPacketExtension c : answer)
                setSenders(getMediaType(c), c.getSenders());
        }
        catch(Exception exc)
        {
            logger.info("Failed to answer an incoming call", exc);

            //send an error response
            String reasonText = "Error: " + exc.getMessage();
            JingleIQ errResp
                = JinglePacketFactory.createSessionTerminate(
                        sessionInitIQ.getTo(),
                        sessionInitIQ.getFrom(),
                        sessionInitIQ.getSID(),
                        Reason.FAILED_APPLICATION,
                        reasonText);

            setState(CallPeerState.FAILED, reasonText);
            try
            {
                getProtocolProvider().getConnection().sendStanza(errResp);
            }
            catch (NotConnectedException | InterruptedException e)
            {
                throw new OperationFailedException("Could not send session terminate after failing to answer a call", 0, e);
            }
            return;
        }

        JingleIQ response
            = JinglePacketFactory.createSessionAccept(
                    sessionInitIQ.getTo(),
                    sessionInitIQ.getFrom(),
                    getSID(),
                    answer);

        //send the packet first and start the stream later in case the media
        //relay needs to see it before letting hole punching techniques through.
        try
        {
            getProtocolProvider().getConnection().sendStanza(response);
        }
        catch (NotConnectedException | InterruptedException e)
        {
            throw new OperationFailedException("Could not send session accept", 0, e);
        }

        try
        {
            mediaHandler.start();
        }
        catch(UndeclaredThrowableException e)
        {
            Throwable exc = e.getUndeclaredThrowable();

            logger.info("Failed to establish a connection", exc);

            //send an error response
            String reasonText = "Error: " + exc.getMessage();
            JingleIQ errResp
                = JinglePacketFactory.createSessionTerminate(
                        sessionInitIQ.getTo(),
                        sessionInitIQ.getFrom(),
                        sessionInitIQ.getSID(),
                        Reason.GENERAL_ERROR,
                        reasonText);

            setState(CallPeerState.FAILED, reasonText);
            try
            {
                getProtocolProvider().getConnection().sendStanza(errResp);
            }
            catch (NotConnectedException | InterruptedException e1)
            {
                throw new OperationFailedException("Could not send session terminate after failing to start media handler", 0, e);
            }
            return;
        }

        //tell everyone we are connected so that the audio notifications would
        //stop
        setState(CallPeerState.CONNECTED);
    }

    /**
     * Returns the session ID of the Jingle session associated with this call.
     *
     * @return the session ID of the Jingle session associated with this call.
     */
    public String getSID()
    {
        return sessionInitIQ != null ? sessionInitIQ.getSID() : null;
    }

    /**
     * Returns the IQ ID of the Jingle session-initiate packet associated with
     * this call.
     *
     * @return the IQ ID of the Jingle session-initiate packet associated with
     * this call.
     */
    public JingleIQ getSessionIQ()
    {
        return sessionInitIQ;
    }

    /**
     * Ends the call with this <tt>CallPeer</tt>. Depending on the state
     * of the peer the method would send a CANCEL, BYE, or BUSY_HERE message
     * and set the new state to DISCONNECTED.
     *
     * @param failed indicates if the hangup is following to a call failure or
     * simply a disconnect
     * @param reasonText the text, if any, to be set on the
     * <tt>ReasonPacketExtension</tt> as the value of its
     * @param reasonOtherExtension the <tt>ExtensionElement</tt>, if any, to be
     * set on the <tt>ReasonPacketExtension</tt> as the value of its
     * <tt>otherExtension</tt> property
     */
    public void hangup(boolean failed,
                       String reasonText,
                       ExtensionElement reasonOtherExtension)
            throws NotConnectedException, InterruptedException
    {
        CallPeerState prevPeerState = getState();

        // do nothing if the call is already ended
        if (CallPeerState.DISCONNECTED.equals(prevPeerState)
            || CallPeerState.FAILED.equals(prevPeerState))
        {
            if (logger.isDebugEnabled())
                logger.debug("Ignoring a request to hangup a call peer "
                        + "that is already DISCONNECTED");
            return;
        }

        setState(
                failed ? CallPeerState.FAILED : CallPeerState.DISCONNECTED,
                reasonText);

        JingleIQ responseIQ = null;

        if (prevPeerState.equals(CallPeerState.CONNECTED)
            || CallPeerState.isOnHold(prevPeerState))
        {
            responseIQ = JinglePacketFactory.createBye(
                getProtocolProvider().getOurJID(), peerJID, getSID());
        }
        else if (CallPeerState.CONNECTING.equals(prevPeerState)
            || CallPeerState.CONNECTING_WITH_EARLY_MEDIA.equals(prevPeerState)
            || CallPeerState.ALERTING_REMOTE_SIDE.equals(prevPeerState))
        {
            String jingleSID = getSID();

            if(jingleSID == null)
            {
                synchronized(sidSyncRoot)
                {
                    // we cancelled the call too early because the jingleSID
                    // is null (i.e. the session-initiate has not been created)
                    // and no need to send the session-terminate
                    cancelled = true;
                    return;
                }
            }

            responseIQ = JinglePacketFactory.createCancel(
                getProtocolProvider().getOurJID(), peerJID, getSID());
        }
        else if (prevPeerState.equals(CallPeerState.INCOMING_CALL))
        {
            responseIQ = JinglePacketFactory.createBusy(
                getProtocolProvider().getOurJID(), peerJID, getSID());
        }
        else if (prevPeerState.equals(CallPeerState.BUSY)
                 || prevPeerState.equals(CallPeerState.FAILED))
        {
            // For FAILED and BUSY we only need to update CALL_STATUS
            // as everything else has been done already.
        }
        else
        {
            logger.info("Could not determine call peer state!");
        }

        if (responseIQ != null)
        {
            if (reasonOtherExtension != null)
            {
                ReasonPacketExtension reason
                    = responseIQ.getExtension(
                            ReasonPacketExtension.ELEMENT_NAME,
                            ReasonPacketExtension.NAMESPACE);

                if (reason != null)
                {
                    reason.setOtherExtension(reasonOtherExtension);
                }
                else if(reasonOtherExtension instanceof ReasonPacketExtension)
                {
                    responseIQ.setReason(
                        (ReasonPacketExtension)reasonOtherExtension);
                }
            }

            getProtocolProvider().getConnection().sendStanza(responseIQ);
        }
    }

    /**
     * Creates and sends a session-initiate {@link JingleIQ}.
     *
     * @param sessionInitiateExtensions a collection of additional and optional
     * <tt>ExtensionElement</tt>s to be added to the <tt>session-initiate</tt>
     * {@link JingleIQ} which is to initiate the session with this
     * <tt>CallPeerJabberImpl</tt>
     * @throws OperationFailedException exception
     */
    protected synchronized void initiateSession(
            Iterable<ExtensionElement> sessionInitiateExtensions)
        throws OperationFailedException
    {
        initiator = false;

        //Create the media description that we'd like to send to the other side.
        List<ContentPacketExtension> offer
            = getMediaHandler().createContentList();

        ProtocolProviderServiceJabberImpl protocolProvider
            = getProtocolProvider();

        synchronized(sidSyncRoot)
        {
            sessionInitIQ
                = JinglePacketFactory.createSessionInitiate(
                    protocolProvider.getOurJID(),
                    this.peerJID,
                    JingleIQ.generateSID(),
                    offer);

            if(cancelled)
            {
                // we cancelled the call too early so no need to send the
                // session-initiate to peer
                getMediaHandler().getTransportManager().close();
                return;
            }
        }

        if (sessionInitiateExtensions != null)
        {
            for (ExtensionElement sessionInitiateExtension
                    : sessionInitiateExtensions)
            {
                sessionInitIQ.addExtension(sessionInitiateExtension);
            }
        }

        try
        {
            protocolProvider.getConnection().sendStanza(sessionInitIQ);
        }
        catch (NotConnectedException | InterruptedException e)
        {
            throw new OperationFailedException("Could not send session init IQ", 0, e);
        }
    }

    /**
     * Notifies this instance that a specific <tt>ColibriConferenceIQ</tt> has
     * been received. This <tt>CallPeerJabberImpl</tt> uses the part of the
     * information provided in the specified <tt>conferenceIQ</tt> which
     * concerns it only.
     *
     * @param conferenceIQ the <tt>ColibriConferenceIQ</tt> which has been
     * received
     */
    void processColibriConferenceIQ(ColibriConferenceIQ conferenceIQ)
    {
        /*
         * CallPeerJabberImpl does not itself/directly know the specifics
         * related to the channels allocated on the Jitsi Videobridge server.
         * The channels contain transport and media-related information so
         * forward the notification to CallPeerMediaHandlerJabberImpl.
         */
        getMediaHandler().processColibriConferenceIQ(conferenceIQ);
    }

    /**
     * Processes the content-accept {@link JingleIQ}.
     *
     * @param content The {@link JingleIQ} that contains content that remote
     * peer has accepted
     */
    public void processContentAccept(JingleIQ content)
            throws NotConnectedException, InterruptedException
    {
        List<ContentPacketExtension> contents = content.getContentList();
        CallPeerMediaHandlerJabberImpl mediaHandler = getMediaHandler();

        try
        {
            mediaHandler
                .getTransportManager()
                    .wrapupConnectivityEstablishment();
            mediaHandler.processAnswer(contents);
            for (ContentPacketExtension c : contents)
                setSenders(getMediaType(c), c.getSenders());
        }
        catch (Exception e)
        {
            logger.warn("Failed to process a content-accept", e);

            // Send an error response.
            String reason = "Error: " + e.getMessage();
            JingleIQ errResp
                = JinglePacketFactory.createSessionTerminate(
                    getProtocolProvider().getOurJID(),
                    peerJID,
                    sessionInitIQ.getSID(),
                    Reason.INCOMPATIBLE_PARAMETERS,
                    reason);

            setState(CallPeerState.FAILED, reason);
            getProtocolProvider().getConnection().sendStanza(errResp);
            return;
        }

        mediaHandler.start();
    }

    /**
     * Processes the content-add {@link JingleIQ}.
     *
     * @param content The {@link JingleIQ} that contains content that remote
     * peer wants to be added
     */
    public void processContentAdd(final JingleIQ content)
            throws NotConnectedException, InterruptedException
    {
        CallPeerMediaHandlerJabberImpl mediaHandler = getMediaHandler();
        List<ContentPacketExtension> contents = content.getContentList();
        Iterable<ContentPacketExtension> answerContents;
        JingleIQ contentIQ;
        boolean noCands = false;
        MediaStream oldVideoStream = mediaHandler.getStream(MediaType.VIDEO);

        if(logger.isInfoEnabled())
            logger.info("Looking for candidates in content-add.");
        try
        {
            if(!contentAddWithNoCands)
            {
                mediaHandler.processOffer(contents);

                /*
                 * Gingle transport will not put candidate in session-initiate
                 * and content-add.
                 */
                for(ContentPacketExtension c : contents)
                {
                    if(JingleUtils.getFirstCandidate(c, 1) == null)
                    {
                        contentAddWithNoCands = true;
                        noCands = true;
                    }
                }
            }

            // if no candidates are present, launch a new Thread which will
            // process and wait for the connectivity establishment (otherwise
            // the existing thread will be blocked and thus cannot receive
            // transport-info with candidates
            if(noCands)
            {
                new Thread()
                {
                    @Override
                    public void run()
                    {
                        try
                        {
                            synchronized(candSyncRoot)
                            {
                                candSyncRoot.wait();
                            }

                            processContentAdd(content);
                        }
                        catch(InterruptedException | NotConnectedException e)
                        {
                        }

                        contentAddWithNoCands = false;
                    }
                }.start();
                if(logger.isInfoEnabled())
                    logger.info("No candidates found in content-add, started "
                                + "new thread.");
                return;
            }

            mediaHandler
                .getTransportManager()
                    .wrapupConnectivityEstablishment();
            if(logger.isInfoEnabled())
                logger.info("Wrapping up connectivity establishment");
            answerContents = mediaHandler.generateSessionAccept();
            contentIQ = null;
        }
        catch(Exception e)
        {
            logger.warn("Exception occurred", e);

            answerContents = null;
            contentIQ
                = JinglePacketFactory.createContentReject(
                        getProtocolProvider().getOurJID(),
                        this.peerJID,
                        getSID(),
                        answerContents);
        }

        if(contentIQ == null)
        {
            /* send content-accept */
            contentIQ
                = JinglePacketFactory.createContentAccept(
                        getProtocolProvider().getOurJID(),
                        this.peerJID,
                        getSID(),
                        answerContents);
            for (ContentPacketExtension c : answerContents)
                setSenders(getMediaType(c), c.getSenders());
        }

        getProtocolProvider().getConnection().sendStanza(contentIQ);
        mediaHandler.start();

        /*
         * If a remote peer turns her video on in a conference which is hosted
         * by the local peer and the local peer is not streaming her local
         * video, reinvite the other remote peers to enable RTP translation.
         */
        if (oldVideoStream == null)
        {
            MediaStream newVideoStream
                = mediaHandler.getStream(MediaType.VIDEO);

            if ((newVideoStream != null)
                    && mediaHandler.isRTPTranslationEnabled(MediaType.VIDEO))
            {
                try
                {
                    getCall().modifyVideoContent();
                }
                catch (OperationFailedException ofe)
                {
                    logger.error("Failed to enable RTP translation", ofe);
                }
            }
        }
    }

    /**
     * Processes the content-modify {@link JingleIQ}.
     *
     * @param content The {@link JingleIQ} that contains content that remote
     * peer wants to be modified
     */
    public void processContentModify(JingleIQ content)
            throws NotConnectedException, InterruptedException
    {
        ContentPacketExtension ext = content.getContentList().get(0);
        MediaType mediaType = getMediaType(ext);

        try
        {
            boolean modify
                = (ext.getFirstChildOfType(RtpDescriptionPacketExtension.class)
                    != null);

            getMediaHandler().reinitContent(ext.getName(), ext, modify);

            setSenders(mediaType, ext.getSenders());

            if (MediaType.VIDEO.equals(mediaType))
                getCall().modifyVideoContent();
        }
        catch(Exception e)
        {
            logger.info("Failed to process an incoming content-modify", e);

            // Send an error response.
            String reason = "Error: " + e.getMessage();
            JingleIQ errResp
                = JinglePacketFactory.createSessionTerminate(
                        getProtocolProvider().getOurJID(),
                        peerJID,
                        sessionInitIQ.getSID(),
                        Reason.INCOMPATIBLE_PARAMETERS,
                        reason);

            setState(CallPeerState.FAILED, reason);
            getProtocolProvider().getConnection().sendStanza(errResp);
            return;
        }
    }

    /**
     * Processes the content-reject {@link JingleIQ}.
     *
     * @param content The {@link JingleIQ}
     */
    public void processContentReject(JingleIQ content)
            throws NotConnectedException, InterruptedException
    {
        if(content.getContentList().isEmpty())
        {
            //send an error response;
            JingleIQ errResp = JinglePacketFactory.createSessionTerminate(
                sessionInitIQ.getTo(), sessionInitIQ.getFrom(),
                sessionInitIQ.getSID(), Reason.INCOMPATIBLE_PARAMETERS,
                "Error: content rejected");

            setState(CallPeerState.FAILED, "Error: content rejected");
            getProtocolProvider().getConnection().sendStanza(errResp);
            return;
        }
    }

    /**
     * Processes the content-remove {@link JingleIQ}.
     *
     * @param content The {@link JingleIQ} that contains content that remote
     * peer wants to be removed
     */
    public void processContentRemove(JingleIQ content)
    {
        List<ContentPacketExtension> contents = content.getContentList();
        boolean videoContentRemoved = false;

        if (!contents.isEmpty())
        {
            CallPeerMediaHandlerJabberImpl mediaHandler = getMediaHandler();

            for(ContentPacketExtension c : contents)
            {
                mediaHandler.removeContent(c.getName());

                MediaType mediaType = getMediaType(c);
                setSenders(mediaType, SendersEnum.none);

                if (MediaType.VIDEO.equals(mediaType))
                    videoContentRemoved = true;
            }

            /*
             * TODO XEP-0166: Jingle says: If the content-remove results in zero
             * content definitions for the session, the entity that receives the
             * content-remove SHOULD send a session-terminate action to the
             * other party (since a session with no content definitions is
             * void).
             */
        }

        if (videoContentRemoved)
        {
            // removing of the video content might affect the other sessions
            // in the call
            try
            {
                getCall().modifyVideoContent();
            }
            catch (Exception e)
            {
                logger.warn("Failed to update Jingle sessions");
            }
        }
    }

    /**
     * Processes a session-accept {@link JingleIQ}.
     *
     * @param sessionInitIQ The session-accept {@link JingleIQ} to process.
     */
    public void processSessionAccept(JingleIQ sessionInitIQ)
            throws NotConnectedException, InterruptedException
    {
        this.sessionInitIQ = sessionInitIQ;

        CallPeerMediaHandlerJabberImpl mediaHandler = getMediaHandler();
        List<ContentPacketExtension> answer = sessionInitIQ.getContentList();

        try
        {
            mediaHandler
                .getTransportManager()
                    .wrapupConnectivityEstablishment();
            mediaHandler.processAnswer(answer);
            for (ContentPacketExtension c : answer)
                setSenders(getMediaType(c), c.getSenders());
        }
        catch(Exception exc)
        {
            if (logger.isInfoEnabled())
                logger.info("Failed to process a session-accept", exc);

            //send an error response;
            JingleIQ errResp = JinglePacketFactory.createSessionTerminate(
                sessionInitIQ.getTo(), sessionInitIQ.getFrom(),
                sessionInitIQ.getSID(), Reason.INCOMPATIBLE_PARAMETERS,
                exc.getClass().getName() + ": " + exc.getMessage());

            setState(CallPeerState.FAILED, "Error: " + exc.getMessage());
            getProtocolProvider().getConnection().sendStanza(errResp);
            return;
        }

        //tell everyone we are connected so that the audio notifications would
        //stop
        setState(CallPeerState.CONNECTED);

        mediaHandler.start();

        /*
         * If video was added to the call after we sent the session-initiate
         * to this peer, it needs to be added to this peer's session with a
         * content-add.
         */
        sendModifyVideoContent();
    }

    /**
     * Handles the specified session <tt>info</tt> packet according to its
     * content.
     *
     * @param info the {@link SessionInfoPacketExtension} that we just received.
     */
    public void processSessionInfo(SessionInfoPacketExtension info)
        throws NotConnectedException, InterruptedException
    {
        switch (info.getType())
        {
        case ringing:
            setState(CallPeerState.ALERTING_REMOTE_SIDE);
            break;
        case hold:
            getMediaHandler().setRemotelyOnHold(true);
            reevalRemoteHoldStatus();
            break;
        case unhold:
        case active:
            getMediaHandler().setRemotelyOnHold(false);
            reevalRemoteHoldStatus();
            break;
        default:
            logger.warn("Received SessionInfoPacketExtension of unknown type");
        }
    }

    /**
     * Processes the session initiation {@link JingleIQ} that we were created
     * with, passing its content to the media handler and then sends either a
     * "session-info/ringing" or a "session-terminate" response.
     *
     * @param sessionInitIQ The {@link JingleIQ} that created the session that
     * we are handling here.
     */
    protected synchronized void processSessionInitiate(JingleIQ sessionInitIQ)
            throws NotConnectedException, InterruptedException
    {
        // Do initiate the session.
        this.sessionInitIQ = sessionInitIQ;
        this.initiator = true;

        // This is the SDP offer that came from the initial session-initiate.
        // Contrary to SIP, we are guaranteed to have content because XEP-0166
        // says: "A session consists of at least one content type at a time."
        List<ContentPacketExtension> offer = sessionInitIQ.getContentList();

        try
        {
            getMediaHandler().processOffer(offer);

            CoinPacketExtension coin = null;

            for(ExtensionElement ext : sessionInitIQ.getExtensions())
            {
                if(ext.getElementName().equals(
                        CoinPacketExtension.ELEMENT_NAME))
                {
                    coin = (CoinPacketExtension)ext;
                    break;
                }
            }

            /* does the call peer acts as a conference focus ? */
            if(coin != null)
            {
                setConferenceFocus(Boolean.parseBoolean(
                        (String)coin.getAttribute("isfocus")));
            }
        }
        catch(Exception ex)
        {
            logger.info("Failed to process an incoming session initiate", ex);

            //send an error response;
            String reasonText = "Error: " + ex.getMessage();
            JingleIQ errResp
                = JinglePacketFactory.createSessionTerminate(
                        sessionInitIQ.getTo(),
                        sessionInitIQ.getFrom(),
                        sessionInitIQ.getSID(),
                        Reason.INCOMPATIBLE_PARAMETERS,
                        reasonText);

            setState(CallPeerState.FAILED, reasonText);
            getProtocolProvider().getConnection().sendStanza(errResp);
            return;
        }

        // If we do not get the info about the remote peer yet. Get it right
        // now.
        if(this.getDiscoveryInfo() == null)
        {
            Jid calleeURI = sessionInitIQ.getFrom();
            retrieveDiscoveryInfo(calleeURI);
        }

        //send a ringing response
        if (logger.isTraceEnabled())
            logger.trace("will send ringing response: ");

        getProtocolProvider().getConnection().sendStanza(
                JinglePacketFactory.createRinging(sessionInitIQ));

        synchronized(sessionInitiateSyncRoot)
        {
            sessionInitiateProcessed = true;
            sessionInitiateSyncRoot.notify();
        }

        //if this is a 3264 initiator, let's give them an early peek at our
        //answer so that they could start ICE (SIP-2-Jingle gateways won't
        //be able to send their candidates unless they have this)
        DiscoverInfo discoverInfo = getDiscoveryInfo();
        if ((discoverInfo != null)
                && discoverInfo.containsFeature(
                        ProtocolProviderServiceJabberImpl.URN_IETF_RFC_3264))
        {
            getProtocolProvider().getConnection().sendStanza(
                    JinglePacketFactory.createDescriptionInfo(
                            sessionInitIQ.getTo(),
                            sessionInitIQ.getFrom(),
                            sessionInitIQ.getSID(),
                            getMediaHandler().getLocalContentList()));
        }

        // process members if any
        processSourceAdd(sessionInitIQ);
    }

    /**
     * Puts this peer into a {@link CallPeerState#DISCONNECTED}, indicating a
     * reason to the user, if there is one.
     *
     * @param jingleIQ the {@link JingleIQ} that's terminating our session.
     */
    public void processSessionTerminate(JingleIQ jingleIQ)
    {
        String reasonStr = "Call ended by remote side.";
        ReasonPacketExtension reasonExt = jingleIQ.getReason();

        if(reasonExt != null)
        {
            Reason reason = reasonExt.getReason();

            if(reason != null)
                reasonStr += " Reason: " + reason.toString() + ".";

            String text = reasonExt.getText();

            if(text != null)
                reasonStr += " " + text;
        }

        setState(CallPeerState.DISCONNECTED, reasonStr);
    }

    /**
     * Processes a specific "XEP-0251: Jingle Session Transfer"
     * <tt>transfer</tt> packet (extension).
     *
     * @param transfer the "XEP-0251: Jingle Session Transfer" transfer packet
     * (extension) to process
     * @throws OperationFailedException if anything goes wrong while processing
     * the specified <tt>transfer</tt> packet (extension)
     */
    public void processTransfer(TransferPacketExtension transfer)
        throws OperationFailedException
    {
        Jid attendantAddress = transfer.getFrom();

        if (attendantAddress == null)
        {
            throw new OperationFailedException(
                    "Session transfer must contain a \'from\' attribute value.",
                    OperationFailedException.ILLEGAL_ARGUMENT);
        }

        Jid calleeAddress = transfer.getTo();

        if (calleeAddress == null)
        {
            throw new OperationFailedException(
                    "Session transfer must contain a \'to\' attribute value.",
                    OperationFailedException.ILLEGAL_ARGUMENT);
        }

        // Checks if the transfer remote peer is contained by the roster of this
        // account.
        Roster roster = Roster.getInstanceFor(getProtocolProvider().getConnection());
        if(!roster.contains(calleeAddress.asBareJid()))
        {
            String failedMessage =
                    "Transfer impossible:\n"
                    + "Account roster does not contain transfer peer: "
                    + calleeAddress.asBareJid();
            setState(CallPeerState.FAILED, failedMessage);
            logger.info(failedMessage);
        }

        OperationSetBasicTelephonyJabberImpl basicTelephony
            = (OperationSetBasicTelephonyJabberImpl)
                getProtocolProvider()
                    .getOperationSet(OperationSetBasicTelephony.class);
        CallJabberImpl calleeCall = new CallJabberImpl(basicTelephony);
        TransferPacketExtension calleeTransfer = new TransferPacketExtension();
        String sid = transfer.getSID();

        calleeTransfer.setFrom(attendantAddress);
        if (sid != null)
        {
            calleeTransfer.setSID(sid);
            calleeTransfer.setTo(calleeAddress);
        }
        basicTelephony.createOutgoingCall(
                calleeCall,
                calleeAddress.toString(),
                Arrays.asList(new ExtensionElement[] { calleeTransfer }));
    }

    /**
     * Processes the <tt>transport-info</tt> {@link JingleIQ}.
     *
     * @param jingleIQ the <tt>transport-info</tt> {@link JingleIQ} to process
     */
    public void processTransportInfo(JingleIQ jingleIQ)
            throws NotConnectedException, InterruptedException
    {
        /*
         * The transport-info action is used to exchange transport candidates so
         * it only concerns the mediaHandler.
         */
        try
        {
            if(isInitiator())
            {
                synchronized(sessionInitiateSyncRoot)
                {
                    if(!sessionInitiateProcessed)
                    {
                        try
                        {
                            sessionInitiateSyncRoot.wait();
                        }
                        catch(InterruptedException e)
                        {
                        }
                    }
                }
            }

            getMediaHandler().processTransportInfo(
                    jingleIQ.getContentList());
        }
        catch (OperationFailedException ofe)
        {
            logger.warn("Failed to process an incoming transport-info", ofe);

            //send an error response
            String reasonText = "Error: " + ofe.getMessage();
            JingleIQ errResp
                = JinglePacketFactory.createSessionTerminate(
                        getProtocolProvider().getOurJID(),
                        peerJID,
                        sessionInitIQ.getSID(),
                        Reason.GENERAL_ERROR,
                        reasonText);

            setState(CallPeerState.FAILED, reasonText);
            getProtocolProvider().getConnection().sendStanza(errResp);

            return;
        }

        synchronized(candSyncRoot)
        {
            candSyncRoot.notify();
        }
    }

    /**
     * Puts the <tt>CallPeer</tt> represented by this instance on or off hold.
     *
     * @param onHold <tt>true</tt> to have the <tt>CallPeer</tt> put on hold;
     * <tt>false</tt>, otherwise
     *
     * @throws OperationFailedException if we fail to construct or send the
     * INVITE request putting the remote side on/off hold.
     */
    public void putOnHold(boolean onHold)
        throws OperationFailedException
    {
        CallPeerMediaHandlerJabberImpl mediaHandler = getMediaHandler();

        mediaHandler.setLocallyOnHold(onHold);

        SessionInfoType type;

        if(onHold)
            type = SessionInfoType.hold;
        else
        {
            type = SessionInfoType.unhold;
            getMediaHandler().reinitAllContents();
        }

        //we are now on hold and need to realize this before potentially
        //spoiling it all with an exception while sending the packet :).
        reevalLocalHoldStatus();

        JingleIQ onHoldIQ = JinglePacketFactory.createSessionInfo(
                        getProtocolProvider().getOurJID(),
                        peerJID,
                        getSID(),
                        type);

        try
        {
            getProtocolProvider().getConnection().sendStanza(onHoldIQ);
        }
        catch (NotConnectedException | InterruptedException e)
        {
            throw new OperationFailedException("Could not send session info", 0, e);
        }
    }

    /**
     * Send a <tt>content-add</tt> to add video setup.
     */
    private void sendAddVideoContent()
            throws NotConnectedException, InterruptedException
    {
        List<ContentPacketExtension> contents;

        try
        {
            contents = getMediaHandler().createContentList(MediaType.VIDEO);
        }
        catch(Exception exc)
        {
            logger.warn("Failed to gather content for video type", exc);
            return;
        }

        ProtocolProviderServiceJabberImpl protocolProvider
            = getProtocolProvider();
        JingleIQ contentIQ
            = JinglePacketFactory.createContentAdd(
                    protocolProvider.getOurJID(),
                    this.peerJID,
                    getSID(),
                    contents);

        protocolProvider.getConnection().sendStanza(contentIQ);
    }

    /**
     * Sends a <tt>content</tt> message to reflect changes in the setup such as
     * the local peer/user becoming a conference focus.
     */
    public void sendCoinSessionInfo()
            throws NotConnectedException, InterruptedException
    {
        JingleIQ sessionInfoIQ
            = JinglePacketFactory.createSessionInfo(
                    getProtocolProvider().getOurJID(),
                    this.peerJID,
                    getSID());
        CoinPacketExtension coinExt
            = new CoinPacketExtension(getCall().isConferenceFocus());

        sessionInfoIQ.addExtension(coinExt);
        getProtocolProvider().getConnection().sendStanza(sessionInfoIQ);
    }

    /**
     * Returns the <tt>MediaDirection</tt> that should be set for the content
     * of type <tt>mediaType</tt> in the Jingle session for this
     * <tt>CallPeer</tt>.
     * If we are the focus of a conference and are doing RTP translation,
     * takes into account the other <tt>CallPeer</tt>s in the <tt>Call</tt>.
     *
     * @param mediaType the <tt>MediaType</tt> for which to return the
     * <tt>MediaDirection</tt>
     * @return the <tt>MediaDirection</tt> that should be used for the content
     * of type <tt>mediaType</tt> in the Jingle session for this
     * <tt>CallPeer</tt>.
     */
    private MediaDirection getDirectionForJingle(MediaType mediaType)
    {
        MediaDirection direction = MediaDirection.INACTIVE;
        CallPeerMediaHandlerJabberImpl mediaHandler = getMediaHandler();

        // If we are streaming media, the direction should allow sending
        if ( (MediaType.AUDIO == mediaType &&
                mediaHandler.isLocalAudioTransmissionEnabled()) ||
             (MediaType.VIDEO == mediaType &&
                isLocalVideoStreaming()))
            direction = direction.or(MediaDirection.SENDONLY);

        // If we are receiving media from this CallPeer, the direction should
        // allow receiving
        SendersEnum senders = getSenders(mediaType);
        if (senders == null || senders == SendersEnum.both ||
                    (isInitiator() && senders == SendersEnum.initiator) ||
                    (!isInitiator() && senders == SendersEnum.responder))
            direction = direction.or(MediaDirection.RECVONLY);

        // If we are the focus of a conference and we are receiving media from
        // another CallPeer in the same Call, the direction should allow sending
        CallJabberImpl call = getCall();
        if (call != null && call.isConferenceFocus())
        {
            for (CallPeerJabberImpl peer : call.getCallPeerList())
            {
                if (peer != this)
                {
                    senders = peer.getSenders(mediaType);
                    if (senders == null || senders == SendersEnum.both ||
                            (peer.isInitiator()
                                    && senders == SendersEnum.initiator) ||
                            (!peer.isInitiator()
                                    && senders == SendersEnum.responder))
                    {
                        direction = direction.or(MediaDirection.SENDONLY);
                        break;
                    }
                }
            }
        }

        return direction;
    }

    /**
     * Send, if necessary, a jingle <tt>content</tt> message to reflect change
     * in video setup. Whether the jingle session should have a video content,
     * and if so, the value of the <tt>senders</tt> field is determined
     * based on whether we are streaming local video and, if we are the focus
     * of a conference, on the other peers in the conference.
     * The message can be content-modify if video content exists (and the
     * <tt>senders</tt> field changes), content-add or content-remove.
     *
     * @return <tt>true</tt> if a jingle <tt>content</tt> message was sent.
     */
    public boolean sendModifyVideoContent()
            throws NotConnectedException, InterruptedException
    {
        CallPeerMediaHandlerJabberImpl mediaHandler = getMediaHandler();
        MediaDirection direction = getDirectionForJingle(MediaType.VIDEO);

        ContentPacketExtension remoteContent
            = mediaHandler.getLocalContent(MediaType.VIDEO.toString());

        if (remoteContent == null)
        {
            if (direction == MediaDirection.INACTIVE)
            {
                // no video content, none needed
                return false;
            }
            else
            {
                if (getState() == CallPeerState.CONNECTED)
                {
                    if (logger.isInfoEnabled())
                        logger.info("Adding video content for " + this);
                    sendAddVideoContent();
                    return true;
                }
                return false;
            }
        }
        else
        {
            if (direction == MediaDirection.INACTIVE)
            {
                sendRemoveVideoContent();
                return true;
            }
        }

        SendersEnum senders = getSenders(MediaType.VIDEO);
        if (senders == null)
            senders = SendersEnum.both;

        SendersEnum newSenders = SendersEnum.none;
        if (MediaDirection.SENDRECV == direction)
            newSenders = SendersEnum.both;
        else if (MediaDirection.RECVONLY == direction)
            newSenders = isInitiator()
                    ? SendersEnum.initiator : SendersEnum.responder;
        else if (MediaDirection.SENDONLY == direction)
            newSenders = isInitiator()
                    ? SendersEnum.responder : SendersEnum.initiator;

        /*
         * Send Content-Modify
         */
        ContentPacketExtension ext = new ContentPacketExtension();
        String remoteContentName = remoteContent.getName();

        ext.setSenders(newSenders);
        ext.setCreator(remoteContent.getCreator());
        ext.setName(remoteContentName);

        if (newSenders != senders)
        {
            if (logger.isInfoEnabled())
                logger.info("Sending content modify, senders: "
                        + senders + "->" + newSenders);
            ProtocolProviderServiceJabberImpl protocolProvider
                = getProtocolProvider();
            JingleIQ contentIQ
                = JinglePacketFactory.createContentModify(
                        protocolProvider.getOurJID(),
                        this.peerJID,
                        getSID(),
                        ext);

            protocolProvider.getConnection().sendStanza(contentIQ);
        }

        try
        {
            mediaHandler.reinitContent(remoteContentName, ext, false);
            mediaHandler.start();
        }
        catch(Exception e)
        {
            logger.warn("Exception occurred during media reinitialization", e);
        }

        return (newSenders != senders);
    }

    /**
     * Send a <tt>content</tt> message to reflect change in video setup (start
     * or stop).
     */
    public void sendModifyVideoResolutionContent()
            throws NotConnectedException, InterruptedException
    {
        CallPeerMediaHandlerJabberImpl mediaHandler = getMediaHandler();
        ContentPacketExtension remoteContent
            = mediaHandler.getRemoteContent(MediaType.VIDEO.toString());
        ContentPacketExtension content;

        logger.info("send modify-content to change resolution");

        // send content-modify with RTP description

        // create content list with resolution
        try
        {
            content = mediaHandler.createContentForMedia(MediaType.VIDEO);
        }
        catch (Exception e)
        {
            logger.warn("Failed to gather content for video type", e);
            return;
        }

        // if we are only receiving video senders is null
        SendersEnum senders = remoteContent.getSenders();

        if (senders != null)
            content.setSenders(senders);

        ProtocolProviderServiceJabberImpl protocolProvider
            = getProtocolProvider();
        JingleIQ contentIQ
            = JinglePacketFactory.createContentModify(
                    protocolProvider.getOurJID(),
                    this.peerJID,
                    getSID(),
                    content);

        protocolProvider.getConnection().sendStanza(contentIQ);

        try
        {
            mediaHandler.reinitContent(remoteContent.getName(), content, false);
            mediaHandler.start();
        }
        catch(Exception e)
        {
            logger.warn("Exception occurred when media reinitialization", e);
        }
    }

    /**
     * Send a <tt>content-remove</tt> to remove video setup.
     */
    private void sendRemoveVideoContent()
            throws NotConnectedException, InterruptedException
    {
        CallPeerMediaHandlerJabberImpl mediaHandler = getMediaHandler();

        ContentPacketExtension content = new ContentPacketExtension();
        ContentPacketExtension remoteContent
            = mediaHandler.getRemoteContent(MediaType.VIDEO.toString());
        if (remoteContent == null)
            return;
        String remoteContentName = remoteContent.getName();

        content.setName(remoteContentName);
        content.setCreator(remoteContent.getCreator());
        content.setSenders(remoteContent.getSenders());

        ProtocolProviderServiceJabberImpl protocolProvider
            = getProtocolProvider();
        JingleIQ contentIQ
            = JinglePacketFactory.createContentRemove(
                    protocolProvider.getOurJID(),
                    this.peerJID,
                    getSID(),
                    Arrays.asList(content));

        protocolProvider.getConnection().sendStanza(contentIQ);
        mediaHandler.removeContent(remoteContentName);
        setSenders(MediaType.VIDEO, SendersEnum.none);
    }

    /**
     * Sends local candidate addresses from the local peer to the remote peer
     * using the <tt>transport-info</tt> {@link JingleIQ}.
     *
     * @param contents the local candidate addresses to be sent from the local
     * peer to the remote peer using the <tt>transport-info</tt>
     * {@link JingleIQ}
     */
    protected void sendTransportInfo(Iterable<ContentPacketExtension> contents)
            throws NotConnectedException, InterruptedException
    {
        // if the call is canceled, do not start sending candidates in
        // transport-info
        if(cancelled)
            return;

        JingleIQ transportInfo = new JingleIQ();

        for (ContentPacketExtension content : contents)
            transportInfo.addContent(content);

        ProtocolProviderServiceJabberImpl protocolProvider
            = getProtocolProvider();

        transportInfo.setAction(JingleAction.TRANSPORT_INFO);
        transportInfo.setFrom(protocolProvider.getOurJID());
        transportInfo.setSID(getSID());
        transportInfo.setTo(peerJID);
        transportInfo.setType(IQ.Type.set);

        StanzaCollector collector = protocolProvider.getConnection()
            .createStanzaCollectorAndSend(transportInfo);
        try
        {
            collector.nextResult();
        }
        finally
        {
            collector.cancel();
        }
    }

    @Override
    public void setState(CallPeerState newState, String reason, int reasonCode)
    {
        CallPeerState oldState = getState();
        try
        {
            /*
             * We need to dispose of the transport manager before the
             * 'call' field is set to null, because if Jitsi Videobridge is in
             * use, it (the call) is needed in order to expire the
             * Videobridge channels.
             */
            if (CallPeerState.DISCONNECTED.equals(newState)
                    || CallPeerState.FAILED.equals(newState))
                getMediaHandler().getTransportManager().close();
        }
        finally
        {
            super.setState(newState, reason, reasonCode);
        }

        if (CallPeerState.isOnHold(oldState)
                && CallPeerState.CONNECTED.equals(newState))
        {
            try
            {
                getCall().modifyVideoContent();
            }
            catch (OperationFailedException ofe)
            {
                logger.error("Failed to update call video state after " +
                        "'hold' status removed for "+this);
            }
        }
    }

    /**
     * Transfer (in the sense of call transfer) this <tt>CallPeer</tt> to a
     * specific callee address which may optionally be participating in an
     * active <tt>Call</tt>.
     *
     * @param to the address of the callee to transfer this <tt>CallPeer</tt> to
     * @param sid the Jingle session ID of the active <tt>Call</tt> between the
     * local peer and the callee in the case of attended transfer; <tt>null</tt>
     * in the case of unattended transfer
     * @throws OperationFailedException if something goes wrong
     */
    protected void transfer(Jid to, String sid)
        throws OperationFailedException
    {
        JingleIQ transferSessionInfo = new JingleIQ();
        ProtocolProviderServiceJabberImpl protocolProvider
            = getProtocolProvider();

        transferSessionInfo.setAction(JingleAction.SESSION_INFO);
        transferSessionInfo.setFrom(protocolProvider.getOurJID());
        transferSessionInfo.setSID(getSID());
        transferSessionInfo.setTo(getAddressAsJid());
        transferSessionInfo.setType(IQ.Type.set);

        TransferPacketExtension transfer = new TransferPacketExtension();

        // Attended transfer.
        if (sid != null)
        {
            /*
             * Not really sure what the value of the "from" attribute of the
             * "transfer" element should be but the examples in "XEP-0251:
             * Jingle Session Transfer" has it in the case of attended transfer.
             */
            transfer.setFrom(protocolProvider.getOurJID());
            transfer.setSID(sid);

            // Puts on hold the 2 calls before making the attended transfer.
            OperationSetBasicTelephonyJabberImpl basicTelephony
                = (OperationSetBasicTelephonyJabberImpl)
                    protocolProvider.getOperationSet(
                        OperationSetBasicTelephony.class);
            CallPeerJabberImpl callPeer = basicTelephony.getActiveCallPeer(sid);
            if(callPeer != null)
            {
                if(!CallPeerState.isOnHold(callPeer.getState()))
                {
                    callPeer.putOnHold(true);
                }
            }

            if(!CallPeerState.isOnHold(this.getState()))
            {
                this.putOnHold(true);
            }
        }
        transfer.setTo(to);

        transferSessionInfo.addExtension(transfer);

        try
        {
            StanzaCollector collector = protocolProvider.getConnection()
                .createStanzaCollectorAndSend(transferSessionInfo);
            try
            {
                collector.nextResultOrThrow();
            }
            finally
            {
                collector.cancel();
            }
        }
        catch (NotConnectedException | InterruptedException e)
        {
            throw new OperationFailedException("Could not send transfer session info", 0, e);
        }
        catch (NoResponseException e)
        {
            // Log the failed transfer call and notify the user.
            throw new OperationFailedException(
                    "No response to the \"transfer\" request.",
                    OperationFailedException.ILLEGAL_ARGUMENT);
        }
        catch (XMPPErrorException e)
        {
            // Log the failed transfer call and notify the user.
            throw new OperationFailedException(
                    "Remote peer does not manage call \"transfer\". "
                    + e.getXMPPError(),
                    OperationFailedException.ILLEGAL_ARGUMENT);
        }

        String message = ((sid == null) ? "Unattended" : "Attended")
            + " transfer to: "
            + to;
        // Implements the SIP behavior: once the transfer is accepted, the
        // current call is closed.
        try
        {
            hangup(
                false,
                message,
                new ReasonPacketExtension(Reason.SUCCESS,
                    message,
                    new TransferredPacketExtension()));
        }
        catch (NotConnectedException | InterruptedException e)
        {
            throw new OperationFailedException("Could not send transfer", 0, e);
        }
    }

    /**
     * {@inheritDoc}
     */
    public String getEntity()
    {
        return getAddress();
    }

    /**
     * {@inheritDoc}
     *
     * In Jingle there isn't an actual "direction" parameter. We use the
     * <tt>senders</tt> field to calculate the direction.
     */
    @Override
    public MediaDirection getDirection(MediaType mediaType)
    {
        SendersEnum senders = getSenders(mediaType);

        if (senders == SendersEnum.none)
        {
            return MediaDirection.INACTIVE;
        }
        else if (senders == null || senders == SendersEnum.both)
        {
            return MediaDirection.SENDRECV;
        }
        else if (senders == SendersEnum.initiator)
        {
            return
                isInitiator()
                    ? MediaDirection.RECVONLY
                    : MediaDirection.SENDONLY;
        }
        else //senders == SendersEnum.responder
        {
            return
                isInitiator()
                    ? MediaDirection.SENDONLY
                    : MediaDirection.RECVONLY;
        }
    }

    /**
     * Gets the current value of the <tt>senders</tt> field of the content with
     * name <tt>mediaType</tt> in the Jingle session with this
     * <tt>CallPeer</tt>.
     *
     * @param mediaType the <tt>MediaType</tt> for which to get the current
     * value of the <tt>senders</tt> field.
     * @return the current value of the <tt>senders</tt> field of the content
     * with name <tt>mediaType</tt> in the Jingle session with this
     * <tt>CallPeer</tt>.
     */
    public SendersEnum getSenders(MediaType mediaType)
    {
        switch (mediaType)
        {
        case AUDIO:
            return audioSenders;
        case VIDEO:
            return videoSenders;
        default:
            return SendersEnum.none;
        }
    }

    /**
     * Set the current value of the <tt>senders</tt> field of the content with
     * name <tt>mediaType</tt> in the Jingle session with this <tt>CallPeer</tt>
     * @param mediaType the <tt>MediaType</tt> for which to get the current
     * value of the <tt>senders</tt> field.
     * @param senders the value to set
     */
    public void setSenders(MediaType mediaType, SendersEnum senders)
    {
        switch(mediaType)
        {
            case AUDIO:
                this.audioSenders = senders;
                break;
            case VIDEO:
                this.videoSenders = senders;
                break;
            default:
                throw new IllegalArgumentException("mediaType");
        }
    }

    /**
     * Gets the <tt>MediaType</tt> of <tt>content</tt>. If <tt>content</tt>
     * does not have a <tt>description</tt> child and therefore not
     * <tt>MediaType</tt> can be associated with it, tries to take the
     * <tt>MediaType</tt> from the session's already established contents with
     * the same name as <tt>content</tt>
     * @param content the <tt>ContentPacketExtention</tt> for which to get the
     * <tt>MediaType</tt>
     * @return the <tt>MediaType</tt> of <tt>content</tt>.
     */
    public MediaType getMediaType(ContentPacketExtension content)
    {
        String contentName = content.getName();
        if (contentName == null)
            return null;

        MediaType mediaType = JingleUtils.getMediaType(content);
        if (mediaType == null)
        {
            CallPeerMediaHandlerJabberImpl mediaHandler = getMediaHandler();
            for (MediaType m : MediaType.values())
            {
                ContentPacketExtension sessionContent
                        = mediaHandler.getRemoteContent(m.toString());
                if (sessionContent == null)
                    sessionContent = mediaHandler.getLocalContent(m.toString());

                if (sessionContent != null
                        && contentName.equals(sessionContent.getName()))
                {
                    mediaType = m;
                    break;
                }
            }
        }

        return mediaType;
    }

    /**
<<<<<<< HEAD
     * Returns a String locator for that peer.
     *
     * @return the peer's address or phone number.
     */
    public String getAddress()
    {
        return peerJID.toString();
    }

    public Jid getAddressAsJid()
    {
        return peerJID;
    }

    /**
     * Returns the contact corresponding to this peer or null if no
     * particular contact has been associated.
     * <p>
     * @return the <tt>Contact</tt> corresponding to this peer or null
     * if no particular contact has been associated.
     */
    public Contact getContact()
    {
        OperationSetPresence presence
            = getProtocolProvider().getOperationSet(OperationSetPresence.class);
    
        return
            (presence == null) ? null : presence.findContactByID(getAddress());
    }

    /**
     * Returns the service discovery information that we have for this peer.
     *
     * @return the service discovery information that we have for this peer.
     */
    public DiscoverInfo getDiscoveryInfo()
    {
        return discoverInfo;
    }

    /**
     * Returns a human readable name representing this peer.
     *
     * @return a String containing a name for that peer.
     */
    public String getDisplayName()
    {
        if (getCall() != null)
        {
            Contact contact = getContact();
    
            if (contact != null)
                return contact.getDisplayName();
        }
    
        return peerJID.toString();
    }

    /**
     * Returns full URI of the address.
     *
     * @return full URI of the address
     */
    public String getURI()
    {
        return "xmpp:" + peerJID;
    }

    /**
     * Determines whether this peer initiated the session. Note that if this
     * peer is the initiator of the session, then we are the responder!
     *
     * @return <tt>true</tt> if this peer initiated the session; <tt>false</tt>,
     * otherwise (i.e. if _we_ initiated the session).
     */
    public boolean isInitiator()
    {
        return initiator;
    }

    /**
     * Retrieves the DiscoverInfo for a given peer identified by its URI.
     *
     * @param calleeURI The URI of the call peer.
     *
     * @return The retrieved DiscoverInfo, or null if not available.
     */
    private void retrieveDiscoveryInfo(Jid calleeURI)
    {
        try
        {
            DiscoverInfo discoveryInfo
                = getProtocolProvider().getDiscoveryManager().discoverInfo(
                        calleeURI);
    
            if(discoveryInfo != null)
                setDiscoveryInfo(discoveryInfo);
        }
        catch (XMPPException
            | InterruptedException
            | NoResponseException
            | NotConnectedException xmppex)
        {
            logger.warn("Could not retrieve info for " + calleeURI, xmppex);
        }
    }

    /**
     * Specifies the address, phone number, or other protocol specific
     * identifier that represents this call peer. This method is to be
     * used by service users and MUST NOT be called by the implementation.
     *
     * @param address The address of this call peer.
     */
    public void setAddress(Jid address)
    {
        if (!peerJID.equals(address))
        {
            String oldAddress = getAddress();
    
            peerJID = address;
    
            fireCallPeerChangeEvent(
                    CallPeerChangeEvent.CALL_PEER_ADDRESS_CHANGE,
                    oldAddress,
                    address);
        }
    }

    /**
     * Sets the service discovery information that we have for this peer.
     *
     * @param discoverInfo the discovery information that we have obtained for
     * this peer.
     */
    public void setDiscoveryInfo(DiscoverInfo discoverInfo)
    {
        this.discoverInfo = discoverInfo;
    }

    /**
     * Returns the IQ ID of the Jingle session-initiate packet associated with
     * this call.
     *
     * @return the IQ ID of the Jingle session-initiate packet associated with
     * this call.
     */
    public String getSessInitID()
    {
        return sessionInitIQ != null ? sessionInitIQ.getStanzaId() : null;
=======
     * Processes the source-add {@link JingleIQ} action used in Jitsi-Meet.
     **For now processing only audio, as we use single ssrc for audio and
     * using multiple ssrcs for video. ConferenceMember currently support single
     * ssrc for audio and video and adding multiple ssrcs will need a large
     * refactor.
     *
     * @param content The {@link JingleIQ} that contains content that remote
     * peer wants to be added
     */
    public void processSourceAdd(final JingleIQ content)
    {
        for (ContentPacketExtension c : content.getContentList())
        {
            // we are parsing only audio
            if(!MediaType.AUDIO.equals(JingleUtils.getMediaType(c)))
            {
                continue;
            }

            RtpDescriptionPacketExtension rtpDesc
                = JingleUtils.getRtpDescription(c);

            for (SourcePacketExtension src : rtpDesc
                    .getChildExtensionsOfType(SourcePacketExtension.class))
            {
                SSRCInfoPacketExtension ssrcInfo
                    = src.getFirstChildOfType(SSRCInfoPacketExtension.class);

                if (ssrcInfo == null)
                    continue;

                String owner = ssrcInfo.getOwner();
                if (owner == null)
                    continue;

                AbstractConferenceMember member
                    = findConferenceMemberByAddress(owner);
                if (member == null)
                {
                    member = new AbstractConferenceMember(this, owner);
                    this.addConferenceMember(member);
                }

                member.setAudioSsrc(src.getSSRC());
            }
        }
    }

    /**
     * Processes the source-remove {@link JingleIQ} action used in Jitsi-Meet.
     * For now processing only audio, as we use single ssrc for audio and
     * using multiple ssrcs for video. ConferenceMember currently support single
     * ssrc for audio and video and adding multiple ssrcs will need a large
     * refactor.
     *
     * @param content The {@link JingleIQ} that contains content that remote
     * peer wants to be removed
     */
    public void processSourceRemove(final JingleIQ content)
    {
        for (ContentPacketExtension c : content.getContentList())
        {
            // we are parsing only audio
            if (!MediaType.AUDIO.equals(JingleUtils.getMediaType(c)))
            {
                continue;
            }

            RtpDescriptionPacketExtension rtpDesc
                = JingleUtils.getRtpDescription(c);
            for (SourcePacketExtension src : rtpDesc
                .getChildExtensionsOfType(SourcePacketExtension.class))
            {
                SSRCInfoPacketExtension ssrcInfo
                    = src.getFirstChildOfType(SSRCInfoPacketExtension.class);

                if (ssrcInfo == null)
                    continue;

                String owner = ssrcInfo.getOwner();
                if (owner == null)
                    continue;

                ConferenceMember member = findConferenceMemberByAddress(owner);
                if (member != null)
                    this.removeConferenceMember(member);
            }
        }
    }

    /**
     * Finds <tt>ConferenceMember</tt> by its address.
     *
     * @param address the address to look for
     * @return <tt>ConferenceMember</tt> with <tt>address</tt> or null if not
     * found.
     */
    private AbstractConferenceMember findConferenceMemberByAddress(
        String address)
    {
        for (ConferenceMember member : getConferenceMembers())
        {
            if (member.getAddress().equals(address))
            {
                return (AbstractConferenceMember)member;
            }
        }

        return null;
>>>>>>> 4e9fb56b
    }
}<|MERGE_RESOLUTION|>--- conflicted
+++ resolved
@@ -1753,7 +1753,118 @@
     }
 
     /**
-<<<<<<< HEAD
+     * Processes the source-add {@link JingleIQ} action used in Jitsi-Meet.
+     * For now processing only audio, as we use single ssrc for audio and
+     * using multiple ssrcs for video. ConferenceMember currently support single
+     * ssrc for audio and video and adding multiple ssrcs will need a large
+     * refactor.
+     *
+     * @param content The {@link JingleIQ} that contains content that remote
+     * peer wants to be added
+     */
+    public void processSourceAdd(final JingleIQ content)
+    {
+        for (ContentPacketExtension c : content.getContentList())
+        {
+            // we are parsing only audio
+            if(!MediaType.AUDIO.equals(JingleUtils.getMediaType(c)))
+            {
+                continue;
+            }
+
+            RtpDescriptionPacketExtension rtpDesc
+                = JingleUtils.getRtpDescription(c);
+
+            for (SourcePacketExtension src : rtpDesc
+                    .getChildExtensionsOfType(SourcePacketExtension.class))
+            {
+                SSRCInfoPacketExtension ssrcInfo
+                    = src.getFirstChildOfType(SSRCInfoPacketExtension.class);
+
+                if (ssrcInfo == null)
+                    continue;
+
+                String owner = ssrcInfo.getOwner();
+                if (owner == null)
+                    continue;
+
+                AbstractConferenceMember member
+                    = findConferenceMemberByAddress(owner);
+                if (member == null)
+                {
+                    member = new AbstractConferenceMember(this, owner);
+                    this.addConferenceMember(member);
+                }
+
+                member.setAudioSsrc(src.getSSRC());
+            }
+        }
+    }
+
+    /**
+     * Processes the source-remove {@link JingleIQ} action used in Jitsi-Meet.
+     * For now processing only audio, as we use single ssrc for audio and
+     * using multiple ssrcs for video. ConferenceMember currently support single
+     * ssrc for audio and video and adding multiple ssrcs will need a large
+     * refactor.
+     *
+     * @param content The {@link JingleIQ} that contains content that remote
+     * peer wants to be removed
+     */
+    public void processSourceRemove(final JingleIQ content)
+    {
+        for (ContentPacketExtension c : content.getContentList())
+        {
+            // we are parsing only audio
+            if (!MediaType.AUDIO.equals(JingleUtils.getMediaType(c)))
+            {
+                continue;
+            }
+
+            RtpDescriptionPacketExtension rtpDesc
+                = JingleUtils.getRtpDescription(c);
+            for (SourcePacketExtension src : rtpDesc
+                .getChildExtensionsOfType(SourcePacketExtension.class))
+            {
+                SSRCInfoPacketExtension ssrcInfo
+                    = src.getFirstChildOfType(SSRCInfoPacketExtension.class);
+
+                if (ssrcInfo == null)
+                    continue;
+
+                String owner = ssrcInfo.getOwner();
+                if (owner == null)
+                    continue;
+
+                ConferenceMember member = findConferenceMemberByAddress(owner);
+                if (member != null)
+                    this.removeConferenceMember(member);
+            }
+        }
+    }
+
+    /**
+     * Finds <tt>ConferenceMember</tt> by its address.
+     *
+     * @param address the address to look for
+     * @return <tt>ConferenceMember</tt> with <tt>address</tt> or null if not
+     * found.
+     */
+    private AbstractConferenceMember findConferenceMemberByAddress(
+        String address)
+    {
+        for (ConferenceMember member : getConferenceMembers())
+        {
+            if (member.getAddress().equals(address))
+            {
+                return (AbstractConferenceMember)member;
+            }
+        }
+
+        return null;
+    }
+
+    /**
      * Returns a String locator for that peer.
      *
      * @return the peer's address or phone number.
@@ -1904,116 +2015,5 @@
     public String getSessInitID()
     {
         return sessionInitIQ != null ? sessionInitIQ.getStanzaId() : null;
-=======
-     * Processes the source-add {@link JingleIQ} action used in Jitsi-Meet.
-     **For now processing only audio, as we use single ssrc for audio and
-     * using multiple ssrcs for video. ConferenceMember currently support single
-     * ssrc for audio and video and adding multiple ssrcs will need a large
-     * refactor.
-     *
-     * @param content The {@link JingleIQ} that contains content that remote
-     * peer wants to be added
-     */
-    public void processSourceAdd(final JingleIQ content)
-    {
-        for (ContentPacketExtension c : content.getContentList())
-        {
-            // we are parsing only audio
-            if(!MediaType.AUDIO.equals(JingleUtils.getMediaType(c)))
-            {
-                continue;
-            }
-
-            RtpDescriptionPacketExtension rtpDesc
-                = JingleUtils.getRtpDescription(c);
-
-            for (SourcePacketExtension src : rtpDesc
-                    .getChildExtensionsOfType(SourcePacketExtension.class))
-            {
-                SSRCInfoPacketExtension ssrcInfo
-                    = src.getFirstChildOfType(SSRCInfoPacketExtension.class);
-
-                if (ssrcInfo == null)
-                    continue;
-
-                String owner = ssrcInfo.getOwner();
-                if (owner == null)
-                    continue;
-
-                AbstractConferenceMember member
-                    = findConferenceMemberByAddress(owner);
-                if (member == null)
-                {
-                    member = new AbstractConferenceMember(this, owner);
-                    this.addConferenceMember(member);
-                }
-
-                member.setAudioSsrc(src.getSSRC());
-            }
-        }
-    }
-
-    /**
-     * Processes the source-remove {@link JingleIQ} action used in Jitsi-Meet.
-     * For now processing only audio, as we use single ssrc for audio and
-     * using multiple ssrcs for video. ConferenceMember currently support single
-     * ssrc for audio and video and adding multiple ssrcs will need a large
-     * refactor.
-     *
-     * @param content The {@link JingleIQ} that contains content that remote
-     * peer wants to be removed
-     */
-    public void processSourceRemove(final JingleIQ content)
-    {
-        for (ContentPacketExtension c : content.getContentList())
-        {
-            // we are parsing only audio
-            if (!MediaType.AUDIO.equals(JingleUtils.getMediaType(c)))
-            {
-                continue;
-            }
-
-            RtpDescriptionPacketExtension rtpDesc
-                = JingleUtils.getRtpDescription(c);
-            for (SourcePacketExtension src : rtpDesc
-                .getChildExtensionsOfType(SourcePacketExtension.class))
-            {
-                SSRCInfoPacketExtension ssrcInfo
-                    = src.getFirstChildOfType(SSRCInfoPacketExtension.class);
-
-                if (ssrcInfo == null)
-                    continue;
-
-                String owner = ssrcInfo.getOwner();
-                if (owner == null)
-                    continue;
-
-                ConferenceMember member = findConferenceMemberByAddress(owner);
-                if (member != null)
-                    this.removeConferenceMember(member);
-            }
-        }
-    }
-
-    /**
-     * Finds <tt>ConferenceMember</tt> by its address.
-     *
-     * @param address the address to look for
-     * @return <tt>ConferenceMember</tt> with <tt>address</tt> or null if not
-     * found.
-     */
-    private AbstractConferenceMember findConferenceMemberByAddress(
-        String address)
-    {
-        for (ConferenceMember member : getConferenceMembers())
-        {
-            if (member.getAddress().equals(address))
-            {
-                return (AbstractConferenceMember)member;
-            }
-        }
-
-        return null;
->>>>>>> 4e9fb56b
     }
 }