/*
 * Jitsi, the OpenSource Java VoIP and Instant Messaging client.
 *
 * Distributable under LGPL license.
 * See terms of license at gnu.org.
 */
package net.java.sip.communicator.impl.protocol.jabber;

import java.awt.*;
import java.beans.*;
import java.lang.reflect.*;
import java.util.*;
import java.util.List;

import net.java.sip.communicator.impl.protocol.jabber.extensions.colibri.*;
import net.java.sip.communicator.impl.protocol.jabber.extensions.jingle.*;
import net.java.sip.communicator.impl.protocol.jabber.extensions.jingle.ContentPacketExtension.SendersEnum;
import net.java.sip.communicator.impl.protocol.jabber.jinglesdp.*;
import net.java.sip.communicator.service.protocol.*;
import net.java.sip.communicator.service.protocol.media.*;
import net.java.sip.communicator.util.*;

import org.jitsi.service.libjitsi.*;
import org.jitsi.service.neomedia.*;
import org.jitsi.service.neomedia.device.*;
import org.jitsi.service.neomedia.format.*;
import org.jivesoftware.smackx.packet.*;

/**
 * An XMPP specific extension of the generic media handler.
 *
 * @author Emil Ivov
 * @author Lyubomir Marinov
 * @author Hristo Terezov
 * @author Boris Grozev
 */
public class CallPeerMediaHandlerJabberImpl
    extends AbstractCallPeerMediaHandlerJabberGTalkImpl<CallPeerJabberImpl>
{
    /**
     * The <tt>Logger</tt> used by the <tt>CallPeerMediaHandlerJabberImpl</tt>
     * class and its instances for logging output.
     */
    private static final Logger logger
        = Logger.getLogger(CallPeerMediaHandlerJabberImpl.class);

    /**
     * Determines whether a specific XMPP feature is supported by both a
     * specific <tt>ScServiceDiscoveryManager</tt> (may be referred to as the
     * local peer) and a specific <tt>DiscoverInfo</tt> (may be thought of as
     * the remote peer).
     *
     * @param discoveryManager the <tt>ScServiceDiscoveryManager</tt> to be
     * checked whether it includes the specified feature
     * @param discoverInfo the <tt>DiscoveryInfo</tt> which is to be checked
     * whether it contains the specified feature. If <tt>discoverInfo</tt> is
     * <tt>null</tt>, it is considered to contain the specified feature.
     * @param feature the feature to be determined whether it is supported by
     * both the specified <tt>discoveryManager</tt> and the specified
     * <tt>discoverInfo</tt>
     * @return <tt>true</tt> if the specified <tt>feature</tt> is supported by
     * both the specified <tt>discoveryManager</tt> and the specified
     * <tt>discoverInfo</tt>; otherwise, <tt>false</tt>
     */
    private static boolean isFeatureSupported(
            ScServiceDiscoveryManager discoveryManager,
            DiscoverInfo discoverInfo,
            String feature)
    {
        return
            discoveryManager.includesFeature(feature)
                && ((discoverInfo == null)
                    || discoverInfo.containsFeature(feature));
    }

    /**
     * The current description of the streams that we have going toward the
     * remote side. We use {@link LinkedHashMap}s to make sure that we preserve
     * the order of the individual content extensions.
     */
    private final Map<String, ContentPacketExtension> localContentMap
        = new LinkedHashMap<String, ContentPacketExtension>();

    /**
     * The <tt>QualityControl</tt> of this <tt>CallPeerMediaHandler</tt>.
     */
    private final QualityControlWrapper qualityControls;

    /**
     * The current description of the streams that the remote side has with us.
     * We use {@link LinkedHashMap}s to make sure that we preserve
     * the order of the individual content extensions.
     */
    private final Map<String, ContentPacketExtension> remoteContentMap
        = new LinkedHashMap<String, ContentPacketExtension>();

    /**
     * Indicates whether the remote party has placed us on hold.
     */
    private boolean remotelyOnHold = false;

    /**
     * Whether other party is able to change video quality settings.
     * Normally its whether we have detected existence of imageattr in sdp.
     */
    private boolean supportQualityControls = false;

    /**
     * The <tt>TransportManager</tt> implementation handling our address
     * management.
     */
    private TransportManagerJabberImpl transportManager;

    /**
     * The <tt>Object</tt> which is used for synchronization (e.g. <tt>wait</tt>
     * and <tt>notify</tt>) related to {@link #transportManager}.
     */
    private final Object transportManagerSyncRoot = new Object();

    /**
     * The ordered by preference array of the XML namespaces of the jingle
     * transports that this peer supports. If it is non-null, it will be used
     * instead of checking disco#info in order to select an appropriate
     * transport manager.
     */
    private String[] supportedTransports = null;

    /**
     * Object used to synchronize access to <tt>supportedTransports</tt>
     */
    private final Object supportedTransportsSyncRoot = new Object();

    /**
     * Creates a new handler that will be managing media streams for
     * <tt>peer</tt>.
     *
     * @param peer that <tt>CallPeerJabberImpl</tt> instance that we will be
     * managing media for.
     */
    public CallPeerMediaHandlerJabberImpl(CallPeerJabberImpl peer)
    {
        super(peer);

        qualityControls = new QualityControlWrapper(peer);
    }

    /**
     * Determines the direction that a stream, which has been placed on
     * hold by the remote party, would need to go back to after being
     * re-activated. If the stream is not currently on hold (i.e. it is still
     * sending media), this method simply returns its current direction.
     *
     * @param stream the {@link MediaStreamTarget} whose post-hold direction
     * we'd like to determine.
     *
     * @return the {@link MediaDirection} that we need to set on <tt>stream</tt>
     * once it is reactivate.
     */
    private MediaDirection calculatePostHoldDirection(MediaStream stream)
    {
        MediaDirection streamDirection = stream.getDirection();

        if (streamDirection.allowsSending())
            return streamDirection;

        /*
         * When calculating a direction we need to take into account 1) what
         * direction the remote party had asked for before putting us on hold,
         * 2) what the user preference is for the stream's media type, 3) our
         * local hold status, 4) the direction supported by the device this
         * stream is reading from.
         */

        // 1. what the remote party originally told us (from our perspective)
        ContentPacketExtension content = remoteContentMap.get(stream.getName());
        MediaDirection postHoldDir
            = JingleUtils.getDirection(content, !getPeer().isInitiator());

        // 2. the user preference
        MediaDevice device = stream.getDevice();

        postHoldDir
            = postHoldDir.and(
                    getDirectionUserPreference(device.getMediaType()));

        // 3. our local hold status
        if (isLocallyOnHold())
            postHoldDir = postHoldDir.and(MediaDirection.SENDONLY);

        // 4. the device direction
        postHoldDir = postHoldDir.and(device.getDirection());

        return postHoldDir;
    }

    /**
     * Closes the <tt>CallPeerMediaHandler</tt>.
     */
    @Override
    public synchronized void close()
    {
        super.close();

        OperationSetDesktopSharingClientJabberImpl client
            = (OperationSetDesktopSharingClientJabberImpl)
                getPeer().getProtocolProvider().getOperationSet(
                    OperationSetDesktopSharingClient.class);

        if (client != null)
            client.fireRemoteControlRevoked(getPeer());
    }

    /**
     * Creates a {@link ContentPacketExtension}s of the streams for a
     * specific <tt>MediaDevice</tt>.
     *
     * @param dev <tt>MediaDevice</tt>
     * @return the {@link ContentPacketExtension}s of stream that this
     * handler is prepared to initiate.
     * @throws OperationFailedException if we fail to create the descriptions
     * for reasons like problems with device interaction, allocating ports, etc.
     */
    private ContentPacketExtension createContent(MediaDevice dev)
        throws OperationFailedException
    {
        MediaType mediaType = dev.getMediaType();
        //this is the direction to be used in the jingle session
        MediaDirection direction = dev.getDirection();
        CallPeerJabberImpl peer = getPeer();

        /*
         * In the case of RTP translation performed by the conference focus,
         * the conference focus is not required to capture media.
         */
        if (!(MediaType.VIDEO.equals(mediaType)
                && isRTPTranslationEnabled(mediaType)))
            direction = direction.and(getDirectionUserPreference(mediaType));

        /*
         * Check if we need to announce sending on behalf of other peers
         */
        CallJabberImpl call = peer.getCall();

        if (call.isConferenceFocus())
        {
            for (CallPeerJabberImpl anotherPeer : call.getCallPeerList())
            {
                if ((anotherPeer != peer)
                        && anotherPeer.getDirection(mediaType)
                                .allowsReceiving())
                {
                    direction = direction.or(MediaDirection.SENDONLY);
                    break;
                }
            }
        }

        if (isLocallyOnHold())
            direction = direction.and(MediaDirection.SENDONLY);

        QualityPreset sendQualityPreset = null;
        QualityPreset receiveQualityPreset = null;

        if(qualityControls != null)
        {
            // the one we will send is the one the remote has announced as
            // receive
            sendQualityPreset = qualityControls.getRemoteReceivePreset();
            // the one we want to receive is the one the remote can send
            receiveQualityPreset = qualityControls.getRemoteSendMaxPreset();
        }
        if(direction != MediaDirection.INACTIVE)
        {
            ContentPacketExtension content
                = createContentForOffer(
                        getLocallySupportedFormats(
                                dev,
                                sendQualityPreset,
                                receiveQualityPreset),
                        direction,
                        dev.getSupportedExtensions());
            RtpDescriptionPacketExtension description
                = JingleUtils.getRtpDescription(content);

            // DTLS-SRTP
            setDtlsEncryptionOnContent(mediaType, content, null);
            /*
             * Neither SDES nor ZRTP is supported in telephony conferences
             * utilizing the server-side technology Jitsi Videobridge yet.
             */
            if (!call.getConference().isJitsiVideobridge())
            {
                // SDES
                // It is important to set SDES before ZRTP in order to make
                // GTALK application able to work with SDES.
                setSDesEncryptionOnDescription(mediaType, description, null);
                // ZRTP
                setZrtpEncryptionOnDescription(mediaType, description, null);
            }

            return content;
        }
        return null;
    }

    /**
     * Creates a {@link ContentPacketExtension} for a particular stream.
     *
     * @param mediaType <tt>MediaType</tt> of the content
     * @return a {@link ContentPacketExtension}
     * @throws OperationFailedException if we fail to create the descriptions
     * for reasons like - problems with device interaction, allocating ports,
     * etc.
     */
    public ContentPacketExtension createContentForMedia(MediaType mediaType)
        throws OperationFailedException
    {
        MediaDevice dev = getDefaultDevice(mediaType);

        if(isDeviceActive(dev))
            return createContent(dev);
        return null;
    }

    /**
     * Generates an Jingle {@link ContentPacketExtension} for the specified
     * {@link MediaFormat} list, direction and RTP extensions taking account
     * the local streaming preference for the corresponding media type.
     *
     * @param supportedFormats the list of <tt>MediaFormats</tt> that we'd
     * like to advertise.
     * @param direction the <tt>MediaDirection</tt> that we'd like to establish
     * the stream in.
     * @param supportedExtensions the list of <tt>RTPExtension</tt>s that we'd
     * like to advertise in the <tt>MediaDescription</tt>.
     *
     * @return a newly created {@link ContentPacketExtension} representing
     * streams that we'd be able to handle.
     */
    private ContentPacketExtension createContentForOffer(
                                        List<MediaFormat>  supportedFormats,
                                        MediaDirection     direction,
                                        List<RTPExtension> supportedExtensions)
    {
        ContentPacketExtension content
            = JingleUtils.createDescription(
                    ContentPacketExtension.CreatorEnum.initiator,
                    supportedFormats.get(0).getMediaType().toString(),
                    JingleUtils.getSenders(direction, !getPeer().isInitiator()),
                    supportedFormats,
                    supportedExtensions,
                    getDynamicPayloadTypes(),
                    getRtpExtensionsRegistry());

        this.localContentMap.put(content.getName(), content);
        return content;
    }

    /**
     * Creates a <tt>List</tt> containing the {@link ContentPacketExtension}s of
     * the streams that this handler is prepared to initiate depending on
     * available <tt>MediaDevice</tt>s and local on-hold and video transmission
     * preferences.
     *
     * @return a {@link List} containing the {@link ContentPacketExtension}s of
     * streams that this handler is prepared to initiate.
     *
     * @throws OperationFailedException if we fail to create the descriptions
     * for reasons like problems with device interaction, allocating ports, etc.
     */
    public List<ContentPacketExtension> createContentList()
        throws OperationFailedException
    {
        // Describe the media.
        List<ContentPacketExtension> mediaDescs
            = new ArrayList<ContentPacketExtension>();
        boolean jitsiVideobridge
            = getPeer().getCall().getConference().isJitsiVideobridge();

        for (MediaType mediaType : MediaType.values())
        {
            MediaDevice dev = getDefaultDevice(mediaType);

            if (isDeviceActive(dev))
            {
                MediaDirection direction = dev.getDirection();

                /*
                 * In the case of RTP translation performed by the conference
                 * focus, the conference focus is not required to capture media.
                 */
                if (!(MediaType.VIDEO.equals(mediaType)
                        && isRTPTranslationEnabled(mediaType)))
                {
                    direction
                        = direction.and(getDirectionUserPreference(mediaType));
                }
                if (isLocallyOnHold())
                    direction = direction.and(MediaDirection.SENDONLY);

                /*
                 * If we're only able to receive, we don't have to offer it at
                 * all. For example, we have to offer audio and no video when we
                 * start an audio call.
                 */
                if (MediaDirection.RECVONLY.equals(direction))
                    direction = MediaDirection.INACTIVE;

                if (direction != MediaDirection.INACTIVE)
                {
                    ContentPacketExtension content
                        = createContentForOffer(
                                getLocallySupportedFormats(dev),
                                direction,
                                dev.getSupportedExtensions());
                    RtpDescriptionPacketExtension description
                        = JingleUtils.getRtpDescription(content);

                    // DTLS-SRTP
                    setDtlsEncryptionOnContent(mediaType, content, null);
                    /*
                     * Neither SDES nor ZRTP is supported in telephony
                     * conferences utilizing the server-side technology Jitsi
                     * Videobridge yet.
                     */
                    if (!jitsiVideobridge)
                    {
                        // SDES
                        // It is important to set SDES before ZRTP in order to
                        // make GTALK application able to work with SDES.
                        setSDesEncryptionOnDescription(
                                mediaType,
                                description,
                                null);
                        //ZRTP
                        setZrtpEncryptionOnDescription(
                                mediaType,
                                description,
                                null);
                    }

                    // we request a desktop sharing session so add the inputevt
                    // extension in the "video" content
                    if (description.getMedia().equals(
                                MediaType.VIDEO.toString())
                            && getLocalInputEvtAware())
                    {
                        content.addChildExtension(
                                new InputEvtPacketExtension());
                    }

                    mediaDescs.add(content);
                }
            }
        }

        // Fail if no media is described (e.g. all devices are inactive).
        if (mediaDescs.isEmpty())
        {
            ProtocolProviderServiceJabberImpl.throwOperationFailedException(
                    "We couldn't find any active Audio/Video devices"
                        + " and couldn't create a call",
                    OperationFailedException.GENERAL_ERROR,
                    null,
                    logger);
        }

        // Describe the transport(s).
        return harvestCandidates(null, mediaDescs, null);
    }

    /**
     * Creates a <tt>List</tt> containing the {@link ContentPacketExtension}s of
     * the streams of a specific <tt>MediaType</tt> that this handler is
     * prepared to initiate depending on available <tt>MediaDevice</tt>s and
     * local on-hold and video transmission preferences.
     *
     * @param mediaType <tt>MediaType</tt> of the content
     * @return a {@link List} containing the {@link ContentPacketExtension}s of
     * streams that this handler is prepared to initiate.
     *
     * @throws OperationFailedException if we fail to create the descriptions
     * for reasons like - problems with device interaction, allocating ports,
     * etc.
     */
    public List<ContentPacketExtension> createContentList(MediaType mediaType)
        throws OperationFailedException
    {
        MediaDevice dev = getDefaultDevice(mediaType);
        List<ContentPacketExtension> mediaDescs
            = new ArrayList<ContentPacketExtension>();

        if (isDeviceActive(dev))
        {
            ContentPacketExtension content = createContent(dev);

            if (content != null)
                mediaDescs.add(content);
        }

        // Fail if no media is described (e.g. all devices are inactive).
        if (mediaDescs.isEmpty())
        {
            ProtocolProviderServiceJabberImpl.throwOperationFailedException(
                    "We couldn't find any active Audio/Video devices and "
                        + "couldn't create a call",
                    OperationFailedException.GENERAL_ERROR,
                    null,
                    logger);
        }

        // Describe the transport(s).
        return harvestCandidates(null, mediaDescs, null);
    }

    /**
     * Overrides to give access to the transport manager to send events
     * about ICE state changes.
     *
     * @param property the name of the property of this
     * <tt>PropertyChangeNotifier</tt> which had its value changed
     * @param oldValue the value of the property with the specified name before
     * the change
     * @param newValue the value of the property with the specified name after
     */
    @Override
    protected void firePropertyChange(
            String property,
            Object oldValue, Object newValue)
    {
        super.firePropertyChange(property, oldValue, newValue);
    }

    /**
     * Wraps up any ongoing candidate harvests and returns our response to the
     * last offer we've received, so that the peer could use it to send a
     * <tt>session-accept</tt>.
     *
     * @return  the last generated list of {@link ContentPacketExtension}s that
     * the call peer could use to send a <tt>session-accept</tt>.
     *
     * @throws OperationFailedException if we fail to configure the media stream
     */
    public Iterable<ContentPacketExtension> generateSessionAccept()
        throws OperationFailedException
    {
        TransportManagerJabberImpl transportManager = getTransportManager();
        Iterable<ContentPacketExtension> sessAccept
            = transportManager.wrapupCandidateHarvest();
        CallPeerJabberImpl peer = getPeer();

        //user answered an incoming call so we go through whatever content
        //entries we are initializing and init their corresponding streams

        // First parse content so we know how many streams and what type of
        // content we have
        Map<ContentPacketExtension,RtpDescriptionPacketExtension> contents
            = new HashMap<ContentPacketExtension,RtpDescriptionPacketExtension>();

        for(ContentPacketExtension ourContent : sessAccept)
        {
            RtpDescriptionPacketExtension description
                = JingleUtils.getRtpDescription(ourContent);

            contents.put(ourContent, description);
        }

        boolean masterStreamSet = false;

        for(Map.Entry<ContentPacketExtension, RtpDescriptionPacketExtension> en
                : contents.entrySet())
        {
            ContentPacketExtension ourContent = en.getKey();

            RtpDescriptionPacketExtension description = en.getValue();
            MediaType type = MediaType.parseString(description.getMedia());

            // stream connector
            StreamConnector connector
                = transportManager.getStreamConnector(type);

            //the device this stream would be reading from and writing to.
            MediaDevice dev = getDefaultDevice(type);

            if(!isDeviceActive(dev))
                continue;

            // stream target
            MediaStreamTarget target = transportManager.getStreamTarget(type);

            //stream direction
            MediaDirection direction
                = JingleUtils.getDirection(ourContent, !peer.isInitiator());

            // if we answer with video, tell remote peer that video direction is
            // sendrecv, and whether video device can capture/send
            if (MediaType.VIDEO.equals(type)
                    && (isLocalVideoTransmissionEnabled()
                            || isRTPTranslationEnabled(type))
                    && dev.getDirection().allowsSending())
            {
               direction = MediaDirection.SENDRECV;
               ourContent.setSenders(ContentPacketExtension.SendersEnum.both);
            }

            //let's now see what was the format we announced as first and
            //configure the stream with it.
            String contentName = ourContent.getName();
            ContentPacketExtension theirContent
                = this.remoteContentMap.get(contentName);
            RtpDescriptionPacketExtension theirDescription
                = JingleUtils.getRtpDescription(theirContent);
            MediaFormat format = null;

            List<MediaFormat> localFormats = getLocallySupportedFormats(dev);
            for(PayloadTypePacketExtension payload
                    : theirDescription.getPayloadTypes())
            {
                MediaFormat remoteFormat = JingleUtils.payloadTypeToMediaFormat(
                            payload, getDynamicPayloadTypes());
                if(remoteFormat != null
                     && (format = findMediaFormat(localFormats, remoteFormat))
                            != null)
                    break;
            }

            if(format == null)
            {
                ProtocolProviderServiceJabberImpl.throwOperationFailedException(
                        "No matching codec.",
                        OperationFailedException.ILLEGAL_ARGUMENT,
                        null,
                        logger);
            }

            //extract the extensions that we are advertising:
            // check whether we will be exchanging any RTP extensions.
            List<RTPExtension> rtpExtensions
                = JingleUtils.extractRTPExtensions(
                        description,
                        this.getRtpExtensionsRegistry());

            Map<String, String> adv = format.getAdvancedAttributes();
            if(adv != null)
            {
                for(Map.Entry<String, String> f : adv.entrySet())
                {
                    if(f.getKey().equals("imageattr"))
                        supportQualityControls = true;
                }
            }

            boolean masterStream = false;
            // if we have more than one stream, lets the audio be the master
            if(!masterStreamSet)
            {
                if(contents.size() > 1)
                {
                    if(type.equals(MediaType.AUDIO))
                    {
                        masterStream = true;
                        masterStreamSet = true;
                    }
                }
                else
                {
                    masterStream = true;
                    masterStreamSet = true;
                }
            }

            // create the corresponding stream...
            MediaStream stream = initStream(contentName,
                                            connector,
                                            dev,
                                            format,
                                            target,
                                            direction,
                                            rtpExtensions,
                                            masterStream);

            long ourSsrc = stream.getLocalSourceID();
            if (direction.allowsSending() && ourSsrc != -1)
            {
                description.setSsrc(Long.toString(ourSsrc));
                addSourceExtension(description, ourSsrc);
            }
        }
        return sessAccept;
    }

    /**
     * Adds a <tt>SourcePacketExtension</tt> as a child element of
     * <tt>description</tt>. See XEP-0339.
     *
     * @param description the <tt>RtpDescriptionPacketExtension</tt> to which
     * a child element will be added.
     * @param ssrc the SSRC for the <tt>SourcePacketExtension</tt> to use.
     */
    private void addSourceExtension(RtpDescriptionPacketExtension description,
                                    long ssrc)
    {
        MediaType type = MediaType.parseString(description.getMedia());

        SourcePacketExtension sourcePacketExtension
                = new SourcePacketExtension();

        sourcePacketExtension.setSSRC(ssrc);
        sourcePacketExtension.addChildExtension(
                new ParameterPacketExtension("cname",
                                             LibJitsi.getMediaService()
                                                .getRtpCname()));
        sourcePacketExtension.addChildExtension(
                new ParameterPacketExtension("msid", getMsid(type)));
        sourcePacketExtension.addChildExtension(
                new ParameterPacketExtension("mslabel", getMsLabel()));
        sourcePacketExtension.addChildExtension(
                new ParameterPacketExtension("label", getLabel(type)));

        description.addChildExtension(sourcePacketExtension);
    }

    /**
     * Returns the local content of a specific content type (like audio or
     * video).
     *
     * @param contentType content type name
     * @return remote <tt>ContentPacketExtension</tt> or null if not found
     */
    public ContentPacketExtension getLocalContent(String contentType)
    {
        for(String key : localContentMap.keySet())
        {
            ContentPacketExtension content = localContentMap.get(key);
            RtpDescriptionPacketExtension description
                = JingleUtils.getRtpDescription(content);

            if(description.getMedia().equals(contentType))
                return content;
        }
        return null;
    }

    /**
     * Returns a complete list of call currently known local content-s.
     *
     * @return a list of {@link ContentPacketExtension} <tt>null</tt> if not found
     */
    public Iterable<ContentPacketExtension> getLocalContentList()
    {
        return localContentMap.values();
    }

    /**
     * Returns the quality control for video calls if any.
     *
     * @return the implemented quality control.
     */
    public QualityControl getQualityControl()
    {
        if(supportQualityControls)
        {
            return qualityControls;
        }
        else
        {
            // we have detected that its not supported and return null
            // and control ui won't be visible
            return null;
        }
    }

    /**
     * Get the remote content of a specific content type (like audio or video).
     *
     * @param contentType content type name
     * @return remote <tt>ContentPacketExtension</tt> or null if not found
     */
    public ContentPacketExtension getRemoteContent(String contentType)
    {
        for(String key : remoteContentMap.keySet())
        {
            ContentPacketExtension content = remoteContentMap.get(key);
            RtpDescriptionPacketExtension description
                = JingleUtils.getRtpDescription(content);

            if(description.getMedia().equals(contentType))
                return content;
        }
        return null;
    }

    /**
     * {@inheritDoc}
     *
     * In the case of a telephony conference organized by the local peer/user
     * via the Jitsi Videobridge server-side technology, returns an SSRC
     * reported by the server as received on the channel allocated by the local
     * peer/user for the purposes of communicating with the <tt>CallPeer</tt>
     * associated with this instance.
     */
    @Override
    public long getRemoteSSRC(MediaType mediaType)
    {
        int[] ssrcs = getRemoteSSRCs(mediaType);

        /*
         * A peer (regardless of whether it is local or remote) may send
         * multiple RTP streams at any time. In such a case, it is not clear
         * which one of their SSRCs is to be returned. Anyway, the super says
         * that the returned is the last known. We will presume that the last
         * known in the list reported by the Jitsi Videobridge server is the
         * last.
         */
        if (ssrcs.length != 0)
            return 0xFFFFFFFFL & ssrcs[ssrcs.length - 1];

        /*
         * XXX In the case of Jitsi Videobridge, the super implementation of
         * getRemoteSSRC(MediaType) cannot be trusted because there is a single
         * VideoMediaStream with multiple ReceiveStreams.
         */
        return
            getPeer().isJitsiVideobridge()
                ? SSRC_UNKNOWN
                : super.getRemoteSSRC(mediaType);
    }

    /**
     * Gets the SSRCs of RTP streams with a specific <tt>MediaType</tt> known to
     * be received by a <tt>MediaStream</tt> associated with this instance.
     * <p>
     * <b>Warning</b>: The method may return only one of the many possible
     * remote SSRCs in the case of no utilization of the Jitsi Videobridge
     * server-side technology because the super implementation does not
     * currently provide support for keeping track of multiple remote SSRCs.
     * </p>
     *
     * @param mediaType the <tt>MediaType</tt> of the RTP streams the SSRCs of
     * which are to be returned
     * @return an array of <tt>int</tt> values which represent the SSRCs of RTP
     * streams with the specified <tt>mediaType</tt> known to be received by a
     * <tt>MediaStream</tt> associated with this instance
     */
    private int[] getRemoteSSRCs(MediaType mediaType)
    {
        /*
         * If the Jitsi Videobridge server-side technology is utilized, a single
         * MediaStream (per MediaType) is shared among the participating
         * CallPeers and, consequently, the remote SSRCs cannot be associated
         * with the CallPeers from which they are actually being sent. That's
         * why the server will report them to the conference focus.
         */
        ColibriConferenceIQ.Channel channel = getColibriChannel(mediaType);

        if (channel != null)
            return channel.getSSRCs();

        /*
         * XXX The fallback to the super implementation that follows may lead to
         * unexpected behavior due to the lack of ability to keep track of
         * multiple remote SSRCs.
         */
        long ssrc = super.getRemoteSSRC(mediaType);

        return
            (ssrc == SSRC_UNKNOWN)
                ? ColibriConferenceIQ.NO_SSRCS
                : new int[] { (int) ssrc };
    }

    /**
     * Gets the <tt>TransportManager</tt> implementation handling our address
     * management.
     *
     * TODO: this method can and should be simplified.
     *
     * @return the <tt>TransportManager</tt> implementation handling our address
     * management
     * @see CallPeerMediaHandler#getTransportManager()
     */
    @Override
    protected synchronized TransportManagerJabberImpl getTransportManager()
    {
        if (transportManager == null)
        {
            CallPeerJabberImpl peer = getPeer();

            if (peer.isInitiator())
            {
                synchronized(transportManagerSyncRoot)
                {
                    try
                    {
                        transportManagerSyncRoot.wait(5000);
                    }
                    catch(InterruptedException e)
                    {
                    }
                }
                if(transportManager == null)
                {
                    throw new IllegalStateException(
                            "The initiator is expected to specify the transport"
                                + " in their offer.");
                }
                else
                    return transportManager;
            }
            else
            {
                ProtocolProviderServiceJabberImpl protocolProvider
                    = peer.getProtocolProvider();
                ScServiceDiscoveryManager discoveryManager
                    = protocolProvider.getDiscoveryManager();
                DiscoverInfo peerDiscoverInfo = peer.getDiscoveryInfo();

                /*
                 * If this.supportedTransports has been explicitly set, we use
                 * it to select the transport manager -- we use the first
                 * transport in the list which we recognize (e.g. the first
                 * that is either ice or raw-udp
                 */
                synchronized (supportedTransportsSyncRoot)
                {
                    if (supportedTransports != null
                            && supportedTransports.length > 0)
                    {
                        for (int i = 0; i < supportedTransports.length; i++)
                        {
                            if (ProtocolProviderServiceJabberImpl.
                                    URN_XMPP_JINGLE_ICE_UDP_1.
                                            equals(supportedTransports[i]))
                            {
                                transportManager
                                        = new IceUdpTransportManager(peer);
                                break;
                            }
                            else if (ProtocolProviderServiceJabberImpl.
                                        URN_XMPP_JINGLE_RAW_UDP_0.
                                            equals(supportedTransports[i]))
                            {
                                transportManager
                                        = new RawUdpTransportManager(peer);
                                break;
                            }
                        }
                        if (transportManager == null)
                        {
                            logger.warn(
                                    "Could not find a supported"
                                        + " TransportManager in"
                                        + " supportedTransports. Will try to"
                                        + " select one based on disco#info.");
                        }
                    }
                }

                if (transportManager == null)
                {
                    /*
                     * The list of possible transports ordered by decreasing
                     * preference.
                     */
                    String[] transports
                        = new String[]
                                {
                                    ProtocolProviderServiceJabberImpl
                                        .URN_XMPP_JINGLE_ICE_UDP_1,
                                    ProtocolProviderServiceJabberImpl
                                        .URN_XMPP_JINGLE_RAW_UDP_0
                                };

                    /*
                     * If Jitsi Videobridge is to be employed, pick up a Jingle
                     * transport supported by it.
                     */
                    if (peer.isJitsiVideobridge())
                    {
                        CallJabberImpl call = peer.getCall();

                        if (call != null)
                        {
                            String jitsiVideobridge
                                = peer.getCall().getJitsiVideobridge();

                            /*
                             * Jitsi Videobridge supports the Jingle Raw UDP
                             * transport from its inception. But that is not the
                             * case with the Jingle ICE-UDP transport.
                             */
                            if ((jitsiVideobridge != null)
                                    && !protocolProvider.isFeatureSupported(
                                            jitsiVideobridge,
                                            ProtocolProviderServiceJabberImpl
                                                .URN_XMPP_JINGLE_ICE_UDP_1))
                            {
                                for (int i = transports.length - 1; i >= 0; i--)
                                {
                                    if (ProtocolProviderServiceJabberImpl
                                            .URN_XMPP_JINGLE_ICE_UDP_1
                                                .equals(transports[i]))
                                    {
                                        transports[i] = null;
                                    }
                                }
                            }
                        }
                    }

                    /*
                     * Select the first transport from the list of possible
                     * transports ordered by decreasing preference which is
                     * supported by the local and the remote peers.
                     */
                    for (String transport : transports)
                    {
                        if (transport == null)
                            continue;
                        if (isFeatureSupported(
                                discoveryManager,
                                peerDiscoverInfo,
                                transport))
                        {
                            if (ProtocolProviderServiceJabberImpl
                                    .URN_XMPP_JINGLE_ICE_UDP_1
                                        .equals(transport))
                            {
                                transportManager
                                    = new IceUdpTransportManager(peer);
                            }
                            else if (ProtocolProviderServiceJabberImpl
                                    .URN_XMPP_JINGLE_RAW_UDP_0
                                        .equals(transport))
                            {
                                transportManager
                                    = new RawUdpTransportManager(peer);
                            }

                            if (transportManager != null)
                                break;
                        }
                    }

                    if ((transportManager == null) && logger.isDebugEnabled())
                    {
                        logger.debug(
                                "No known Jingle transport supported by Jabber"
                                    + " call peer " + peer);
                    }
                }
            }
        }
        return transportManager;
    }

    /**
     * {@inheritDoc}
     *
     * @see CallPeerMediaHandler#queryTransportManager()
     */
    @Override
    protected synchronized TransportManagerJabberImpl queryTransportManager()
    {
        return transportManager;
    }

    /**
     * {@inheritDoc}
     *
     * In the case of utilization of the Jitsi Videobridge server-side
     * technology, returns the visual <tt>Component</tt>s which display RTP
     * video streams reported by the server to be sent by the remote peer
     * represented by this instance.
     */
    @Override
    public List<Component> getVisualComponents()
    {
        /*
         * TODO The super is currently unable to provide the complete set of
         * remote SSRCs (i.e. in the case of no utilization of the Jitsi
         * Videobridge server-side technology) so we have to explicitly check
         * for Jitsi Videobridge instead of just relying on the implementation
         * of the getRemoteSSRCs(MediaType) method to abstract away that detail.
         */
        CallJabberImpl call;
        MediaAwareCallConference conference;

        if (((call = getPeer().getCall()) != null)
                && ((conference = call.getConference()) != null)
                && conference.isJitsiVideobridge())
        {
            MediaStream stream = getStream(MediaType.VIDEO);

            if (stream == null)
                return Collections.emptyList();
            else
            {
                int[] remoteSSRCs = getRemoteSSRCs(MediaType.VIDEO);

                if (remoteSSRCs.length == 0)
                    return Collections.emptyList();
                else
                {
                    VideoMediaStream videoStream = (VideoMediaStream) stream;
                    List<Component> visualComponents
                        = new LinkedList<Component>();

                    for (int i = 0; i < remoteSSRCs.length; i++)
                    {
                        int remoteSSRC = remoteSSRCs[i];
                        Component visualComponent
                            = videoStream.getVisualComponent(
                                    0xFFFFFFFFL & remoteSSRC);

                        if (visualComponent != null)
                            visualComponents.add(visualComponent);
                    }
                    return visualComponents;
                }
            }
        }

        return super.getVisualComponents();
    }

    /**
     * Gathers local candidate addresses.
     *
     * @param remote the media descriptions received from the remote peer if any
     * or <tt>null</tt> if <tt>local</tt> represents an offer from the local
     * peer to be sent to the remote peer
     * @param local the media descriptions sent or to be sent from the local
     * peer to the remote peer. If <tt>remote</tt> is <tt>null</tt>,
     * <tt>local</tt> represents an offer from the local peer to be sent to the
     * remote peer
     * @param transportInfoSender the <tt>TransportInfoSender</tt> to be used by
     * this <tt>TransportManagerJabberImpl</tt> to send <tt>transport-info</tt>
     * <tt>JingleIQ</tt>s from the local peer to the remote peer if this
     * <tt>TransportManagerJabberImpl</tt> wishes to utilize
     * <tt>transport-info</tt>
     * @return the media descriptions of the local peer after the local
     * candidate addresses have been gathered as returned by
     * {@link TransportManagerJabberImpl#wrapupCandidateHarvest()}
     * @throws OperationFailedException if anything goes wrong while starting or
     * wrapping up the gathering of local candidate addresses
     */
    private List<ContentPacketExtension> harvestCandidates(
            List<ContentPacketExtension> remote,
            List<ContentPacketExtension> local,
            TransportInfoSender transportInfoSender)
        throws OperationFailedException
    {
        long startCandidateHarvestTime = System.currentTimeMillis();
        TransportManagerJabberImpl transportManager = getTransportManager();

        if (remote == null)
        {
            /*
             * We'll be harvesting candidates in order to make an offer so it
             * doesn't make sense to send them in transport-info.
             */
            if (transportInfoSender != null)
                throw new IllegalArgumentException("transportInfoSender");

            transportManager.startCandidateHarvest(local, transportInfoSender);
        }
        else
        {
            transportManager.startCandidateHarvest(
                    remote,
                    local,
                    transportInfoSender);
        }

        long stopCandidateHarvestTime = System.currentTimeMillis();

        if (logger.isInfoEnabled())
        {
            long candidateHarvestTime
                = stopCandidateHarvestTime - startCandidateHarvestTime;

            logger.info(
                    "End candidate harvest within " + candidateHarvestTime
                        + " ms");
        }

        setDtlsEncryptionOnTransports(remote, local);

        if (transportManager.startConnectivityEstablishmentWithJitsiVideobridge)
        {
            Map<String,IceUdpTransportPacketExtension> map
                = new LinkedHashMap<String,IceUdpTransportPacketExtension>();

            for (MediaType mediaType : MediaType.values())
            {
                ColibriConferenceIQ.Channel channel
                    = transportManager.getColibriChannel(
                            mediaType,
                            true /* local */);

                if (channel != null)
                {
                    IceUdpTransportPacketExtension transport
                        = channel.getTransport();

                    if (transport != null)
                        map.put(mediaType.toString(), transport);
                }
            }
            if (!map.isEmpty())
            {
                transportManager
                    .startConnectivityEstablishmentWithJitsiVideobridge
                        = false;
                transportManager.startConnectivityEstablishment(map);
            }
        }

        /*
         * TODO Ideally, we wouldn't wrap up that quickly. We need to revisit
         * this.
         */
        return transportManager.wrapupCandidateHarvest();
    }

    /**
     * Creates if necessary, and configures the stream that this
     * <tt>MediaHandler</tt> is using for the <tt>MediaType</tt> matching the
     * one of the <tt>MediaDevice</tt>. This method extends the one already
     * available by adding a stream name, corresponding to a stream's content
     * name.
     *
     * @param streamName the name of the stream as indicated in the XMPP
     * <tt>content</tt> element.
     * @param connector the <tt>MediaConnector</tt> that we'd like to bind the
     * newly created stream to.
     * @param device the <tt>MediaDevice</tt> that we'd like to attach the newly
     * created <tt>MediaStream</tt> to.
     * @param format the <tt>MediaFormat</tt> that we'd like the new
     * <tt>MediaStream</tt> to be set to transmit in.
     * @param target the <tt>MediaStreamTarget</tt> containing the RTP and RTCP
     * address:port couples that the new stream would be sending packets to.
     * @param direction the <tt>MediaDirection</tt> that we'd like the new
     * stream to use (i.e. sendonly, sendrecv, recvonly, or inactive).
     * @param rtpExtensions the list of <tt>RTPExtension</tt>s that should be
     * enabled for this stream.
     * @param masterStream whether the stream to be used as master if secured
     *
     * @return the newly created <tt>MediaStream</tt>.
     *
     * @throws OperationFailedException if creating the stream fails for any
     * reason (like for example accessing the device or setting the format).
     */
    protected MediaStream initStream(String               streamName,
                                     StreamConnector      connector,
                                     MediaDevice          device,
                                     MediaFormat          format,
                                     MediaStreamTarget    target,
                                     MediaDirection       direction,
                                     List<RTPExtension>   rtpExtensions,
                                     boolean              masterStream)
        throws OperationFailedException
    {
        MediaStream stream
            = super.initStream(
                    connector,
                    device,
                    format,
                    target,
                    direction,
                    rtpExtensions,
                    masterStream);

        if (stream != null)
            stream.setName(streamName);

        return stream;
    }

    /**
     * {@inheritDoc}
     *
     * In the case of a telephony conference organized by the local peer/user
     * and utilizing the Jitsi Videobridge server-side technology, a single
     * <tt>MediaHandler</tt> is shared by multiple
     * <tt>CallPeerMediaHandler</tt>s in order to have a single
     * <tt>AudioMediaStream</tt> and a single <tt>VideoMediaStream</tt>.
     * However, <tt>CallPeerMediaHandlerJabberImpl</tt> has redefined the
     * reading/getting the remote audio and video SSRCs. Consequently,
     * <tt>CallPeerMediaHandlerJabberImpl</tt> has to COMPLETELY redefine the
     * writing/setting as well i.e. it has to stop related
     * <tt>PropertyChangeEvent</tt>s fired by the super.
     */
    @Override
    protected void mediaHandlerPropertyChange(PropertyChangeEvent ev)
    {
        String propertyName = ev.getPropertyName();

        if ((AUDIO_REMOTE_SSRC.equals(propertyName)
                    || VIDEO_REMOTE_SSRC.equals(propertyName))
                && getPeer().isJitsiVideobridge())
            return;

        super.mediaHandlerPropertyChange(ev);
    }

    /**
     * Handles the specified <tt>answer</tt> by creating and initializing the
     * corresponding <tt>MediaStream</tt>s.
     *
     * @param answer the Jingle answer
     *
     * @throws OperationFailedException if we fail to handle <tt>answer</tt> for
     * reasons like failing to initialize media devices or streams.
     * @throws IllegalArgumentException if there's a problem with the syntax or
     * the semantics of <tt>answer</tt>. Method is synchronized in order to
     * avoid closing mediaHandler when we are currently in process of
     * initializing, configuring and starting streams and anybody interested
     * in this operation can synchronize to the mediaHandler instance to wait
     * processing to stop (method setState in CallPeer).
     */
    public void processAnswer(List<ContentPacketExtension> answer)
        throws OperationFailedException,
               IllegalArgumentException
    {
        /*
         * The answer given in session-accept may contain transport-related
         * information compatible with that carried in transport-info.
         */
        processTransportInfo(answer);

        boolean masterStreamSet = false;

        for (ContentPacketExtension content : answer)
        {
            remoteContentMap.put(content.getName(), content);

            boolean masterStream = false;

            // if we have more than one stream, let the audio be the master
            if(!masterStreamSet)
            {
                if(answer.size() > 1)
                {
                    RtpDescriptionPacketExtension description
                        = JingleUtils.getRtpDescription(content);

                    if(MediaType.AUDIO.toString().equals(
                            description.getMedia()))
                    {
                        masterStream = true;
                        masterStreamSet = true;
                    }
                }
                else
                {
                    masterStream = true;
                    masterStreamSet = true;
                }
            }

            processContent(content, false, masterStream);
        }
    }

    /**
     * Notifies this instance that a specific <tt>ColibriConferenceIQ</tt> has
     * been received. This <tt>CallPeerMediaHandler</tt> uses the part of the
     * information provided in the specified <tt>conferenceIQ</tt> which
     * concerns it only.
     *
     * @param conferenceIQ the <tt>ColibriConferenceIQ</tt> which has been
     * received
     */
    void processColibriConferenceIQ(ColibriConferenceIQ conferenceIQ)
    {
        /*
         * This CallPeerMediaHandler stores the media information but it does
         * not store the colibri Channels (which contain both media and transport
         * information). The TransportManager associated with this instance
         * stores the colibri Channels but does not store media information (such
         * as the remote SSRCs). An design/implementation choice has to be made
         * though and the present one is to have this CallPeerMediaHandler
         * transparently (with respect to the TransportManager) store the media
         * information inside the TransportManager.
         */
        TransportManagerJabberImpl transportManager = this.transportManager;

        if (transportManager != null)
        {
            long oldAudioRemoteSSRC = getRemoteSSRC(MediaType.AUDIO);
            long oldVideoRemoteSSRC = getRemoteSSRC(MediaType.VIDEO);

            for (MediaType mediaType : MediaType.values())
            {
                ColibriConferenceIQ.Channel dst
                    = transportManager.getColibriChannel(
                            mediaType,
                            false /* remote */);

                if (dst != null)
                {
                    ColibriConferenceIQ.Content content
                        = conferenceIQ.getContent(mediaType.toString());

                    if (content != null)
                    {
                        ColibriConferenceIQ.Channel src
                            = content.getChannel(dst.getID());

                        if (src != null)
                        {
                            int[] ssrcs = src.getSSRCs();
                            int[] dstSSRCs = dst.getSSRCs();

                            if (!Arrays.equals(dstSSRCs, ssrcs))
                                dst.setSSRCs(ssrcs);
                        }
                    }
                }
            }

            /*
             * Do fire new PropertyChangeEvents for the properties
             * AUDIO_REMOTE_SSRC and VIDEO_REMOTE_SSRC if necessary.
             */
            long newAudioRemoteSSRC = getRemoteSSRC(MediaType.AUDIO);
            long newVideoRemoteSSRC = getRemoteSSRC(MediaType.VIDEO);

            if (oldAudioRemoteSSRC != newAudioRemoteSSRC)
            {
                firePropertyChange(
                        AUDIO_REMOTE_SSRC,
                        oldAudioRemoteSSRC, newAudioRemoteSSRC);
            }
            if (oldVideoRemoteSSRC != newVideoRemoteSSRC)
            {
                firePropertyChange(
                        VIDEO_REMOTE_SSRC,
                        oldVideoRemoteSSRC, newVideoRemoteSSRC);
            }
        }
    }

    /**
     * Process a <tt>ContentPacketExtension</tt> and initialize its
     * corresponding <tt>MediaStream</tt>.
     *
     * @param content a <tt>ContentPacketExtension</tt>
     * @param modify if it correspond to a content-modify for resolution change
     * @param masterStream whether the stream to be used as master
     * @throws OperationFailedException if we fail to handle <tt>content</tt>
     * for reasons like failing to initialize media devices or streams.
     * @throws IllegalArgumentException if there's a problem with the syntax or
     * the semantics of <tt>content</tt>. The method is synchronized in order to
     * avoid closing mediaHandler when we are currently in process of
     * initializing, configuring and starting streams and anybody interested
     * in this operation can synchronize to the mediaHandler instance to wait
     * processing to stop (method setState in CallPeer).
     */
    private void processContent(
            ContentPacketExtension content,
            boolean modify,
            boolean masterStream)
        throws OperationFailedException,
               IllegalArgumentException
    {
        RtpDescriptionPacketExtension description
            = JingleUtils.getRtpDescription(content);
<<<<<<< HEAD
        MediaType mediaType = JingleUtils.getMediaType(content);
=======
        MediaType mediaType
            = JingleUtils.getMediaType(content);
>>>>>>> 22bc098d

        //stream target
        TransportManagerJabberImpl transportManager = getTransportManager();
        MediaStreamTarget target = transportManager.getStreamTarget(mediaType);

        if (target == null)
            target = JingleUtils.extractDefaultTarget(content);

        // no target port - try next media description
        if((target == null) || (target.getDataAddress().getPort() == 0))
        {
            closeStream(mediaType);
            return;
        }

        List<MediaFormat> supportedFormats = JingleUtils.extractFormats(
            description, getDynamicPayloadTypes());

        MediaDevice dev = getDefaultDevice(mediaType);

        if(!isDeviceActive(dev))
        {
            closeStream(mediaType);
            return;
        }

        MediaDirection devDirection
            = (dev == null) ? MediaDirection.INACTIVE : dev.getDirection();

        // Take the preference of the user with respect to streaming
        // mediaType into account.
        devDirection
            = devDirection.and(getDirectionUserPreference(mediaType));

        if (supportedFormats.isEmpty())
        {
            //remote party must have messed up our Jingle description.
            //throw an exception.
            ProtocolProviderServiceJabberImpl.throwOperationFailedException(
                    "Remote party sent an invalid Jingle answer.",
                    OperationFailedException.ILLEGAL_ARGUMENT,
                    null,
                    logger);
        }

        CallJabberImpl call = getPeer().getCall();
        CallConference conference
            = (call == null) ? null : call.getConference();

        /*
         * Neither SDES nor ZRTP is supported in telephony conferences utilizing
         * the server-side technology Jitsi Videobridge yet.
         */
        if ((conference == null) || !conference.isJitsiVideobridge())
        {
            addZrtpAdvertisedEncryptions(true, description, mediaType);
            addSDesAdvertisedEncryptions(true, description, mediaType);
        }
        addDtlsAdvertisedEncryptions(true, content, mediaType);

        StreamConnector connector
            = transportManager.getStreamConnector(mediaType);

        //determine the direction that we need to announce.
        MediaDirection remoteDirection
            = JingleUtils.getDirection(content, getPeer().isInitiator());
        /*
         * If we are the focus of a conference, we need to take into account the
         * other participants.
         */
        if ((conference != null) && conference.isConferenceFocus())
        {
            for (CallPeerJabberImpl peer : call.getCallPeerList())
            {
                SendersEnum senders = peer.getSenders(mediaType);
                boolean initiator = peer.isInitiator();
                //check if the direction of the jingle session we have with
                //this peer allows us receiving media. If senders is null,
                //assume the default of 'both'
                if ((senders == null)
                        || (SendersEnum.both == senders)
                        || (initiator && SendersEnum.initiator == senders)
                        || (!initiator && SendersEnum.responder == senders))
                {
                    remoteDirection
                        = remoteDirection.or(MediaDirection.SENDONLY);
                }
            }
        }

        MediaDirection direction
            = devDirection.getDirectionForAnswer(remoteDirection);

        // update the RTP extensions that we will be exchanging.
        List<RTPExtension> remoteRTPExtensions
            = JingleUtils.extractRTPExtensions(
                    description,
                    getRtpExtensionsRegistry());
        List<RTPExtension> supportedExtensions
            = getExtensionsForType(mediaType);
        List<RTPExtension> rtpExtensions
            = intersectRTPExtensions(remoteRTPExtensions, supportedExtensions);

        Map<String, String> adv
            = supportedFormats.get(0).getAdvancedAttributes();

        if(adv != null)
        {
            for(Map.Entry<String, String> f : adv.entrySet())
            {
                if(f.getKey().equals("imageattr"))
                    supportQualityControls = true;
            }
        }

        // check for options from remote party and set them locally
        if(mediaType.equals(MediaType.VIDEO) && modify)
        {
            // update stream
            MediaStream stream = getStream(MediaType.VIDEO);

            if(stream != null && dev != null)
            {
                List<MediaFormat> fmts = supportedFormats;

                if(fmts.size() > 0)
                {
                    MediaFormat fmt = fmts.get(0);

                    ((VideoMediaStream)stream).updateQualityControl(
                            fmt.getAdvancedAttributes());
                }
            }

            if(qualityControls != null)
            {
                QualityPreset receiveQualityPreset
                    = qualityControls.getRemoteReceivePreset();
                QualityPreset sendQualityPreset
                    = qualityControls.getRemoteSendMaxPreset();

                supportedFormats
                    = (dev == null)
                        ? null
                        : intersectFormats(
                                supportedFormats,
                                getLocallySupportedFormats(
                                        dev,
                                        sendQualityPreset,
                                        receiveQualityPreset));
            }
        }

        // create the corresponding stream...
        initStream(
                content.getName(),
                connector,
                dev,
                supportedFormats.get(0),
                target,
                direction,
                rtpExtensions,
                masterStream);
    }

    /**
     * Parses and handles the specified <tt>offer</tt> and returns a content
     * extension representing the current state of this media handler. This
     * method MUST only be called when <tt>offer</tt> is the first session
     * description that this <tt>MediaHandler</tt> is seeing.
     *
     * @param offer the offer that we'd like to parse, handle and get an answer
     * for.
     *
     * @throws OperationFailedException if we have a problem satisfying the
     * description received in <tt>offer</tt> (e.g. failed to open a device or
     * initialize a stream ...).
     * @throws IllegalArgumentException if there's a problem with
     * <tt>offer</tt>'s format or semantics.
     */
    public void processOffer(List<ContentPacketExtension> offer)
        throws OperationFailedException,
               IllegalArgumentException
    {
        // prepare to generate answers to all the incoming descriptions
        List<ContentPacketExtension> answer
            = new ArrayList<ContentPacketExtension>(offer.size());
        boolean atLeastOneValidDescription = false;

        for (ContentPacketExtension content : offer)
        {
            remoteContentMap.put(content.getName(), content);

            RtpDescriptionPacketExtension description
                = JingleUtils.getRtpDescription(content);
            MediaType mediaType
                = JingleUtils.getMediaType(content);

            List<MediaFormat> remoteFormats
                = JingleUtils.extractFormats(
                        description,
                        getDynamicPayloadTypes());

            MediaDevice dev = getDefaultDevice(mediaType);

            MediaDirection devDirection
                = (dev == null) ? MediaDirection.INACTIVE : dev.getDirection();

            // Take the preference of the user with respect to streaming
            // mediaType into account.
            devDirection
                = devDirection.and(getDirectionUserPreference(mediaType));

            // determine the direction that we need to announce.
            MediaDirection remoteDirection = JingleUtils.getDirection(
                                            content, getPeer().isInitiator());
            MediaDirection direction
                = devDirection.getDirectionForAnswer(remoteDirection);

            // intersect the MediaFormats of our device with remote ones
            List<MediaFormat> mutuallySupportedFormats
                = intersectFormats(
                        remoteFormats,
                        getLocallySupportedFormats(dev));

            // check whether we will be exchanging any RTP extensions.
            List<RTPExtension> offeredRTPExtensions
                    = JingleUtils.extractRTPExtensions(
                            description, this.getRtpExtensionsRegistry());

            List<RTPExtension> supportedExtensions
                    = getExtensionsForType(mediaType);

            List<RTPExtension> rtpExtensions = intersectRTPExtensions(
                            offeredRTPExtensions, supportedExtensions);

            // transport
            /*
             * RawUdpTransportPacketExtension extends
             * IceUdpTransportPacketExtension so getting
             * IceUdpTransportPacketExtension should suffice.
             */
            IceUdpTransportPacketExtension transport
                = content.getFirstChildOfType(
                        IceUdpTransportPacketExtension.class);

            // stream target
            MediaStreamTarget target = null;

            try
            {
                target = JingleUtils.extractDefaultTarget(content);
            }
            catch(IllegalArgumentException e)
            {
                logger.warn("Fail to extract default target", e);
            }

            // according to XEP-176, transport element in session-initiate
            // "MAY instead be empty (with each candidate to be sent as the
            // payload of a transport-info message)".
            int targetDataPort
                = (target == null && transport != null)
                    ? -1
                    : (target != null) ? target.getDataAddress().getPort() : 0;

            /*
             * TODO If the offered transport is not supported, attempt to fall
             * back to a supported one using transport-replace.
             */
            setTransportManager(transport.getNamespace());

            if (mutuallySupportedFormats.isEmpty()
                    || (devDirection == MediaDirection.INACTIVE)
                    || (targetDataPort == 0))
            {
                // skip stream and continue. contrary to sip we don't seem to
                // need to send per-stream disabling answer and only one at the
                // end.

                //close the stream in case it already exists
                closeStream(mediaType);
                continue;
            }

            SendersEnum senders = JingleUtils.getSenders(
                    direction,
                    !getPeer().isInitiator());
            // create the answer description
            ContentPacketExtension ourContent
                = JingleUtils.createDescription(
                        content.getCreator(),
                        content.getName(),
                        senders,
                        mutuallySupportedFormats,
                        rtpExtensions,
                        getDynamicPayloadTypes(),
                        getRtpExtensionsRegistry());

            /*
             * Sets ZRTP, SDES or DTLS-SRTP depending on the preferences for
             * this account.
             */
            setAndAddPreferredEncryptionProtocol(
                    mediaType,
                    ourContent,
                    content);

            // Got a content which has inputevt. It means that the peer requests
            // a desktop sharing session so tell it we support inputevt.
            if(content.getChildExtensionsOfType(InputEvtPacketExtension.class)
                    != null)
            {
                ourContent.addChildExtension(new InputEvtPacketExtension());
            }

            answer.add(ourContent);
            localContentMap.put(content.getName(), ourContent);

            atLeastOneValidDescription = true;
        }

        if (!atLeastOneValidDescription)
        {
            ProtocolProviderServiceJabberImpl.throwOperationFailedException(
                    "Offer contained no media formats"
                        + " or no valid media descriptions.",
                    OperationFailedException.ILLEGAL_ARGUMENT,
                    null,
                    logger);
        }

        /*
         * In order to minimize post-pickup delay, start establishing the
         * connectivity prior to ringing.
         */
        harvestCandidates(
                offer,
                answer,
                new TransportInfoSender()
                        {
                            public void sendTransportInfo(
                                    Iterable<ContentPacketExtension> contents)
                            {
                                getPeer().sendTransportInfo(contents);
                            }
                        });

        /*
         * While it may sound like we can completely eliminate the post-pickup
         * delay by waiting for the connectivity establishment to finish, it may
         * not be possible in all cases. We are the Jingle session responder so,
         * in the case of the ICE UDP transport, we are not the controlling ICE
         * Agent and we cannot be sure when the controlling ICE Agent will
         * perform the nomination. It could, for example, choose to wait for our
         * session-accept to perform the nomination which will deadlock us if we
         * have chosen to wait for the connectivity establishment to finish
         * before we begin ringing and send session-accept.
         */
        getTransportManager().startConnectivityEstablishment(offer);
    }

    /**
     * Processes the transport-related information provided by the remote
     * <tt>peer</tt> in a specific set of <tt>ContentPacketExtension</tt>s.
     *
     * @param contents the <tt>ContentPacketExtenion</tt>s provided by the
     * remote <tt>peer</tt> and containing the transport-related information to
     * be processed
     * @throws OperationFailedException if anything goes wrong while processing
     * the transport-related information provided by the remote <tt>peer</tt> in
     * the specified set of <tt>ContentPacketExtension</tt>s
     */
    public void processTransportInfo(Iterable<ContentPacketExtension> contents)
        throws OperationFailedException
    {
        if (getTransportManager().startConnectivityEstablishment(contents))
        {
            //Emil: why the heck is this here and why is it commented?
            //wrapupConnectivityEstablishment();
        }
    }

    /**
     * Reinitialize all media contents.
     *
     * @throws OperationFailedException if we fail to handle <tt>content</tt>
     * for reasons like failing to initialize media devices or streams.
     * @throws IllegalArgumentException if there's a problem with the syntax or
     * the semantics of <tt>content</tt>. Method is synchronized in order to
     * avoid closing mediaHandler when we are currently in process of
     * initializing, configuring and starting streams and anybody interested
     * in this operation can synchronize to the mediaHandler instance to wait
     * processing to stop (method setState in CallPeer).
     */
    public void reinitAllContents()
        throws OperationFailedException,
               IllegalArgumentException
    {
        boolean masterStreamSet = false;
        for(String key : remoteContentMap.keySet())
        {
            ContentPacketExtension ext = remoteContentMap.get(key);

            boolean masterStream = false;
            // if we have more than one stream, lets the audio be the master
            if(!masterStreamSet)
            {
                RtpDescriptionPacketExtension description
                    = JingleUtils.getRtpDescription(ext);
                MediaType mediaType
                    = MediaType.parseString( description.getMedia() );

                if(remoteContentMap.size() > 1)
                {
                    if(mediaType.equals(MediaType.AUDIO))
                    {
                        masterStream = true;
                        masterStreamSet = true;
                    }
                }
                else
                {
                    masterStream = true;
                    masterStreamSet = true;
                }
            }

            if(ext != null)
                processContent(ext, false, masterStream);
        }
    }

    /**
     * Reinitialize a media content such as video.
     *
     * @param name name of the Jingle content
     * @param content media content
     * @param modify if it correspond to a content-modify for resolution change
     * @throws OperationFailedException if we fail to handle <tt>content</tt>
     * for reasons like failing to initialize media devices or streams.
     * @throws IllegalArgumentException if there's a problem with the syntax or
     * the semantics of <tt>content</tt>. Method is synchronized in order to
     * avoid closing mediaHandler when we are currently in process of
     * initializing, configuring and starting streams and anybody interested
     * in this operation can synchronize to the mediaHandler instance to wait
     * processing to stop (method setState in CallPeer).
     */
    public void reinitContent(
            String name,
            ContentPacketExtension content,
            boolean modify)
        throws OperationFailedException,
               IllegalArgumentException
    {
        ContentPacketExtension ext = remoteContentMap.get(name);

        if(ext != null)
        {
            if(modify)
            {
                processContent(content, modify, false);
                remoteContentMap.put(name, content);
            }
            else
            {
                ext.setSenders(content.getSenders());
                processContent(ext, modify, false);
                remoteContentMap.put(name, ext);
            }
        }
    }

    /**
     * Removes a media content with a specific name from the session represented
     * by this <tt>CallPeerMediaHandlerJabberImpl</tt> and closes its associated
     * media stream.
     *
     * @param contentMap the <tt>Map</tt> in which the specified <tt>name</tt>
     * has an association with the media content to be removed
     * @param name the name of the media content to be removed from this session
     */
    private void removeContent(
            Map<String, ContentPacketExtension> contentMap,
            String name)
    {
        ContentPacketExtension content = contentMap.remove(name);

        if (content != null)
        {
            RtpDescriptionPacketExtension description
                = JingleUtils.getRtpDescription(content);
            String media = description.getMedia();

            if (media != null)
                closeStream(MediaType.parseString(media));
        }
    }

    /**
     * Removes a media content with a specific name from the session represented
     * by this <tt>CallPeerMediaHandlerJabberImpl</tt> and closes its associated
     * media stream.
     *
     * @param name the name of the media content to be removed from this session
     */
    public void removeContent(String name)
    {
        removeContent(localContentMap, name);
        removeContent(remoteContentMap, name);

        TransportManagerJabberImpl transportManager =  queryTransportManager();

        if (transportManager != null)
            transportManager.removeContent(name);
    }

    /**
     * Acts upon a notification received from the remote party indicating that
     * they've put us on/off hold.
     *
     * @param onHold <tt>true</tt> if the remote party has put us on hold
     * and <tt>false</tt> if they've just put us off hold.
     */
    public void setRemotelyOnHold(boolean onHold)
    {
        this.remotelyOnHold = onHold;

        for (MediaType mediaType : MediaType.values())
        {
            MediaStream stream = getStream(mediaType);

            if (stream == null)
                continue;

            if (getPeer().isJitsiVideobridge())
            {
                /*
                 * If we are the focus of a Videobridge conference, we need to
                 * ask the Videobridge to change the stream direction on our
                 * behalf.
                 */
                ColibriConferenceIQ.Channel channel
                    = getColibriChannel(mediaType);
                MediaDirection direction;

                if(remotelyOnHold)
                {
                    direction =  MediaDirection.INACTIVE;
                }
                else
                {
                    // TODO Does SENDRECV always make sense?
                    direction =  MediaDirection.SENDRECV;
                }
                getPeer().getCall().setChannelDirection(
                        channel.getID(),
                        mediaType,
                        direction);
            }
            else //no Videobridge
            {
                if (remotelyOnHold)
                {
                    /*
                     * In conferences we use INACTIVE to prevent, for example,
                     * on-hold music from being played to all the participants.
                     */
                    MediaDirection newDirection
                        = getPeer().getCall().isConferenceFocus()
                            ? MediaDirection.INACTIVE
                            : stream.getDirection().and(
                                    MediaDirection.RECVONLY);

                    stream.setDirection(newDirection);
                }
                else
                {
                    stream.setDirection(calculatePostHoldDirection(stream));
                }
            }
        }
    }

    /**
     * Sometimes as initing a call with custom preset can set and we force
     * that quality controls is supported.
     *
     * @param value whether quality controls is supported..
     */
    public void setSupportQualityControls(boolean value)
    {
        this.supportQualityControls = value;
    }

    /**
     * Sets the <tt>TransportManager</tt> implementation to handle our address
     * management by Jingle transport XML namespace.
     *
     * @param xmlns the Jingle transport XML namespace specifying the
     * <tt>TransportManager</tt> implementation type to be set on this instance
     * to handle our address management
     * @throws IllegalArgumentException if the specified <tt>xmlns</tt> does not
     * specify a (supported) <tt>TransportManager</tt> implementation type
     */
    private void setTransportManager(String xmlns)
        throws IllegalArgumentException
    {
        // Is this really going to be an actual change?
        if ((transportManager != null)
                && transportManager.getXmlNamespace().equals(xmlns))
        {
            return;
        }

        CallPeerJabberImpl peer = getPeer();

        if (!peer.getProtocolProvider().getDiscoveryManager().includesFeature(
                xmlns))
        {
            throw new IllegalArgumentException(
                    "Unsupported Jingle transport " + xmlns);
        }

        /*
         * TODO The transportManager is going to be changed so it may need to be
         * disposed of prior to the change.
         */

        if (xmlns.equals(
                ProtocolProviderServiceJabberImpl.URN_XMPP_JINGLE_ICE_UDP_1))
        {
            transportManager = new IceUdpTransportManager(peer);
        }
        else if (xmlns.equals(
                ProtocolProviderServiceJabberImpl.URN_XMPP_JINGLE_RAW_UDP_0))
        {
            transportManager = new RawUdpTransportManager(peer);
        }
        else
        {
            throw new IllegalArgumentException(
                    "Unsupported Jingle transport " + xmlns);
        }

        synchronized(transportManagerSyncRoot)
        {
            transportManagerSyncRoot.notify();
        }
    }

    /**
     * Waits for the associated <tt>TransportManagerJabberImpl</tt> to conclude
     * any started connectivity establishment and then starts this
     * <tt>CallPeerMediaHandler</tt>.
     *
     * @throws IllegalStateException if no offer or answer has been provided or
     * generated earlier
     */
    @Override
    public void start()
        throws IllegalStateException
    {
        try
        {
            wrapupConnectivityEstablishment();
        }
        catch (OperationFailedException ofe)
        {
            throw new UndeclaredThrowableException(ofe);
        }

        super.start();
    }

    /**
     * Lets the underlying implementation take note of this error and only
     * then throws it to the using bundles.
     *
     * @param message the message to be logged and then wrapped in a new
     * <tt>OperationFailedException</tt>
     * @param errorCode the error code to be assigned to the new
     * <tt>OperationFailedException</tt>
     * @param cause the <tt>Throwable</tt> that has caused the necessity to log
     * an error and have a new <tt>OperationFailedException</tt> thrown
     *
     * @throws OperationFailedException the exception that we wanted this method
     * to throw.
     */
    @Override
    protected void throwOperationFailedException(
            String message,
            int errorCode,
            Throwable cause)
        throws OperationFailedException
    {
        ProtocolProviderServiceJabberImpl.throwOperationFailedException(
                message,
                errorCode,
                cause,
                logger);
    }

    /**
     * Notifies the associated <tt>TransportManagerJabberImpl</tt> that it
     * should conclude any connectivity establishment, waits for it to actually
     * do so and sets the <tt>connector</tt>s and <tt>target</tt>s of the
     * <tt>MediaStream</tt>s managed by this <tt>CallPeerMediaHandler</tt>.
     *
     * @throws OperationFailedException if anything goes wrong while setting the
     * <tt>connector</tt>s and/or <tt>target</tt>s of the <tt>MediaStream</tt>s
     * managed by this <tt>CallPeerMediaHandler</tt>
     */
    private void wrapupConnectivityEstablishment()
        throws OperationFailedException
    {
        TransportManagerJabberImpl transportManager = getTransportManager();

        transportManager.wrapupConnectivityEstablishment();
        for (MediaType mediaType : MediaType.values())
        {
            MediaStream stream = getStream(mediaType);

            if (stream != null)
            {
                stream.setConnector(
                        transportManager.getStreamConnector(mediaType));
                stream.setTarget(transportManager.getStreamTarget(mediaType));
            }
        }
    }



    /**
     * If Jitsi Videobridge is in use, returns the
     * <tt>ColibriConferenceIQ.Channel</tt> that this
     * <tt>CallPeerMediaHandler</tt> uses for media of type <tt>mediaType</tt>.
     * Otherwise, returns <tt>null</tt>
     *
     * @param mediaType the <tt>MediaType</tt> for which to return a
     * <tt>ColibriConferenceIQ.Channel</tt>
     * @return the <tt>ColibriConferenceIQ.Channel</tt> that this
     * <tt>CallPeerMediaHandler</tt> uses for media of type <tt>mediaType</tt>
     * or <tt>null</tt>.
     */
    private ColibriConferenceIQ.Channel getColibriChannel(MediaType mediaType)
    {
        ColibriConferenceIQ.Channel channel = null;

        if (getPeer().isJitsiVideobridge())
        {
            TransportManagerJabberImpl transportManager = this.transportManager;

            if (transportManager != null)
            {
                channel
                    = transportManager.getColibriChannel(
                            mediaType,
                            false /* remote */);
            }
        }
        return channel;
    }

    /**
     * {@inheritDoc}
     *
     * The super implementation relies on the direction of the streams and is
     * therefore not accurate when we use a Videobridge.
     */
    @Override
    public boolean isRemotelyOnHold()
    {
        return remotelyOnHold;
    }

    /**
     * {@inheritDoc}
     *
     * Handles the case when a Videobridge is in use.
     *
     * @param locallyOnHold <tt>true</tt> if we are to make our streams
     * stop transmitting and <tt>false</tt> if we are to start transmitting
     */
    @Override
    public void setLocallyOnHold(boolean locallyOnHold)
    {
        CallPeerJabberImpl peer = getPeer();

        if (peer.isJitsiVideobridge())
        {
            this.locallyOnHold = locallyOnHold;

            if (locallyOnHold
                    || !CallPeerState.ON_HOLD_MUTUALLY.equals(peer.getState()))
            {
                for (MediaType mediaType : MediaType.values())
                {
                    ColibriConferenceIQ.Channel channel
                        = getColibriChannel(mediaType);

                    if (channel != null)
                    {
                        MediaDirection direction
                            = locallyOnHold
                                ? MediaDirection.INACTIVE
                                : MediaDirection.SENDRECV;

                        peer.getCall().setChannelDirection(
                                channel.getID(),
                                mediaType,
                                direction);
                    }
                }
            }
        }
        else
        {
            super.setLocallyOnHold(locallyOnHold);
        }
    }

    /**
     * Detects and adds DTLS-SRTP available encryption method present in the
     * content (description) given in parameter.
     *
     * @param isInitiator <tt>true</tt> if the local call instance is the
     * initiator of the call; <tt>false</tt>, otherwise.
     * @param content The CONTENT element of the JINGLE element which contains
     * the TRANSPORT element
     * @param mediaType The type of media (AUDIO or VIDEO).
     */
    private boolean addDtlsAdvertisedEncryptions(
            boolean isInitiator,
            ContentPacketExtension content,
            MediaType mediaType)
    {
        if (getPeer().isJitsiVideobridge())
        {
            // TODO Auto-generated method stub
            return false;
        }
        else
        {
            IceUdpTransportPacketExtension remoteTransport
                = content.getFirstChildOfType(
                        IceUdpTransportPacketExtension.class);

            return
                addDtlsAdvertisedEncryptions(
                        isInitiator,
                        remoteTransport,
                        mediaType);
        }
    }

    /**
     * Detects and adds DTLS-SRTP available encryption method present in the
     * transport (description) given in parameter.
     *
     * @param isInitiator <tt>true</tt> if the local call instance is the
     * initiator of the call; <tt>false</tt>, otherwise.
     * @param remoteTransport the TRANSPORT element
     * @param mediaType The type of media (AUDIO or VIDEO).
     */
    boolean addDtlsAdvertisedEncryptions(
            boolean isInitiator,
            IceUdpTransportPacketExtension remoteTransport,
            MediaType mediaType)
    {
        SrtpControls srtpControls = getSrtpControls();
        boolean b = false;

        if (remoteTransport != null)
        {
            List<DtlsFingerprintPacketExtension> remoteFingerpintPEs
                = remoteTransport.getChildExtensionsOfType(
                        DtlsFingerprintPacketExtension.class);

            if (!remoteFingerpintPEs.isEmpty())
            {
                AccountID accountID
                    = getPeer().getProtocolProvider().getAccountID();

                if (accountID.getAccountPropertyBoolean(
                            ProtocolProviderFactory.DEFAULT_ENCRYPTION,
                            true)
                        && accountID.isEncryptionProtocolEnabled(
                                SrtpControlType.DTLS_SRTP))
                {
                    Map<String,String> remoteFingerprints
                        = new LinkedHashMap<String,String>();

                    for (DtlsFingerprintPacketExtension remoteFingerprintPE
                            : remoteFingerpintPEs)
                    {
                        String remoteFingerprint
                            = remoteFingerprintPE.getFingerprint();
                        String remoteHash = remoteFingerprintPE.getHash();

                        remoteFingerprints.put(
                                remoteHash,
                                remoteFingerprint);
                    }

                    DtlsControl dtlsControl;
                    DtlsControl.Setup setup;

                    if (isInitiator)
                    {
                        dtlsControl
                            = (DtlsControl)
                                srtpControls.get(
                                        mediaType,
                                        SrtpControlType.DTLS_SRTP);
                        setup = DtlsControl.Setup.PASSIVE;
                    }
                    else
                    {
                        dtlsControl
                            = (DtlsControl)
                                srtpControls.getOrCreate(
                                        mediaType,
                                        SrtpControlType.DTLS_SRTP);
                        setup = DtlsControl.Setup.ACTIVE;
                    }
                    if (dtlsControl != null)
                    {
                        dtlsControl.setRemoteFingerprints(remoteFingerprints);
                        dtlsControl.setSetup(setup);
                        removeAndCleanupOtherSrtpControls(
                                mediaType,
                                SrtpControlType.DTLS_SRTP);
                        addAdvertisedEncryptionMethod(
                                SrtpControlType.DTLS_SRTP);
                        b = true;
                    }
                }
            }
        }
        /*
         * If they haven't advertised DTLS-SRTP in their (media) description,
         * then DTLS-SRTP shouldn't be functioning as far as we're concerned.
         */
        if (!b)
        {
            SrtpControl dtlsControl
                = srtpControls.get(mediaType, SrtpControlType.DTLS_SRTP);

            if (dtlsControl != null)
            {
                srtpControls.remove(mediaType, SrtpControlType.DTLS_SRTP);
                dtlsControl.cleanup(null);
            }
        }
        return b;
    }

    /**
     * Selects the preferred encryption protocol (only used by the callee).
     *
     * @param mediaType The type of media (AUDIO or VIDEO).
     * @param localContent The element containing the media DESCRIPTION and
     * its encryption.
     * @param remoteContent The element containing the media DESCRIPTION and
     * its encryption for the remote peer; <tt>null</tt> if the local peer is
     * the initiator of the call.
     */
    private void setAndAddPreferredEncryptionProtocol(
            MediaType mediaType,
            ContentPacketExtension localContent,
            ContentPacketExtension remoteContent)
    {
        List<SrtpControlType> preferredEncryptionProtocols
            = getPeer()
                .getProtocolProvider()
                    .getAccountID()
                        .getSortedEnabledEncryptionProtocolList();

        for (SrtpControlType srtpControlType : preferredEncryptionProtocols)
        {
            // DTLS-SRTP
            if (srtpControlType == SrtpControlType.DTLS_SRTP)
            {
                addDtlsAdvertisedEncryptions(
                        false,
                        remoteContent,
                        mediaType);
                if (setDtlsEncryptionOnContent(
                        mediaType,
                        localContent,
                        remoteContent))
                {
                    // Stop once an encryption advertisement has been chosen.
                    return;
                }
            }
            else
            {
                RtpDescriptionPacketExtension localDescription
                    = (localContent == null)
                        ? null
                        : JingleUtils.getRtpDescription(localContent);
                RtpDescriptionPacketExtension remoteDescription
                    = (remoteContent == null)
                        ? null
                        : JingleUtils.getRtpDescription(remoteContent);

                if (setAndAddPreferredEncryptionProtocol(
                        srtpControlType,
                        mediaType,
                        localDescription,
                        remoteDescription))
                {
                    // Stop once an encryption advertisement has been chosen.
                    return;
                }
            }
        }
    }

    /**
     * Sets DTLS-SRTP element(s) to the TRANSPORT element of the CONTENT for a
     * given media.
     *
     * @param mediaType The type of media we are modifying the CONTENT to
     * integrate the DTLS-SRTP element(s).
     * @param localContent The element containing the media CONTENT and its
     * TRANSPORT.
     * @param remoteContent The element containing the media CONTENT and its
     * TRANSPORT for the remote peer. Null, if the local peer is the initiator
     * of the call.
     * @return <tt>true</tt> if any DTLS-SRTP element has been added to the
     * specified <tt>localContent</tt>; <tt>false</tt>, otherwise.
     */
    private boolean setDtlsEncryptionOnContent(
            MediaType mediaType,
            ContentPacketExtension localContent,
            ContentPacketExtension remoteContent)
    {
        CallPeerJabberImpl peer = getPeer();
        boolean b = false;

        if (peer.isJitsiVideobridge())
        {
            b
                = setDtlsEncryptionOnTransport(
                        mediaType,
                        localContent,
                        remoteContent);
            return b;
        }

        ProtocolProviderServiceJabberImpl protocolProvider
            = peer.getProtocolProvider();
        AccountID accountID = protocolProvider.getAccountID();
        SrtpControls srtpControls = getSrtpControls();

        if (accountID.getAccountPropertyBoolean(
                    ProtocolProviderFactory.DEFAULT_ENCRYPTION,
                    true)
                && accountID.isEncryptionProtocolEnabled(
                        SrtpControlType.DTLS_SRTP))
        {
            boolean addFingerprintToLocalTransport;

            if (remoteContent == null) // initiator
            {
                addFingerprintToLocalTransport
                    = protocolProvider.isFeatureSupported(
                            peer.getAddress(),
                            ProtocolProviderServiceJabberImpl
                                .URN_XMPP_JINGLE_DTLS_SRTP);
            }
            else // responder
            {
                addFingerprintToLocalTransport
                    = addDtlsAdvertisedEncryptions(
                            false,
                            remoteContent,
                            mediaType);
            }
            if (addFingerprintToLocalTransport)
            {
                DtlsControl dtlsControl
                    = (DtlsControl)
                        srtpControls.getOrCreate(
                                mediaType,
                                SrtpControlType.DTLS_SRTP);

                if (dtlsControl != null)
                {
                    DtlsControl.Setup setup
                        = (remoteContent == null)
                            ? DtlsControl.Setup.PASSIVE
                            : DtlsControl.Setup.ACTIVE;

                    dtlsControl.setSetup(setup);
                    b = true;

                    setDtlsEncryptionOnTransport(
                            mediaType,
                            localContent,
                            remoteContent);
                }
            }
        }
        /*
         * If we haven't advertised DTLS-SRTP in our (media) description, then
         * DTLS-SRTP shouldn't be functioning as far as we're concerned.
         */
        if (!b)
        {
            SrtpControl dtlsControl
                = srtpControls.get(mediaType, SrtpControlType.DTLS_SRTP);

            if (dtlsControl != null)
            {
                srtpControls.remove(mediaType, SrtpControlType.DTLS_SRTP);
                dtlsControl.cleanup(null);
            }
        }
        return b;
    }

    /**
     * Sets DTLS-SRTP element(s) to the TRANSPORT element of the CONTENT for a
     * given media.
     *
     * @param mediaType The type of media we are modifying the CONTENT to
     * integrate the DTLS-SRTP element(s).
     * @param localContent The element containing the media CONTENT and its
     * TRANSPORT.
     */
    private boolean setDtlsEncryptionOnTransport(
            MediaType mediaType,
            ContentPacketExtension localContent,
            ContentPacketExtension remoteContent)
    {
        IceUdpTransportPacketExtension localTransport
            = localContent.getFirstChildOfType(
                    IceUdpTransportPacketExtension.class);
        boolean b = false;

        if (localTransport == null)
            return b;

        CallPeerJabberImpl peer = getPeer();

        if (peer.isJitsiVideobridge())
        {
            ProtocolProviderServiceJabberImpl protocolProvider
                = peer.getProtocolProvider();
            AccountID accountID = protocolProvider.getAccountID();

            if (accountID.getAccountPropertyBoolean(
                        ProtocolProviderFactory.DEFAULT_ENCRYPTION,
                        true)
                    && accountID.isEncryptionProtocolEnabled(
                            SrtpControlType.DTLS_SRTP))
            {
                // Gather the local fingerprints to be sent to the remote peer.
                ColibriConferenceIQ.Channel channel
                    = getColibriChannel(mediaType);
                List<DtlsFingerprintPacketExtension> localFingerprints = null;

                if (channel != null)
                {
                    IceUdpTransportPacketExtension transport
                        = channel.getTransport();

                    if (transport != null)
                    {
                        localFingerprints
                            = transport.getChildExtensionsOfType(
                                    DtlsFingerprintPacketExtension.class);
                    }
                }

                /*
                 * Determine whether the local fingerprints are to be sent to
                 * the remote peer.
                 */
                if ((localFingerprints != null) && !localFingerprints.isEmpty())
                {
                    if (remoteContent == null) // initiator
                    {
                        if (!protocolProvider.isFeatureSupported(
                                peer.getAddress(),
                                ProtocolProviderServiceJabberImpl
                                    .URN_XMPP_JINGLE_DTLS_SRTP))
                        {
                            localFingerprints = null;
                        }
                    }
                    else // responder
                    {
                        IceUdpTransportPacketExtension transport
                            = remoteContent.getFirstChildOfType(
                                    IceUdpTransportPacketExtension.class);

                        if (transport == null)
                        {
                            localFingerprints = null;
                        }
                        else
                        {
                            List<DtlsFingerprintPacketExtension>
                                remoteFingerprints
                                    = transport.getChildExtensionsOfType(
                                            DtlsFingerprintPacketExtension
                                                .class);

                            if (remoteFingerprints.isEmpty())
                                localFingerprints = null;
                        }
                    }
                    // Send the local fingerprints to the remote peer.
                    if (localFingerprints != null)
                    {
                        List<DtlsFingerprintPacketExtension> fingerprintPEs
                            = localTransport.getChildExtensionsOfType(
                                    DtlsFingerprintPacketExtension.class);

                        if (fingerprintPEs.isEmpty())
                        {
                            for (DtlsFingerprintPacketExtension localFingerprint
                                    : localFingerprints)
                            {
                                DtlsFingerprintPacketExtension fingerprintPE
                                    = new DtlsFingerprintPacketExtension();

                                fingerprintPE.setFingerprint(
                                        localFingerprint.getFingerprint());
                                fingerprintPE.setHash(
                                        localFingerprint.getHash());
                                localTransport.addChildExtension(fingerprintPE);
                            }
                        }
                        b = true;
                    }
                }
            }
        }
        else
        {
            SrtpControls srtpControls = getSrtpControls();
            DtlsControl dtlsControl
                = (DtlsControl)
                    srtpControls.get(mediaType, SrtpControlType.DTLS_SRTP);

            if (dtlsControl != null)
            {
                CallJabberImpl.setDtlsEncryptionOnTransport(
                        dtlsControl,
                        localTransport);
                b = true;
            }
        }
        return b;
    }

    /**
     * Sets DTLS-SRTP element(s) to the TRANSPORT element of a specified list of
     * CONTENT elements.
     *
     * @param localContents The elements containing the media CONTENT elements
     * and their respective TRANSPORT elements.
     */
    private void setDtlsEncryptionOnTransports(
            List<ContentPacketExtension> remoteContents,
            List<ContentPacketExtension> localContents)
    {
        for (ContentPacketExtension localContent : localContents)
        {
            RtpDescriptionPacketExtension description
                = JingleUtils.getRtpDescription(localContent);

            if (description != null)
            {
                MediaType mediaType = JingleUtils.getMediaType(localContent);

                if (mediaType != null)
                {
                    ContentPacketExtension remoteContent
                        = (remoteContents == null)
                            ? null
                            : TransportManagerJabberImpl.findContentByName(
                                    remoteContents,
                                    localContent.getName());

                    setDtlsEncryptionOnTransport(
                            mediaType,
                            localContent,
                            remoteContent);
                }
            }
        }
    }
     
    /**
     * Sets the jingle transports that this
     * <tt>CallPeerMediaHandlerJabberImpl</tt> supports. Unknown transports are
     * ignored, and the <tt>transports</tt> <tt>Collection</tt> is put into
     * order depending on local preference.
     *
     * Currently only ice and raw-udp are recognized, with ice being preffered
     * over raw-udp
     *
     * @param transports A <tt>Collection</tt> of XML namespaces of jingle
     * transport elements to be set as the supported jingle transports for this
     * <tt>CallPeerMediaHandlerJabberImpl</tt>
     */
    public void setSupportedTransports(Collection<String> transports)
    {
        if (transports == null)
            return;

        String ice
                = ProtocolProviderServiceJabberImpl.URN_XMPP_JINGLE_ICE_UDP_1;
        String rawUdp
                = ProtocolProviderServiceJabberImpl.URN_XMPP_JINGLE_RAW_UDP_0;

        int size = 0;
        for(String transport : transports)
            if (ice.equals(transport) || rawUdp.equals(transport))
                size++;

        if (size > 0)
        {
            synchronized (supportedTransportsSyncRoot)
            {
                supportedTransports = new String[size];
                int i = 0;

                // we prefer ice over raw-udp
                if (transports.contains(ice))
                {
                    supportedTransports[i] = ice;
                    i++;
                }

                if (transports.contains(rawUdp))
                {
                    supportedTransports[i] = rawUdp;
                    i++;
                }
            }
        }
    }
}<|MERGE_RESOLUTION|>--- conflicted
+++ resolved
@@ -1468,12 +1468,7 @@
     {
         RtpDescriptionPacketExtension description
             = JingleUtils.getRtpDescription(content);
-<<<<<<< HEAD
         MediaType mediaType = JingleUtils.getMediaType(content);
-=======
-        MediaType mediaType
-            = JingleUtils.getMediaType(content);
->>>>>>> 22bc098d
 
         //stream target
         TransportManagerJabberImpl transportManager = getTransportManager();
