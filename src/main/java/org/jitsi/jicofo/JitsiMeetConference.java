/*
 * Jicofo, the Jitsi Conference Focus.
 *
 * Copyright @ 2015 Atlassian Pty Ltd
 *
 * Licensed under the Apache License, Version 2.0 (the "License");
 * you may not use this file except in compliance with the License.
 * You may obtain a copy of the License at
 *
 *     http://www.apache.org/licenses/LICENSE-2.0
 *
 * Unless required by applicable law or agreed to in writing, software
 * distributed under the License is distributed on an "AS IS" BASIS,
 * WITHOUT WARRANTIES OR CONDITIONS OF ANY KIND, either express or implied.
 * See the License for the specific language governing permissions and
 * limitations under the License.
 */
package org.jitsi.jicofo;

import net.java.sip.communicator.impl.protocol.jabber.extensions.colibri.*;
import net.java.sip.communicator.impl.protocol.jabber.extensions.jingle.*;
import net.java.sip.communicator.service.protocol.*;
import net.java.sip.communicator.service.protocol.event.*;
import net.java.sip.communicator.util.*;
import net.java.sip.communicator.util.Logger;

import org.jitsi.assertions.*;
import org.jitsi.impl.protocol.xmpp.extensions.*;
import org.jitsi.jicofo.event.*;
import org.jitsi.jicofo.log.*;
import org.jitsi.jicofo.reservation.*;
import org.jitsi.protocol.xmpp.*;
import org.jitsi.protocol.xmpp.colibri.*;
import org.jitsi.protocol.xmpp.util.*;
import org.jitsi.util.*;
import org.jitsi.eventadmin.*;

import org.osgi.framework.*;

import java.text.*;
import java.util.*;
import java.util.concurrent.*;

/**
 * Class represents the focus of Jitsi Meet conference. Responsibilities:
 * a) Invites peers to the conference once they join multi user chat room
 *    (establishes Jingle session with peer).
 * b) Manages colibri channels per peer.
 * c) Advertisement of changes in peer's SSRCs. When new peer joins the
 * 'add-source' notification is being sent, on leave: 'remove-source'
 * and a combination of add/remove on stream switch(desktop sharing).
 *
 * @author Pawel Domas
 */
public class JitsiMeetConference
    implements RegistrationStateChangeListener,
               JingleRequestHandler,
               EventHandler
{
    /**
     * The logger instance used by this class.
     */
    private final static Logger logger
        = Logger.getLogger(JitsiMeetConference.class);

    /**
     * Format used to print the date into the focus identifier string.
     * Data contained in the id should never be used for business logic.
     */
    private final static SimpleDateFormat ID_DATE_FORMAT
        = new SimpleDateFormat("yyy-MM-dd_HH:mm:ss");

    /**
     * Conference focus instance identifier. For now consists of current date
     * and the {@link #hashCode()}. Included date should not be used for any
     * calculations/app logic - it's just to have it more meaningful than random
     * numbers.
     *
     * FIXME: It would make sense to retrieve it from {@link ReservationSystem}
     *        if available.
     */
    private final String id;

    /**
     * Name of MUC room that is hosting Jitsi Meet conference.
     */
    private final String roomName;

    /**
     * {@link ConferenceListener} that will be notified about conference events.
     */
    private final ConferenceListener listener;

    /**
     * The instance of conference configuration.
     */
    private final JitsiMeetConfig config;

    /**
     * The instance of global configuration.
     */
    private final JitsiMeetGlobalConfig globalConfig;

    /**
     * XMPP protocol provider handler used by the focus.
     */
    private final ProtocolProviderHandler protocolProviderHandler;

    /**
     * Indicates if the bridge used in this conference is faulty. We use this
     * flag to skip channel expiration step when conference is being disposed.
     */
    private boolean bridgeHasFailed;

    /**
     * The name of XMPP user used by the focus to login.
     */
    private final String focusUserName;

    /**
     * Chat room operation set used to handle MUC stuff.
     */
    private OperationSetMultiUserChat chatOpSet;

    /**
     * Conference room chat instance.
     */
    private ChatRoom2 chatRoom;

    /**
     * Operation set used to handle Jingle sessions with conference peers.
     */
    private OperationSetJingle jingle;

    /**
     * Colibri operation set used to manage videobridge channels allocations.
     */
    private OperationSetColibriConference colibri;

    /**
     * Instance of Colibri conference used in this conference. It will have
     * <tt>null</tt> value only when the conference has been disposed. To avoid
     * hitting <tt>null</tt> during conference restart all access must be
     * synchronized on {@link #colibriConfSyncRoot}.
     */
    private volatile ColibriConference colibriConference;

    /**
     * Write to {@link #colibriConference} is synchronized on this
     * <tt>Object</tt>.
     */
    private final Object colibriConfSyncRoot = new Object();

    /**
     * Jitsi Meet tool used for specific operations like adding presence
     * extensions.
     */
    private OperationSetJitsiMeetTools meetTools;

    /**
     * The list of active conference participants.
     */
    private final List<Participant> participants = new CopyOnWriteArrayList<>();

    /**
     * Takes care of conference recording.
     */
    private JitsiMeetRecording recording;

    /**
     * Information about Jitsi Meet conference services like videobridge,
     * SIP gateway, Jirecon.
     */
    private JitsiMeetServices services;

    /**
     * Chat room roles and presence handler.
     */
    private ChatRoomRoleAndPresence rolesAndPresence;

    /**
     * Indicates if this instance has been started(initialized).
     */
    private volatile boolean started;

    /**
     * Idle timestamp for this focus, -1 means active, otherwise
     * System.currentTimeMillis() is set when focus becomes idle.
     * Used to detect idle session and expire it if idle time limit is exceeded.
     */
    private long idleTimestamp = -1;

    /**
     * If the first element is <tt>true</tt> the participant
     * will start audio muted. if the second element is <tt>true</tt> the
     * participant will start video muted.
     */
    private boolean[] startMuted = new boolean[] {false, false};

    /**
     * The name of shared Etherpad document. Is advertised through MUC Presence
     * by Jicofo user.
     */
    private final String etherpadName;

    /**
     * Bridge <tt>EventHandler</tt> registration.
     */
    private ServiceRegistration<EventHandler> eventHandlerRegistration;

    /**
     * Creates new instance of {@link JitsiMeetConference}.
     *
     * @param roomName name of MUC room that is hosting the conference.
     * @param focusUserName focus user login.
     * @param listener the listener that will be notified about this instance
     *        events.
     * @param config the conference configuration instance.
     * @param globalConfig an instance of the global config service.
     */
    public JitsiMeetConference(String                   roomName,
                               String                   focusUserName,
                               ProtocolProviderHandler  protocolProviderHandler,
                               ConferenceListener       listener,
                               JitsiMeetConfig          config,
                               JitsiMeetGlobalConfig    globalConfig)
    {
        Assert.notNull(protocolProviderHandler, "protocolProviderHandler");
        Assert.notNull(config, "config");

        this.id = ID_DATE_FORMAT.format(new Date()) + "_" + hashCode();
        this.roomName = roomName;
        this.focusUserName = focusUserName;
        this.etherpadName = UUID.randomUUID().toString().replaceAll("-", "");
        this.protocolProviderHandler = protocolProviderHandler;
        this.listener = listener;
        this.config = config;
        this.globalConfig = globalConfig;
    }

    /**
     * Starts conference focus processing, bind listeners and so on...
     *
     * @throws Exception if error occurs during initialization. Instance is
     *         considered broken in that case. It's stop method will be called
     *         before throwing the exception to perform deinitialization where
     *         possible. {@link ConferenceListener}s will be notified that this
     *         conference has ended.
     */
    public synchronized void start()
        throws Exception
    {
        if (started)
            return;

        started = true;

        try
        {
            colibri
                = protocolProviderHandler.getOperationSet(
                        OperationSetColibriConference.class);
            jingle
                = protocolProviderHandler.getOperationSet(
                        OperationSetJingle.class);
            chatOpSet
                = protocolProviderHandler.getOperationSet(
                        OperationSetMultiUserChat.class);
            meetTools
                = protocolProviderHandler.getOperationSet(
                        OperationSetJitsiMeetTools.class);

            BundleContext osgiCtx = FocusBundleActivator.bundleContext;

            services
                = ServiceUtils.getService(osgiCtx, JitsiMeetServices.class);

            recording = new JitsiMeetRecording(this, services);

            // Set pre-configured videobridge
            String preConfiguredBridge = config.getPreConfiguredVideobridge();

            if (!StringUtils.isNullOrEmpty(preConfiguredBridge))
            {
                services.getBridgeSelector()
                    .setPreConfiguredBridge(preConfiguredBridge);
            }

            // Set pre-configured SIP gateway
            //if (config.getPreConfiguredSipGateway() != null)
            //{
            //    services.setSipGateway(config.getPreConfiguredSipGateway());
            //}

            if (protocolProviderHandler.isRegistered())
            {
                joinTheRoom();
            }

            protocolProviderHandler.addRegistrationListener(this);

            idleTimestamp = System.currentTimeMillis();

            // Register for bridge events
            eventHandlerRegistration
                = EventUtil.registerEventHandler(
                    osgiCtx, new String[] { BridgeEvent.BRIDGE_DOWN }, this);
        }
        catch(Exception e)
        {
            this.stop();

            throw e;
        }
    }

    /**
     * Stops the conference, disposes colibri channels and releases all
     * resources used by the focus.
     */
    synchronized void stop()
    {
        if (!started)
            return;

        started = false;

        if (eventHandlerRegistration != null)
        {
            eventHandlerRegistration.unregister();
            eventHandlerRegistration = null;
        }

        protocolProviderHandler.removeRegistrationListener(this);

        synchronized (colibriConfSyncRoot)
        {
            disposeConference();
        }

        leaveTheRoom();

        if (jingle != null)
            jingle.terminateHandlersSessions(this);

        if (listener != null)
            listener.conferenceEnded(this);
    }

    /**
     * Returns <tt>true</tt> if focus has joined the conference room.
     */
    public boolean isInTheRoom()
    {
        return chatRoom != null && chatRoom.isJoined();
    }

    /**
     * Joins the conference room.
     *
     * @throws Exception if we have failed to join the room for any reason
     */
    private void joinTheRoom()
        throws Exception
    {
        logger.info("Joining the room: " + roomName);

        chatRoom = (ChatRoom2) chatOpSet.findRoom(roomName);

        rolesAndPresence = new ChatRoomRoleAndPresence(this, chatRoom);
        rolesAndPresence.init();

        chatRoom.join();

        // Advertise shared Etherpad document
        meetTools.sendPresenceExtension(
            chatRoom, EtherpadPacketExt.forDocumentName(etherpadName));

        // init recorder
        if (recording != null)
            recording.init();

        // Trigger focus joined room event
        EventAdmin eventAdmin = FocusBundleActivator.getEventAdmin();
        if (eventAdmin != null)
        {
            eventAdmin.sendEvent(
                    EventFactory.focusJoinedRoom(
                            roomName,
                            getId()));
        }
    }

    /**
     * Leaves the conference room.
     */
    private void leaveTheRoom()
    {
        if (chatRoom == null)
        {
            logger.error("Chat room already left!");
            return;
        }

        if (rolesAndPresence != null)
        {
            rolesAndPresence.dispose();
            rolesAndPresence = null;
        }

        chatRoom.leave();

        chatRoom = null;
    }

    /**
     * Method called by {@link #rolesAndPresence} when new member joins
     * the conference room.
     *
     * @param chatRoomMember the new member that has just joined the room.
     */
    protected void onMemberJoined(final ChatRoomMember chatRoomMember)
    {
        logger.info(
            "Member " + chatRoomMember.getContactAddress() + " joined.");

        if (!isFocusMember(chatRoomMember))
        {
            idleTimestamp = -1;
        }

        // Are we ready to start ?
        if (!checkAtLeastTwoParticipants())
        {
            return;
        }

        synchronized (colibriConfSyncRoot)
        {
            if (colibriConference == null)
            {
                initNewColibriConference();
            }
        }

        // Invite all not invited yet
        if (participants.size() == 0)
        {
            for (final ChatRoomMember member : chatRoom.getMembers())
            {
                final boolean[] startMuted
                    = hasToStartMuted(
                            member, member == chatRoomMember /* justJoined */);

                inviteChatMember(member, startMuted, colibriConference);
            }
        }
        // Only the one who has just joined
        else
        {
            final boolean[] startMuted = hasToStartMuted(chatRoomMember, true);
            inviteChatMember(chatRoomMember, startMuted, colibriConference);
        }
    }

    private void initNewColibriConference()
    {
        colibriConference = colibri.createNewConference();

        colibriConference.setConfig(config);

        String roomName = MucUtil.extractName(chatRoom.getName());
        colibriConference.setName(roomName);

        bridgeHasFailed = false;
    }

    /**
     * Invites new member to the conference which means new Jingle session
     * established and videobridge channels being allocated.
     *
     * @param chatRoomMember the chat member to be invited into the conference.
     * @param startMuted array with values for audio and video that indicates
     * whether the participant should start muted.
     */
    private void inviteChatMember(final ChatRoomMember       chatRoomMember,
                                  final boolean[]            startMuted,
                                  final ColibriConference    colibriConference)
    {
        if (isFocusMember(chatRoomMember))
            return;

        final String address = chatRoomMember.getContactAddress();

        final Participant newParticipant;

        // Peer already connected ?
        if (findParticipantForChatMember(chatRoomMember) != null)
            return;

        newParticipant
            = new Participant(
                    (XmppChatMember) chatRoomMember,
                    globalConfig.getMaxSSRCsPerUser());

        participants.add(newParticipant);

        logger.info("Added participant for: " + address);

        // Invite peer takes time because of channel allocation, so schedule
        // this on separate thread.
        FocusBundleActivator.getSharedThreadPool().submit(
                new ChannelAllocator(
                        this, colibriConference, newParticipant,
                        startMuted, false /* re-invite */));
    }

    /**
     * Returns array of boolean values that indicates whether the last
     * participant have to start video or audio muted.
     * @param member the participant
     * @param justJoined indicates whether the participant joined the room now
     * or he was in the room before.
     * @return array of boolean values that indicates whether the last
     * participant have to start video or audio muted. The first element
     * should be associated with the audio and the second with video.
     */
    private final boolean[] hasToStartMuted(ChatRoomMember    member,
                                            boolean           justJoined)
    {
        final boolean[] startMuted = new boolean[] {false, false};
        if(this.startMuted != null && this.startMuted[0] && justJoined)
            startMuted[0] = true;

        if(this.startMuted != null && this.startMuted[1] && justJoined)
            startMuted[1] = true;

        if(startMuted[0] && startMuted[1])
        {
            return startMuted;
        }

        int participantNumber = 0;
        if(member != null && member instanceof XmppChatMember)
        {
            participantNumber = ((XmppChatMember)member).getJoinOrderNumber();
        }
        else
        {
            participantNumber = participants.size();
        }

        if(!startMuted[0])
        {
            Integer startAudioMuted = this.config.getAudioMuted();
            if(startAudioMuted != null)
            {
                startMuted[0] = (participantNumber > startAudioMuted);
            }
        }

        if(!startMuted[1])
        {
            Integer startVideoMuted = this.config.getVideoMuted();
            if(startVideoMuted != null)
            {
                startMuted[1] = (participantNumber > startVideoMuted);
            }
        }

        return startMuted;
    }

    /**
<<<<<<< HEAD
=======
     * Methods executed on thread pool is time consuming as is doing feature
     * discovery and channel allocation for new participants.
     * @param newParticipant new <tt>Participant</tt> instance.
     * @param address new participant full MUC address.
     * @param startMuted if the first element is <tt>true</tt> the participant
     * will start audio muted. if the second element is <tt>true</tt> the
     * participant will start video muted.
     */
    private void discoverFeaturesAndInvite(Participant     newParticipant,
                                           String          address,
                                           boolean[]       startMuted)
    {
        // Feature discovery
        List<String> features
            = DiscoveryUtil.discoverParticipantFeatures(
                    getXmppProvider(), address);

        newParticipant.setSupportedFeatures(features);

        logger.info(
            address + " has bundle ? " + newParticipant.hasBundleSupport());

        // Store instance here as it is set to null when conference is disposed
        ColibriConference conference = this.colibriConference;
        List<ContentPacketExtension> offer;

        try
        {
            offer = createOffer(newParticipant);
            if (offer == null)
            {
                logger.info("Channel allocation cancelled for " + address);
                return;
            }
        }
        catch (OperationFailedException e)
        {
            //FIXME: retry ? sometimes it's just timeout
            logger.error("Failed to allocate channels for " + address, e);

            // Notify users about bridge is down event
            if (BRIDGE_FAILURE_ERR_CODE == e.getErrorCode() && chatRoom != null)
            {
                meetTools.sendPresenceExtension(
                    chatRoom, new BridgeIsDownPacketExt());
            }
            // Cancel - no channels allocated
            return;
        }
        /*
           This check makes sure that at the point when we're trying to
           invite new participant:
           - the conference has not been disposed in the meantime
           - he's still in the room
           - we have managed to send Jingle session-initiate
           Otherwise we expire allocated channels.
        */
        boolean expireChannels = false;

        if (chatRoom == null)
        {
            // Conference disposed
            logger.info(
                "Expiring " + address + " channels - conference disposed");

            expireChannels = true;
        }
        else if (findMember(address) == null)
        {
            // Participant has left the room
            logger.info(
                "Expiring " + address + " channels - participant has left");

            expireChannels = true;
        }
        else if (!jingle.initiateSession(
                     newParticipant.hasBundleSupport(), address, offer, this,
                     startMuted))
        {
            // Failed to invite
            logger.info(
                "Expiring " + address +
                    " channels - no RESULT for session-invite");

            expireChannels = true;
        }

        if (expireChannels)
        {
            conference.expireChannels(
                newParticipant.getColibriChannelsInfo());
        }
    }

    /**
     * Allocates Colibri channels for given {@link Participant} by trying all
     * available bridges returned by {@link BridgeSelector}.
     *
     * @param peer the participant for whom Colibri channel are to be allocated.
     * @param contents the media offer description passed to the bridge.
     *
     * @return {@link ColibriConferenceIQ} that describes channels allocated for
     *         given <tt>peer</tt>. <tt>null</tt> is returned if conference is
     *         disposed before we manage to allocate the channels.
     *
     * @throws OperationFailedException if we have failed to allocate channels
     *         using existing bridge and we can not switch to another bridge.
     */
    private ColibriConferenceIQ allocateChannels(
            Participant                     peer,
            List<ContentPacketExtension>    contents)
        throws OperationFailedException
    {
        // This method is executed on thread pool.

        // Store colibri instance here to be able to free the channels even
        // after the conference has been disposed.
        ColibriConference colibriConference = this.colibriConference;
        if (this.colibriConference == null)
        {
            // Nope - the conference has been disposed, before the thread got
            // the chance to do anything
            return null;
        }

        // Set initial bridge if we haven't used any yet
        synchronized (bridgeSelectSync)
        {
            if (StringUtils.isNullOrEmpty(
                    colibriConference.getJitsiVideobridge()))
            {
                String bridge = null;

                if (!StringUtils.isNullOrEmpty(config.getEnforcedVideobridge()))
                {
                    bridge = config.getEnforcedVideobridge();
                    logger.info(
                        "Will force bridge: " + bridge
                            + " on: " + getRoomName());
                }
                else
                {
                    bridge = bridgeSelector.selectVideobridge();
                }

                if (StringUtils.isNullOrEmpty(bridge))
                {
                    throw new OperationFailedException(
                        "Failed to allocate channels - no bridge configured",
                        BRIDGE_FAILURE_ERR_CODE);
                }

                colibriConference.setJitsiVideobridge(bridge);
            }
        }

        String jvb = null;

        while (this.colibriConference != null)
        {
            try
            {
                synchronized (bridgeSelectSync)
                {
                    jvb = colibriConference.getJitsiVideobridge();
                }

                logger.info(
                    "Using " + jvb + " to allocate channels for: "
                        + peer.getChatMember().getContactAddress());

                ColibriConferenceIQ peerChannels
                    = colibriConference.createColibriChannels(
                            peer.hasBundleSupport(),
                            peer.getEndpointId(),
                            true, contents);

                bridgeSelector.updateBridgeOperationalStatus(jvb, true);

                if (colibriConference.hasJustAllocated())
                {
                    EventAdmin eventAdmin
                            = FocusBundleActivator.getEventAdmin();
                    if (eventAdmin != null)
                    {
                        eventAdmin.sendEvent(
                            EventFactory.conferenceRoom(
                                    colibriConference.getConferenceId(),
                                    roomName,
                                    getId(),
                                    jvb));
                    }

                    if (recording != null)
                        recording.onConferenceAllocated();
                }
                return peerChannels;
            }
            catch(OperationFailedException exc)
            {
                logger.error(
                    "Failed to allocate channels using bridge: " + jvb, exc);

                bridgeSelector.updateBridgeOperationalStatus(jvb, false);

                // Check if the conference is in progress
                if (!StringUtils.isNullOrEmpty(
                        colibriConference.getConferenceId()))
                {
                    // Restart
                    logger.error("Bridge failure - stopping the conference");
                    stop();
                }

                // Try next bridge
                synchronized (bridgeSelectSync)
                {
                    if (StringUtils.isNullOrEmpty(
                            config.getEnforcedVideobridge()))
                    {
                        jvb = bridgeSelector.selectVideobridge();
                    }
                    else
                    {
                        // If the "enforced" bridge has failed we do not try
                        // any other bridges, but fail immediately
                        jvb = null;
                    }

                    // Is it the same which has just failed ?
                    // (we do not always call iterator.next() at the beginning)
                    //if (faultyBridge.equals(nextBridge))
                    //    nextBridge = null;
                    if (!StringUtils.isNullOrEmpty(jvb))
                    {
                        colibriConference.setJitsiVideobridge(jvb);
                    }
                    else
                    {
                        // No more bridges to try
                        throw new OperationFailedException(
                            "Failed to allocate channels " +
                                "- all bridges are faulty",
                                BRIDGE_FAILURE_ERR_CODE);
                    }
                }
            }
        }
        // If we reach this point it means that the conference has been disposed
        // before we've managed to allocate anything
        return null;
    }

    /**
     * Creates Jingle offer for given {@link Participant}.
     *
     * @param peer the participant for whom Jingle offer will be created.
     *
     * @return the list of contents describing conference Jingle offer or
     *         <tt>null</tt> if the conference has been disposed before we've
     *         managed to allocate Colibri channels.
     *
     * @throws OperationFailedException if focus fails to allocate channels
     *         or something goes wrong.
     */
    private List<ContentPacketExtension> createOffer(Participant peer)
        throws OperationFailedException
    {
        List<ContentPacketExtension> contents = new ArrayList<>();

        boolean disableIce = !peer.hasIceSupport();
        boolean useDtls = peer.hasDtlsSupport();
        boolean useRtx = config.isRtxEnabled() && peer.hasRtxSupport();

        if (peer.hasAudioSupport())
        {
            contents.add(
                JingleOfferFactory.createContentForMedia(
                    MediaType.AUDIO, disableIce, useDtls, useRtx));
        }

        if (peer.hasVideoSupport())
        {
            contents.add(
                JingleOfferFactory.createContentForMedia(
                    MediaType.VIDEO, disableIce, useDtls, useRtx));
        }

        // Is SCTP enabled ?
        boolean openSctp = config == null || config.openSctp() == null
                ? true : config.openSctp();

        if (openSctp && peer.hasSctpSupport())
        {
            contents.add(
                JingleOfferFactory.createContentForMedia(
                    MediaType.DATA, disableIce, useDtls, useRtx));
        }

        boolean useBundle = peer.hasBundleSupport();

        ColibriConferenceIQ peerChannels = allocateChannels(peer, contents);

        if (peerChannels == null)
            return null;

        peer.setColibriChannelsInfo(peerChannels);

        for (ContentPacketExtension cpe : contents)
        {
            ColibriConferenceIQ.Content colibriContent
                = peerChannels.getContent(cpe.getName());

            if (colibriContent == null)
                continue;

            // Channels
            for (ColibriConferenceIQ.Channel channel
                : colibriContent.getChannels())
            {
                IceUdpTransportPacketExtension transport;

                if (useBundle)
                {
                    ColibriConferenceIQ.ChannelBundle bundle
                        = peerChannels.getChannelBundle(
                                channel.getChannelBundleId());

                    if (bundle == null)
                    {
                        logger.error(
                            "No bundle for " + channel.getChannelBundleId());
                        continue;
                    }

                    transport = bundle.getTransport();

                    if (!transport.isRtcpMux())
                    {
                        transport.addChildExtension(
                            new RtcpmuxPacketExtension());
                    }
                }
                else
                {
                    transport = channel.getTransport();
                }

                try
                {
                    // Remove empty transport
                    IceUdpTransportPacketExtension empty
                        = cpe.getFirstChildOfType(
                                IceUdpTransportPacketExtension.class);
                    cpe.getChildExtensions().remove(empty);

                    cpe.addChildExtension(
                        IceUdpTransportPacketExtension
                            .cloneTransportAndCandidates(transport, true));
                }
                catch (Exception e)
                {
                    logger.error(e, e);
                }
            }
            // SCTP connections
            for (ColibriConferenceIQ.SctpConnection sctpConn
                : colibriContent.getSctpConnections())
            {
                IceUdpTransportPacketExtension transport;

                if (useBundle)
                {
                    ColibriConferenceIQ.ChannelBundle bundle
                        = peerChannels.getChannelBundle(
                                sctpConn.getChannelBundleId());

                    if (bundle == null)
                    {
                        logger.error(
                            "No bundle for " + sctpConn.getChannelBundleId());
                        continue;
                    }

                    transport = bundle.getTransport();
                }
                else
                {
                    transport = sctpConn.getTransport();
                }

                try
                {
                    // Remove empty transport
                    IceUdpTransportPacketExtension empty
                        = cpe.getFirstChildOfType(
                                IceUdpTransportPacketExtension.class);
                    cpe.getChildExtensions().remove(empty);

                    IceUdpTransportPacketExtension copy
                        = IceUdpTransportPacketExtension
                            .cloneTransportAndCandidates(transport, true);

                    // FIXME: hardcoded
                    SctpMapExtension sctpMap = new SctpMapExtension();
                    sctpMap.setPort(5000);
                    sctpMap.setProtocol(
                            SctpMapExtension.Protocol.WEBRTC_CHANNEL);
                    sctpMap.setStreams(1024);

                    copy.addChildExtension(sctpMap);

                    cpe.addChildExtension(copy);
                }
                catch (Exception e)
                {
                    logger.error(e, e);
                }
            }
            // Existing peers SSRCs
            RtpDescriptionPacketExtension rtpDescPe
                = JingleUtils.getRtpDescription(cpe);
            if (rtpDescPe != null)
            {
                if (useBundle)
                {
                    // rtcp-mux
                    rtpDescPe.addChildExtension(
                        new RtcpmuxPacketExtension());
                }

                // Copy SSRC sent from the bridge(only the first one)
                for (ColibriConferenceIQ.Channel channel
                    : colibriContent.getChannels())
                {
                    SourcePacketExtension ssrcPe
                        = channel.getSources().size() > 0
                                ? channel.getSources().get(0) : null;
                    if (ssrcPe == null)
                        continue;

                    try
                    {
                        String contentName = colibriContent.getName();
                        SourcePacketExtension ssrcCopy = ssrcPe.copy();

                        // FIXME: not all parameters are used currently
                        ssrcCopy.addParameter(
                            new ParameterPacketExtension("cname","mixed"));
                        ssrcCopy.addParameter(
                            new ParameterPacketExtension(
                                "label",
                                "mixedlabel" + contentName + "0"));
                        ssrcCopy.addParameter(
                            new ParameterPacketExtension(
                                "msid",
                                "mixedmslabel mixedlabel"
                                    + contentName + "0"));
                        ssrcCopy.addParameter(
                            new ParameterPacketExtension(
                                "mslabel", "mixedmslabel"));

                        // Mark 'jvb' as SSRC owner
                        SSRCInfoPacketExtension ssrcInfo
                            = new SSRCInfoPacketExtension();
                        ssrcInfo.setOwner("jvb");
                        ssrcCopy.addChildExtension(ssrcInfo);

                        rtpDescPe.addChildExtension(ssrcCopy);
                    }
                    catch (Exception e)
                    {
                        logger.error("Copy SSRC error", e);
                    }
                }

                // Include all peers SSRCs
                List<SourcePacketExtension> mediaSources
                    = getAllSSRCs(cpe.getName());

                for (SourcePacketExtension ssrc : mediaSources)
                {
                    try
                    {
                        rtpDescPe.addChildExtension(ssrc.copy());
                    }
                    catch (Exception e)
                    {
                        logger.error("Copy SSRC error", e);
                    }
                }

                // Include SSRC groups
                List<SourceGroupPacketExtension> sourceGroups
                    = getAllSSRCGroups(cpe.getName());
                for(SourceGroupPacketExtension ssrcGroup : sourceGroups)
                {
                    rtpDescPe.addChildExtension(ssrcGroup);
                }
            }
        }

        return contents;
    }

    /**
>>>>>>> b5cb4733
     * Counts the number of non-focus chat room members and returns
     * <tt>true</tt> if there are at least two of them.
     *
     * @return <tt>true</tt> if we have at least two non-focus participants.
     */
    private boolean checkAtLeastTwoParticipants()
    {
        // 2 + 1 focus
        if (chatRoom.getMembersCount() >= (2 + 1))
            return true;

        int realCount = 0;
        for (ChatRoomMember member : chatRoom.getMembers())
        {
            if (!isFocusMember(member))
                realCount++;
        }

        return realCount >= 2;
    }

    /**
     * Check if given chat member is a focus.
     *
     * @param member the member to check.
     *
     * @return <tt>true</tt> if given {@link ChatRoomMember} is a focus
     *         participant.
     */
    boolean isFocusMember(ChatRoomMember member)
    {
        return member.getName().equals(focusUserName);
    }

    /**
     * Check if given member represent SIP gateway participant.

     * @param member the chat member to be checked.
     *
     * @return <tt>true</tt> if given <tt>member</tt> represents the SIP gateway
     */
    boolean isSipGateway(ChatRoomMember member)
    {
        Participant participant = findParticipantForChatMember(member);

        return participant != null && participant.isSipGateway();
    }

    /**
     * Destroys the MUC room and deletes the conference which results in all
     * participant being removed from the XMPP chat room.
     * @param reason the reason text that will be advertised to all
     *               participants upon exit.
     */
    public void destroy(String reason)
    {
        if (chatRoom == null)
        {
            logger.error("Unable to destroy conference MUC room: " + roomName);
            return;
        }

        chatRoom.destroy(reason, null);
    }

    /**
     * Expires the conference on the bridge and other stuff realted to it.
     */
    private void disposeConference()
    {
        // We dispose the recorder here as the recording session is usually
        // bound to Colibri conference instance which will be invalid once we
        // dispose/expire the conference on the bridge
        // FIXME re-init recorder after ICE restart
        if (recording != null)
        {
            recording.dispose();
        }

        if (colibriConference != null)
        {
            // We will not expire channels if the bridge is faulty or
            // when our connection is down
            if (!bridgeHasFailed && protocolProviderHandler.isRegistered())
            {
                colibriConference.expireConference();
            }
            else
            {
                colibriConference.dispose();
            }
            colibriConference = null;
        }
    }

    /**
     * Method called by {@link #rolesAndPresence} when one of the members has
     * been kicked out of the conference room.
     *
     * @param chatRoomMember kicked chat room member.
     */
    protected void onMemberKicked(ChatRoomMember chatRoomMember)
    {
        logger.info(
            "Member " + chatRoomMember.getContactAddress() + " kicked !!!");
        /*
        FIXME: terminate will have no effect, as peer's MUC address
         will be no longer active.
        Participant session = findParticipantForChatMember(chatRoomMember);
        if (session != null)
        {
            jingle.terminateSession(
                session.getJingleSession(), Reason.EXPIRED);
        }
        else
        {
            logger.warn("No active session with "
                            + chatRoomMember.getContactAddress());
        }*/

        onMemberLeft(chatRoomMember);
    }

    /**
     * Method called by {@link #rolesAndPresence} when someone leave conference
     * chat room.
     *
     * @param chatRoomMember the member that has left the room.
     */
    protected void onMemberLeft(ChatRoomMember chatRoomMember)
    {
        String contactAddress = chatRoomMember.getContactAddress();

        logger.info("Member " + contactAddress + " is leaving");

        Participant leftPeer = findParticipantForChatMember(chatRoomMember);
        if (leftPeer != null)
        {
            JingleSession peerJingleSession = leftPeer.getJingleSession();
            if (peerJingleSession != null)
            {
                logger.info("Hanging up member " + contactAddress);

                jingle.terminateSession(peerJingleSession, Reason.GONE);

                removeSSRCs(peerJingleSession,
                        leftPeer.getSSRCsCopy(),
                        leftPeer.getSSRCGroupsCopy(),
                        false /* no JVB update - will expire */);

                expireParticipantChannels(colibriConference, leftPeer);
            }
            boolean removed = participants.remove(leftPeer);
            logger.info(
                "Removed participant: " + removed + ", " + contactAddress);
        }
        else
        {
            logger.error("Member not found for " + contactAddress);
        }

        if (participants.size() == 0)
        {
            stop();
        }
    }

    /**
     * Expires channels for given participant unless there are some
     * circumstances that prevents us from doing it.
     *
     * @param colibriConference <tt>ColibriConference</tt> instance that owns
     *        the channels to be expired.
     * @param participant the <tt>Participant</tt> for whom Colibri channels are
     *        to be expired.
     */
    void expireParticipantChannels(ColibriConference colibriConference,
                                   Participant       participant)
    {
        ColibriConferenceIQ channelsInfo
            = participant.getColibriChannelsInfo();

        if (channelsInfo != null && colibriConference != null
                && !bridgeHasFailed)
        {
            logger.info("Expiring channels for: " + participant.getMucJid());
            colibriConference.expireChannels(channelsInfo);
        }
    }

    @Override
    public void registrationStateChanged(RegistrationStateChangeEvent evt)
    {
        logger.info("Reg state changed: " + evt);

        if (RegistrationState.REGISTERED.equals(evt.getNewState()))
        {

            if (chatRoom == null)
            {
                try
                {
                    joinTheRoom();
                }
                catch (Exception e)
                {
                    logger.error("Failed to join the room: " + roomName, e);

                    stop();
                }
            }
        }
        else if (RegistrationState.UNREGISTERED.equals(evt.getNewState()))
        {
            stop();
        }
    }

    private Participant findParticipantForJingleSession(
            JingleSession jingleSession)
    {
        for (Participant participant : participants)
        {
            if (participant.getChatMember().getContactAddress().equals(
                    jingleSession.getAddress()))
                return participant;
        }
        return null;
    }

    private Participant findParticipantForChatMember(ChatRoomMember chatMember)
    {
        for (Participant participant : participants)
        {
            if (participant.getChatMember().equals(chatMember))
                return participant;
        }
        return null;
    }

    Participant findParticipantForRoomJid(String roomJid)
    {
        for (Participant participant : participants)
        {
            if (participant.getChatMember().getContactAddress().equals(roomJid))
            {
                return participant;
            }
        }
        return null;
    }

    public ChatRoomMemberRole getRoleForMucJid(String mucJid)
    {
        for (ChatRoomMember member : chatRoom.getMembers())
        {
            if (member.getContactAddress().equals(mucJid))
            {
                return member.getRole();
            }
        }
        return null;
    }

    /**
     * Callback called when 'session-accept' is received from invited
     * participant.
     *
     * {@inheritDoc}
     */
    @Override
    public void onSessionAccept( JingleSession peerJingleSession,
                                 List<ContentPacketExtension> answer)
    {
        Participant participant
            = findParticipantForJingleSession(peerJingleSession);

        if (participant == null)
        {
            logger.error(
                "No participant found for: " + peerJingleSession.getAddress());
            return;
        }

        if (participant.getJingleSession() != null)
        {
            //FIXME: we should reject it ?
            logger.error(
                    "Reassigning jingle session for participant: "
                        + peerJingleSession.getAddress());
        }

        // XXX We will be acting on the received session-accept bellow.
        // Unfortunately, we may have not received an acknowledgment of our
        // session-initiate yet and whatever we do bellow will be torn down when
        // the acknowledgement timeout occurrs later on. Since we will have
        // acted on the session-accept by the time the acknowledgement timeout
        // occurs, we may as well ignore the timeout.
        peerJingleSession.setAccepted(true);

        participant.setJingleSession(peerJingleSession);

        // Extract and store various session information in the Participant
        participant.setRTPDescription(answer);
        participant.addTransportFromJingle(answer);
        participant.addSSRCsFromContent(answer);
        participant.addSSRCGroupsFromContent(answer);

        logger.info(
                "Received SSRCs from " + peerJingleSession.getAddress() + " "
                    + participant.getSSRCS());

        // Update channel info
        if (colibriConference != null)
        {
            colibriConference.updateChannelsInfo(
                    participant.getColibriChannelsInfo(),
                    participant.getRtpDescriptionMap(),
                    participant.getSSRCsCopy(),
                    participant.getSSRCGroupsCopy(),
                    participant.getBundleTransport(),
                    participant.getTransportMap());
        }

        for (Participant peerToNotify : participants)
        {
            JingleSession jingleSessionToNotify
                = peerToNotify.getJingleSession();

            if (jingleSessionToNotify == null)
            {
                logger.warn(
                    "No jingle session yet for "
                        + peerToNotify.getChatMember().getContactAddress());

                peerToNotify.scheduleSSRCsToAdd(participant.getSSRCS());
                peerToNotify.scheduleSSRCGroupsToAdd(
                        participant.getSSRCGroups());

                continue;
            }

            // Skip origin
            if (peerJingleSession.equals(jingleSessionToNotify))
                continue;

            jingle.sendAddSourceIQ(
                    participant.getSSRCS(),
                    participant.getSSRCGroups(),
                    jingleSessionToNotify);
        }

        // Notify the peer itself since it is now stable
        if (participant.hasSsrcsToAdd())
        {
            jingle.sendAddSourceIQ(
                    participant.getSsrcsToAdd(),
                    participant.getSSRCGroupsToAdd(),
                    peerJingleSession);

            participant.clearSsrcsToAdd();
        }
        if (participant.hasSsrcsToRemove())
        {
            jingle.sendRemoveSourceIQ(
                    participant.getSsrcsToRemove(),
                    participant.getSsrcGroupsToRemove(),
                    peerJingleSession);

            participant.clearSsrcsToRemove();
        }
    }

    /**
     * Callback called when we receive 'transport-info' from conference
     * participant. The info is forwarded to the videobridge at this point.
     *
     * {@inheritDoc}
     */
    @Override
    public void onTransportInfo(JingleSession session,
                                List<ContentPacketExtension> contentList)
    {
        Participant participant = findParticipantForJingleSession(session);
        if (participant == null)
        {
            logger.error("Failed to process transport-info," +
                             " no session for: " + session.getAddress());
            return;
        }

        // Participant will figure out bundle or non-bundle transport
        // based on it's hasBundleSupport() value
        participant.addTransportFromJingle(contentList);

        ColibriConference colibriConference = this.colibriConference;
        // We can hit null here during conference restart, but the state will be
        // synced up later when the client sends 'transport-accept'
        if (colibriConference == null)
        {
            logger.warn("Skipped transport-info processing - no conference");
            return;
        }

        if (participant.hasBundleSupport())
        {
            colibriConference.updateBundleTransportInfo(
                    participant.getBundleTransport(),
                    participant.getColibriChannelsInfo());
        }
        else
        {
            colibriConference.updateTransportInfo(
                    participant.getTransportMap(),
                    participant.getColibriChannelsInfo());
        }
    }

    /**
     * 'transport-accept' message is received by the focus after it has sent
     * 'transport-replace' which is supposed to move the conference to another
     * bridge. It means that the client has accepted new transport.
     *
     * {@inheritDoc}
     */
    @Override
    public void onTransportAccept(JingleSession                   jingleSession,
                                  List<ContentPacketExtension>    contents)
    {
        jingleSession.setAccepted(true);

        logger.info("Got transport-accept from: " + jingleSession.getAddress());

        // We basically do the same processing as with transport-info by just
        // forwarding transport/rtp information to the bridge
        onTransportInfo(jingleSession, contents);
    }

    /**
     * Message sent by the client when for any reason it's unable to handle
     * 'transport-replace' message.
     *
     * {@inheritDoc}
     */
    @Override
    public void onTransportReject(JingleSession jingleSession, JingleIQ reply)
    {
        Participant p = findParticipantForJingleSession(jingleSession);
        if (p == null)
        {
            logger.error(
                    "No participant for " + Objects.toString(jingleSession));
            return;
        }

        // We could expire channels immediately here, but we're leaving them to
        // auto expire on the bridge or we're going to do that when user leaves
        // the MUC anyway
        logger.error(
                "Participant has rejected our transport offer: " + p.getMucJid()
                    + ", response: " + reply.toXML());
    }

    /**
     * Callback called when we receive 'source-add' notification from conference
     * participant. New SSRCs received are advertised to active participants.
     * If some participant does not have Jingle session established yet then
     * those SSRCs are scheduled for future update.
     *
     * {@inheritDoc}
     */
    @Override
    public void onAddSource(JingleSession jingleSession,
                            List<ContentPacketExtension> contents)
    {
        Participant participant = findParticipantForJingleSession(jingleSession);
        if (participant == null)
        {
            logger.error("Add-source: no peer state for "
                             + jingleSession.getAddress());
            return;
        }

        MediaSSRCMap ssrcsToAdd
            = participant.addSSRCsFromContent(contents);

        MediaSSRCGroupMap ssrcGroupsToAdd
            = participant.addSSRCGroupsFromContent(contents);

        if (ssrcsToAdd.isEmpty() && ssrcGroupsToAdd.isEmpty())
        {
            logger.warn("Not sending source-add, notification would be empty");
            return;
        }

        // Updates SSRC Groups on the bridge
        // We may miss the notification, but the state will be synced up
        // after conference has been relocated to the new bridge
        ColibriConference colibriConference = this.colibriConference;
        if (colibriConference != null)
        {
            colibriConference.updateSourcesInfo(
                    participant.getSSRCsCopy(),
                    participant.getSSRCGroupsCopy(),
                    participant.getColibriChannelsInfo());
        }

        for (Participant peerToNotify : participants)
        {
            if (peerToNotify == participant)
                continue;

            JingleSession peerJingleSession = peerToNotify.getJingleSession();
            if (peerJingleSession == null)
            {
                logger.warn(
                        "Add source: no call for "
                            + peerToNotify.getChatMember().getContactAddress());

                peerToNotify.scheduleSSRCsToAdd(ssrcsToAdd);

                peerToNotify.scheduleSSRCGroupsToAdd(ssrcGroupsToAdd);

                continue;
            }

            jingle.sendAddSourceIQ(
                    ssrcsToAdd, ssrcGroupsToAdd, peerJingleSession);
        }
    }

    /**
     * Callback called when we receive 'source-remove' notification from
     * conference participant. New SSRCs received are advertised to active
     * participants. If some participant does not have Jingle session
     * established yet then those SSRCs are scheduled for future update.
     *
     * {@inheritDoc}
     */
    @Override
    public void onRemoveSource(JingleSession sourceJingleSession,
                               List<ContentPacketExtension> contents)
    {
        MediaSSRCMap ssrcsToRemove
            = MediaSSRCMap.getSSRCsFromContent(contents);

        MediaSSRCGroupMap ssrcGroupsToRemove
            = MediaSSRCGroupMap.getSSRCGroupsForContents(contents);

        removeSSRCs(
                sourceJingleSession, ssrcsToRemove, ssrcGroupsToRemove, true);
    }

    /**
     * Removes SSRCs from the conference and notifies other participants.
     *
     * @param sourceJingleSession source Jingle session from which SSRCs are
     *                            being removed.
     * @param ssrcsToRemove the {@link MediaSSRCMap} of SSRCs to be removed from
     *                      the conference.
     * @param updateChannels tells whether or not SSRC update request should be
     *                       sent to the bridge.
     */
    private void removeSSRCs(JingleSession        sourceJingleSession,
                             MediaSSRCMap         ssrcsToRemove,
                             MediaSSRCGroupMap    ssrcGroupsToRemove,
                             boolean              updateChannels)
    {
        Participant sourcePeer
            = findParticipantForJingleSession(sourceJingleSession);
        String peerAddress = sourceJingleSession.getAddress();
        if (sourcePeer == null)
        {
            logger.error("Remove-source: no session for " + peerAddress);
            return;
        }

        // Only SSRCs owned by this peer end up in "removed" set
        MediaSSRCMap removedSSRCs = sourcePeer.removeSSRCs(ssrcsToRemove);

        MediaSSRCGroupMap removedGroups
            = sourcePeer.removeSSRCGroups(ssrcGroupsToRemove);

        if (removedSSRCs.isEmpty() && removedGroups.isEmpty())
        {
            logger.warn(
                    "No ssrcs or groups to be removed from: "+ peerAddress);
            return;
        }

        // This prevents from removing SSRCs which do not belong to this peer
        ssrcsToRemove = removedSSRCs;
        ssrcGroupsToRemove = removedGroups;

        // Updates SSRC Groups on the bridge
        ColibriConference colibriConference = this.colibriConference;
        // We may hit null here during conference restart, but that's not
        // important since the bridge for this instance will not be used
        // anymore and state is synced up soon after channels are allocated
        if (updateChannels && colibriConference != null)
        {
            colibriConference.updateSourcesInfo(
                    sourcePeer.getSSRCsCopy(),
                    sourcePeer.getSSRCGroupsCopy(),
                    sourcePeer.getColibriChannelsInfo());
        }

        logger.info("Removing " + peerAddress + " SSRCs " + ssrcsToRemove);

        for (Participant peer : participants)
        {
            if (peer == sourcePeer)
                continue;

            JingleSession jingleSessionToNotify = peer.getJingleSession();
            if (jingleSessionToNotify == null)
            {
                logger.warn(
                        "Remove source: no jingle session for " + peerAddress);

                peer.scheduleSSRCsToRemove(ssrcsToRemove);

                peer.scheduleSSRCGroupsToRemove(ssrcGroupsToRemove);

                continue;
            }

            jingle.sendRemoveSourceIQ(
                    ssrcsToRemove, ssrcGroupsToRemove, jingleSessionToNotify);
        }
    }

    /**
     * Gathers the list of all SSRCs of given media type that exist in current
     * conference state.
     *
     * @param media the media type of SSRCs that are being returned.
     * @param except optional <tt>Participant</tt> instance whose SSRCs will be
     *               excluded from the list
     *
     * @return the list of all SSRCs of given media type that exist in current
     *         conference state.
     */
    List<SourcePacketExtension> getAllSSRCs(String         media,
                                            Participant    except)
    {
        List<SourcePacketExtension> mediaSSRCs = new ArrayList<>();

        for (Participant peer : participants)
        {
            // We want to exclude this one
            if (peer == except)
                continue;

            List<SourcePacketExtension> peerSSRC
                = peer.getSSRCS().getSSRCsForMedia(media);

            if (peerSSRC != null)
                mediaSSRCs.addAll(peerSSRC);
        }

        return mediaSSRCs;
    }

    /**
     * Gathers the list of all SSRC groups of given media type that exist in
     * current conference state.
     *
     * @param media the media type of SSRC groups that are being returned.
     *
     * @param except optional <tt>Participant</tt> instance whose SSRC groups
     *               will be excluded from the list
     *
     * @return the list of all SSRC groups of given media type that exist in
     *         current conference state.
     */
    List<SourceGroupPacketExtension> getAllSSRCGroups(String         media,
                                                      Participant    except)
    {
        List<SourceGroupPacketExtension> ssrcGroups = new ArrayList<>();

        for (Participant peer : participants)
        {
            // Excluded this participant groups
            if (peer == except)
                continue;

            List<SSRCGroup> peerSSRCGroups = peer.getSSRCGroupsForMedia(media);

            for (SSRCGroup ssrcGroup : peerSSRCGroups)
            {
                try
                {
                    ssrcGroups.add(ssrcGroup.getExtensionCopy());
                }
                catch (Exception e)
                {
                    logger.error("Error copying source group extension", e);
                }
            }
        }

        return ssrcGroups;
    }

    /**
     * Returns global config instance.
     *
     * @return instance of <tt>JitsiMeetGlobalConfig</tt> used by this
     * conference.
     */
    JitsiMeetGlobalConfig getGlobalConfig()
    {
        return globalConfig;
    }

    /**
     * Returns the name of conference multi-user chat room.
     */
    public String getRoomName()
    {
        return roomName;
    }

    /**
     * Returns XMPP protocol provider of the focus account.
     */
    public ProtocolProviderService getXmppProvider()
    {
        return protocolProviderHandler.getProtocolProvider();
    }

    ChatRoomMember findMember(String from)
    {
        return chatRoom != null ?
            chatRoom.findChatMember(from) : null;
    }

    /**
     * Returns {@link System#currentTimeMillis()} timestamp indicating the time
     * when this conference has become idle(we can measure how long is it).
     * -1 is returned if this conference is considered active.
     *
     */
    public long getIdleTimestamp()
    {
        return idleTimestamp;
    }

    /**
     * Returns focus MUC JID if it is in the room or <tt>null</tt> otherwise.
     * JID example: room_name@muc.server.com/focus_nickname.
     */
    public String getFocusJid()
    {

        return roomName + "/" + focusUserName;
    }

    /**
     * Returns {@link JitsiMeetServices} instance used in this conference.
     */
    public JitsiMeetServices getServices()
    {
        return services;
    }

    /**
     * Handles mute request sent from participants.
     * @param fromJid MUC jid of the participant that requested mute status
     *                change.
     * @param toBeMutedJid MUC jid of the participant whose mute status will be
     *                     changed(eventually).
     * @param doMute the new audio mute status to set.
     * @return <tt>true</tt> if status has been set successfully.
     */
    boolean handleMuteRequest(String fromJid,
                              String toBeMutedJid,
                              boolean doMute)
    {
        ColibriConference colibriConference = this.colibriConference;
        if (colibriConference == null)
        {
            logger.error("Conference disposed - mute request not handled");
            return false;
        }

        Participant principal = findParticipantForRoomJid(fromJid);
        if (principal == null)
        {
            logger.error(
                "Failed to perform mute operation - " + fromJid
                    +" not exists in the conference.");
            return false;
        }
        // Only moderators can mute others
        if (!fromJid.equals(toBeMutedJid)
            && ChatRoomMemberRole.MODERATOR.compareTo(
                principal.getChatMember().getRole()) < 0)
        {
            logger.error(
                "Permission denied for mute operation from " + fromJid);
            return false;
        }

        Participant participant = findParticipantForRoomJid(toBeMutedJid);
        if (participant == null)
        {
            logger.error("Participant for jid: " + toBeMutedJid + " not found");
            return false;
        }

        // do not allow unmuting other participants even for the moderator
        if (!doMute && !fromJid.equals(toBeMutedJid))
        {
            logger.warn("Do not allow unmuting other participants!");
            return false;
        }

        logger.info(
            "Will " + (doMute ? "mute" : "unmute")
                + " " + toBeMutedJid + " on behalf of " + fromJid);

        boolean succeeded
            = colibriConference.muteParticipant(
                    participant.getColibriChannelsInfo(), doMute);

        if (succeeded)
        {
            participant.setMuted(doMute);
        }

        return succeeded;
    }

    /**
     * Returns the instance of {@link ColibriConference} used in this jitsi
     * Meet session.
     */
    public ColibriConference getColibriConference()
    {
        return colibriConference;
    }

    /**
     * Returns current participants count. A participant is chat member who has
     * some videobridge and media state assigned(not just raw chat room member).
     * For example chat member which belongs to the focus never becomes
     * a participant.
     */
    public int getParticipantCount()
    {
        return participants.size();
    }

    /**
     * Focus instance ID
     */
    public String getId()
    {
        return id;
    }

    @Override
    public void handleEvent(Event event)
    {
        switch (event.getTopic())
        {
        case BridgeEvent.BRIDGE_DOWN:
            BridgeEvent bridgeEvent = (BridgeEvent) event;

            onBridgeDown(bridgeEvent.getBridgeJid());
            break;
        }
    }

    /**
     * Handles on bridge down event by shutting down the conference if it's the
     * one we're using here.
     */
    void onBridgeDown(String bridgeJid)
    {
        synchronized (colibriConfSyncRoot)
        {
            if (colibriConference != null
                    && bridgeJid.equals(
                            colibriConference.getJitsiVideobridge()))
            {
                // We will not send expire channels requests
                // when the bridge has failed
                bridgeHasFailed = true;

                restartConference();
            }
        }
    }

    private void restartConference()
    {
        logger.warn("Restarting the conference for room: " + getRoomName());

        disposeConference();

        initNewColibriConference();

        // Invite all not invited yet
        for (final Participant p : participants)
        {
            // Invite peer takes time because of channel allocation, so schedule
            // this on separate thread.
            FocusBundleActivator.getSharedThreadPool().submit(
                    new ChannelAllocator(
                            this, colibriConference,
                            p, startMuted, true /* re-invite */));
        }
    }

    /**
     * Returns <tt>ChatRoom2</tt> instance for the MUC this instance is
     * currently in or <tt>null</tt> if it isn't in any.
     */
    public ChatRoom2 getChatRoom()
    {
        return chatRoom;
    }

    /**
     * Returns config for this conference.
     * @return <tt>JitsiMeetConfig</tt> instance used in this conference.
     */
    public JitsiMeetConfig getConfig()
    {
        return config;
    }

    /**
     * Returns <tt>JitsiMeetRecording</tt> for this conference.
     * @return <tt>JitsiMeetRecording</tt> instance for this conference or
     *         <tt>null</tt> if it's not available yet(should be after we join
     *         the MUC).
     */
    public JitsiMeetRecording getRecording()
    {
        return recording;
    }

    /**
     * Methods called by {@link ChannelAllocator} just after it has created new
     * Colibri conference on the JVB.
     *
     * @param colibriConference <tt>ColibriConference</tt> instance which just
     * has been allocated on the bridge
     * @param videobridgeJid the JID of the JVB where given
     * <tt>ColibriConference</tt> has been allocated
     */
    public void onColibriConferenceAllocated(
            ColibriConference    colibriConference,
            String               videobridgeJid)
    {
        EventAdmin eventAdmin = FocusBundleActivator.getEventAdmin();
        if (eventAdmin != null)
        {
            eventAdmin.sendEvent(
                    EventFactory.conferenceRoom(
                            colibriConference.getConferenceId(),
                            roomName,
                            getId(),
                            videobridgeJid));
        }

        if (recording != null)
            recording.onConferenceAllocated();
    }

    /**
     * The interface used to listen for conference events.
     */
    public interface ConferenceListener
    {
        /**
         * Event fired when conference has ended.
         * @param conference the conference instance that has ended.
         */
        void conferenceEnded(JitsiMeetConference conference);
    }

    /**
     * Sets <tt>startMuted</tt> property.
     * @param startMuted the new value to be set.
     */
    public void setStartMuted(boolean[] startMuted)
    {
        this.startMuted = startMuted;
    }
}<|MERGE_RESOLUTION|>--- conflicted
+++ resolved
@@ -572,515 +572,6 @@
     }
 
     /**
-<<<<<<< HEAD
-=======
-     * Methods executed on thread pool is time consuming as is doing feature
-     * discovery and channel allocation for new participants.
-     * @param newParticipant new <tt>Participant</tt> instance.
-     * @param address new participant full MUC address.
-     * @param startMuted if the first element is <tt>true</tt> the participant
-     * will start audio muted. if the second element is <tt>true</tt> the
-     * participant will start video muted.
-     */
-    private void discoverFeaturesAndInvite(Participant     newParticipant,
-                                           String          address,
-                                           boolean[]       startMuted)
-    {
-        // Feature discovery
-        List<String> features
-            = DiscoveryUtil.discoverParticipantFeatures(
-                    getXmppProvider(), address);
-
-        newParticipant.setSupportedFeatures(features);
-
-        logger.info(
-            address + " has bundle ? " + newParticipant.hasBundleSupport());
-
-        // Store instance here as it is set to null when conference is disposed
-        ColibriConference conference = this.colibriConference;
-        List<ContentPacketExtension> offer;
-
-        try
-        {
-            offer = createOffer(newParticipant);
-            if (offer == null)
-            {
-                logger.info("Channel allocation cancelled for " + address);
-                return;
-            }
-        }
-        catch (OperationFailedException e)
-        {
-            //FIXME: retry ? sometimes it's just timeout
-            logger.error("Failed to allocate channels for " + address, e);
-
-            // Notify users about bridge is down event
-            if (BRIDGE_FAILURE_ERR_CODE == e.getErrorCode() && chatRoom != null)
-            {
-                meetTools.sendPresenceExtension(
-                    chatRoom, new BridgeIsDownPacketExt());
-            }
-            // Cancel - no channels allocated
-            return;
-        }
-        /*
-           This check makes sure that at the point when we're trying to
-           invite new participant:
-           - the conference has not been disposed in the meantime
-           - he's still in the room
-           - we have managed to send Jingle session-initiate
-           Otherwise we expire allocated channels.
-        */
-        boolean expireChannels = false;
-
-        if (chatRoom == null)
-        {
-            // Conference disposed
-            logger.info(
-                "Expiring " + address + " channels - conference disposed");
-
-            expireChannels = true;
-        }
-        else if (findMember(address) == null)
-        {
-            // Participant has left the room
-            logger.info(
-                "Expiring " + address + " channels - participant has left");
-
-            expireChannels = true;
-        }
-        else if (!jingle.initiateSession(
-                     newParticipant.hasBundleSupport(), address, offer, this,
-                     startMuted))
-        {
-            // Failed to invite
-            logger.info(
-                "Expiring " + address +
-                    " channels - no RESULT for session-invite");
-
-            expireChannels = true;
-        }
-
-        if (expireChannels)
-        {
-            conference.expireChannels(
-                newParticipant.getColibriChannelsInfo());
-        }
-    }
-
-    /**
-     * Allocates Colibri channels for given {@link Participant} by trying all
-     * available bridges returned by {@link BridgeSelector}.
-     *
-     * @param peer the participant for whom Colibri channel are to be allocated.
-     * @param contents the media offer description passed to the bridge.
-     *
-     * @return {@link ColibriConferenceIQ} that describes channels allocated for
-     *         given <tt>peer</tt>. <tt>null</tt> is returned if conference is
-     *         disposed before we manage to allocate the channels.
-     *
-     * @throws OperationFailedException if we have failed to allocate channels
-     *         using existing bridge and we can not switch to another bridge.
-     */
-    private ColibriConferenceIQ allocateChannels(
-            Participant                     peer,
-            List<ContentPacketExtension>    contents)
-        throws OperationFailedException
-    {
-        // This method is executed on thread pool.
-
-        // Store colibri instance here to be able to free the channels even
-        // after the conference has been disposed.
-        ColibriConference colibriConference = this.colibriConference;
-        if (this.colibriConference == null)
-        {
-            // Nope - the conference has been disposed, before the thread got
-            // the chance to do anything
-            return null;
-        }
-
-        // Set initial bridge if we haven't used any yet
-        synchronized (bridgeSelectSync)
-        {
-            if (StringUtils.isNullOrEmpty(
-                    colibriConference.getJitsiVideobridge()))
-            {
-                String bridge = null;
-
-                if (!StringUtils.isNullOrEmpty(config.getEnforcedVideobridge()))
-                {
-                    bridge = config.getEnforcedVideobridge();
-                    logger.info(
-                        "Will force bridge: " + bridge
-                            + " on: " + getRoomName());
-                }
-                else
-                {
-                    bridge = bridgeSelector.selectVideobridge();
-                }
-
-                if (StringUtils.isNullOrEmpty(bridge))
-                {
-                    throw new OperationFailedException(
-                        "Failed to allocate channels - no bridge configured",
-                        BRIDGE_FAILURE_ERR_CODE);
-                }
-
-                colibriConference.setJitsiVideobridge(bridge);
-            }
-        }
-
-        String jvb = null;
-
-        while (this.colibriConference != null)
-        {
-            try
-            {
-                synchronized (bridgeSelectSync)
-                {
-                    jvb = colibriConference.getJitsiVideobridge();
-                }
-
-                logger.info(
-                    "Using " + jvb + " to allocate channels for: "
-                        + peer.getChatMember().getContactAddress());
-
-                ColibriConferenceIQ peerChannels
-                    = colibriConference.createColibriChannels(
-                            peer.hasBundleSupport(),
-                            peer.getEndpointId(),
-                            true, contents);
-
-                bridgeSelector.updateBridgeOperationalStatus(jvb, true);
-
-                if (colibriConference.hasJustAllocated())
-                {
-                    EventAdmin eventAdmin
-                            = FocusBundleActivator.getEventAdmin();
-                    if (eventAdmin != null)
-                    {
-                        eventAdmin.sendEvent(
-                            EventFactory.conferenceRoom(
-                                    colibriConference.getConferenceId(),
-                                    roomName,
-                                    getId(),
-                                    jvb));
-                    }
-
-                    if (recording != null)
-                        recording.onConferenceAllocated();
-                }
-                return peerChannels;
-            }
-            catch(OperationFailedException exc)
-            {
-                logger.error(
-                    "Failed to allocate channels using bridge: " + jvb, exc);
-
-                bridgeSelector.updateBridgeOperationalStatus(jvb, false);
-
-                // Check if the conference is in progress
-                if (!StringUtils.isNullOrEmpty(
-                        colibriConference.getConferenceId()))
-                {
-                    // Restart
-                    logger.error("Bridge failure - stopping the conference");
-                    stop();
-                }
-
-                // Try next bridge
-                synchronized (bridgeSelectSync)
-                {
-                    if (StringUtils.isNullOrEmpty(
-                            config.getEnforcedVideobridge()))
-                    {
-                        jvb = bridgeSelector.selectVideobridge();
-                    }
-                    else
-                    {
-                        // If the "enforced" bridge has failed we do not try
-                        // any other bridges, but fail immediately
-                        jvb = null;
-                    }
-
-                    // Is it the same which has just failed ?
-                    // (we do not always call iterator.next() at the beginning)
-                    //if (faultyBridge.equals(nextBridge))
-                    //    nextBridge = null;
-                    if (!StringUtils.isNullOrEmpty(jvb))
-                    {
-                        colibriConference.setJitsiVideobridge(jvb);
-                    }
-                    else
-                    {
-                        // No more bridges to try
-                        throw new OperationFailedException(
-                            "Failed to allocate channels " +
-                                "- all bridges are faulty",
-                                BRIDGE_FAILURE_ERR_CODE);
-                    }
-                }
-            }
-        }
-        // If we reach this point it means that the conference has been disposed
-        // before we've managed to allocate anything
-        return null;
-    }
-
-    /**
-     * Creates Jingle offer for given {@link Participant}.
-     *
-     * @param peer the participant for whom Jingle offer will be created.
-     *
-     * @return the list of contents describing conference Jingle offer or
-     *         <tt>null</tt> if the conference has been disposed before we've
-     *         managed to allocate Colibri channels.
-     *
-     * @throws OperationFailedException if focus fails to allocate channels
-     *         or something goes wrong.
-     */
-    private List<ContentPacketExtension> createOffer(Participant peer)
-        throws OperationFailedException
-    {
-        List<ContentPacketExtension> contents = new ArrayList<>();
-
-        boolean disableIce = !peer.hasIceSupport();
-        boolean useDtls = peer.hasDtlsSupport();
-        boolean useRtx = config.isRtxEnabled() && peer.hasRtxSupport();
-
-        if (peer.hasAudioSupport())
-        {
-            contents.add(
-                JingleOfferFactory.createContentForMedia(
-                    MediaType.AUDIO, disableIce, useDtls, useRtx));
-        }
-
-        if (peer.hasVideoSupport())
-        {
-            contents.add(
-                JingleOfferFactory.createContentForMedia(
-                    MediaType.VIDEO, disableIce, useDtls, useRtx));
-        }
-
-        // Is SCTP enabled ?
-        boolean openSctp = config == null || config.openSctp() == null
-                ? true : config.openSctp();
-
-        if (openSctp && peer.hasSctpSupport())
-        {
-            contents.add(
-                JingleOfferFactory.createContentForMedia(
-                    MediaType.DATA, disableIce, useDtls, useRtx));
-        }
-
-        boolean useBundle = peer.hasBundleSupport();
-
-        ColibriConferenceIQ peerChannels = allocateChannels(peer, contents);
-
-        if (peerChannels == null)
-            return null;
-
-        peer.setColibriChannelsInfo(peerChannels);
-
-        for (ContentPacketExtension cpe : contents)
-        {
-            ColibriConferenceIQ.Content colibriContent
-                = peerChannels.getContent(cpe.getName());
-
-            if (colibriContent == null)
-                continue;
-
-            // Channels
-            for (ColibriConferenceIQ.Channel channel
-                : colibriContent.getChannels())
-            {
-                IceUdpTransportPacketExtension transport;
-
-                if (useBundle)
-                {
-                    ColibriConferenceIQ.ChannelBundle bundle
-                        = peerChannels.getChannelBundle(
-                                channel.getChannelBundleId());
-
-                    if (bundle == null)
-                    {
-                        logger.error(
-                            "No bundle for " + channel.getChannelBundleId());
-                        continue;
-                    }
-
-                    transport = bundle.getTransport();
-
-                    if (!transport.isRtcpMux())
-                    {
-                        transport.addChildExtension(
-                            new RtcpmuxPacketExtension());
-                    }
-                }
-                else
-                {
-                    transport = channel.getTransport();
-                }
-
-                try
-                {
-                    // Remove empty transport
-                    IceUdpTransportPacketExtension empty
-                        = cpe.getFirstChildOfType(
-                                IceUdpTransportPacketExtension.class);
-                    cpe.getChildExtensions().remove(empty);
-
-                    cpe.addChildExtension(
-                        IceUdpTransportPacketExtension
-                            .cloneTransportAndCandidates(transport, true));
-                }
-                catch (Exception e)
-                {
-                    logger.error(e, e);
-                }
-            }
-            // SCTP connections
-            for (ColibriConferenceIQ.SctpConnection sctpConn
-                : colibriContent.getSctpConnections())
-            {
-                IceUdpTransportPacketExtension transport;
-
-                if (useBundle)
-                {
-                    ColibriConferenceIQ.ChannelBundle bundle
-                        = peerChannels.getChannelBundle(
-                                sctpConn.getChannelBundleId());
-
-                    if (bundle == null)
-                    {
-                        logger.error(
-                            "No bundle for " + sctpConn.getChannelBundleId());
-                        continue;
-                    }
-
-                    transport = bundle.getTransport();
-                }
-                else
-                {
-                    transport = sctpConn.getTransport();
-                }
-
-                try
-                {
-                    // Remove empty transport
-                    IceUdpTransportPacketExtension empty
-                        = cpe.getFirstChildOfType(
-                                IceUdpTransportPacketExtension.class);
-                    cpe.getChildExtensions().remove(empty);
-
-                    IceUdpTransportPacketExtension copy
-                        = IceUdpTransportPacketExtension
-                            .cloneTransportAndCandidates(transport, true);
-
-                    // FIXME: hardcoded
-                    SctpMapExtension sctpMap = new SctpMapExtension();
-                    sctpMap.setPort(5000);
-                    sctpMap.setProtocol(
-                            SctpMapExtension.Protocol.WEBRTC_CHANNEL);
-                    sctpMap.setStreams(1024);
-
-                    copy.addChildExtension(sctpMap);
-
-                    cpe.addChildExtension(copy);
-                }
-                catch (Exception e)
-                {
-                    logger.error(e, e);
-                }
-            }
-            // Existing peers SSRCs
-            RtpDescriptionPacketExtension rtpDescPe
-                = JingleUtils.getRtpDescription(cpe);
-            if (rtpDescPe != null)
-            {
-                if (useBundle)
-                {
-                    // rtcp-mux
-                    rtpDescPe.addChildExtension(
-                        new RtcpmuxPacketExtension());
-                }
-
-                // Copy SSRC sent from the bridge(only the first one)
-                for (ColibriConferenceIQ.Channel channel
-                    : colibriContent.getChannels())
-                {
-                    SourcePacketExtension ssrcPe
-                        = channel.getSources().size() > 0
-                                ? channel.getSources().get(0) : null;
-                    if (ssrcPe == null)
-                        continue;
-
-                    try
-                    {
-                        String contentName = colibriContent.getName();
-                        SourcePacketExtension ssrcCopy = ssrcPe.copy();
-
-                        // FIXME: not all parameters are used currently
-                        ssrcCopy.addParameter(
-                            new ParameterPacketExtension("cname","mixed"));
-                        ssrcCopy.addParameter(
-                            new ParameterPacketExtension(
-                                "label",
-                                "mixedlabel" + contentName + "0"));
-                        ssrcCopy.addParameter(
-                            new ParameterPacketExtension(
-                                "msid",
-                                "mixedmslabel mixedlabel"
-                                    + contentName + "0"));
-                        ssrcCopy.addParameter(
-                            new ParameterPacketExtension(
-                                "mslabel", "mixedmslabel"));
-
-                        // Mark 'jvb' as SSRC owner
-                        SSRCInfoPacketExtension ssrcInfo
-                            = new SSRCInfoPacketExtension();
-                        ssrcInfo.setOwner("jvb");
-                        ssrcCopy.addChildExtension(ssrcInfo);
-
-                        rtpDescPe.addChildExtension(ssrcCopy);
-                    }
-                    catch (Exception e)
-                    {
-                        logger.error("Copy SSRC error", e);
-                    }
-                }
-
-                // Include all peers SSRCs
-                List<SourcePacketExtension> mediaSources
-                    = getAllSSRCs(cpe.getName());
-
-                for (SourcePacketExtension ssrc : mediaSources)
-                {
-                    try
-                    {
-                        rtpDescPe.addChildExtension(ssrc.copy());
-                    }
-                    catch (Exception e)
-                    {
-                        logger.error("Copy SSRC error", e);
-                    }
-                }
-
-                // Include SSRC groups
-                List<SourceGroupPacketExtension> sourceGroups
-                    = getAllSSRCGroups(cpe.getName());
-                for(SourceGroupPacketExtension ssrcGroup : sourceGroups)
-                {
-                    rtpDescPe.addChildExtension(ssrcGroup);
-                }
-            }
-        }
-
-        return contents;
-    }
-
-    /**
->>>>>>> b5cb4733
      * Counts the number of non-focus chat room members and returns
      * <tt>true</tt> if there are at least two of them.
      *
