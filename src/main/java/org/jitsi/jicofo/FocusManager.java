/*
 * Jicofo, the Jitsi Conference Focus.
 *
 * Copyright @ 2015 Atlassian Pty Ltd
 *
 * Licensed under the Apache License, Version 2.0 (the "License");
 * you may not use this file except in compliance with the License.
 * You may obtain a copy of the License at
 *
 *     http://www.apache.org/licenses/LICENSE-2.0
 *
 * Unless required by applicable law or agreed to in writing, software
 * distributed under the License is distributed on an "AS IS" BASIS,
 * WITHOUT WARRANTIES OR CONDITIONS OF ANY KIND, either express or implied.
 * See the License for the specific language governing permissions and
 * limitations under the License.
 */
package org.jitsi.jicofo;

import net.java.sip.communicator.service.protocol.*;
import net.java.sip.communicator.service.protocol.event.*;
import net.java.sip.communicator.service.shutdown.*;
import net.java.sip.communicator.util.*;

import org.jitsi.jicofo.event.*;
import org.jitsi.service.configuration.*;
import org.jitsi.eventadmin.*;
import org.jitsi.util.Logger;

import org.jxmpp.jid.*;
import org.jxmpp.jid.impl.JidCreate;
import org.jxmpp.jid.parts.*;
import org.osgi.framework.*;

import java.util.*;
import java.util.concurrent.*;
import java.util.logging.*;

/**
 * Manages {@link JitsiMeetConference} on some server. Takes care of creating
 * and expiring conference focus instances. Manages focus XMPP connection.
 *
 * @author Pawel Domas
 * @author Boris Grozev
 */
public class FocusManager
    implements JitsiMeetConferenceImpl.ConferenceListener,
               RegistrationStateChangeListener
{
    /**
     * The logger used by this instance.
     */
    private final static Logger logger = Logger.getLogger(FocusManager.class);

    /**
     * Name of configuration property for focus idle timeout.
     */
    public static final String IDLE_TIMEOUT_PNAME
        = "org.jitsi.focus.IDLE_TIMEOUT";

    /**
     * Default amount of time for which the focus is being kept alive in idle
     * mode (no peers in the room).
     */
    public static final long DEFAULT_IDLE_TIMEOUT = 15000;

    /**
     * The name of the configuration property that specifies server hostname to
     * which the focus user will connect to.
     */
    public static final String HOSTNAME_PNAME = "org.jitsi.jicofo.HOSTNAME";

    /**
     * The name of configuration property that specifies XMPP domain that hosts
     * the conference and will be used in components auto-discovery. This is the
     * domain on which the jitsi-videobridge runs.
     */
    public static final String XMPP_DOMAIN_PNAME
        = "org.jitsi.jicofo.XMPP_DOMAIN";

    /**
     * The name of the configuration property that specifies XMPP domain of
     * the focus user.
     */
    public static final String FOCUS_USER_DOMAIN_PNAME
        = "org.jitsi.jicofo.FOCUS_USER_DOMAIN";

    /**
     * The name of configuration property that specifies the user name used by
     * the focus to login to XMPP server.
     */
    public static final String FOCUS_USER_NAME_PNAME
        = "org.jitsi.jicofo.FOCUS_USER_NAME";

    /**
     * The name of the configuration property that specifies login password of
     * the focus user. If not provided then anonymous login method is used.
     */
    public static final String FOCUS_USER_PASSWORD_PNAME
        = "org.jitsi.jicofo.FOCUS_USER_PASSWORD";

    /**
     * The name of the property used to configure a 1-byte identifier of this
     * Jicofo instance, used for the purpose of generating conference IDs unique
     * across a set of Jicofo instances.
     */
    public static final String JICOFO_SHORT_ID_PNAME
        = "org.jitsi.jicofo.SHORT_ID";

    /**
     * The name of the configuration property used to configure the PubSub node
     * to which videobridges are publishing their stats. It is used to discover
     * bridges automatically.
     */
    public static final String SHARED_STATS_PUBSUB_NODE_PNAME
        = "org.jitsi.jicofo.STATS_PUBSUB_NODE";

    /**
     * The pseudo-random generator which is to be used when generating IDs.
     */
    private static final Random RANDOM = new Random();

    /**
     * The XMPP domain used by the focus user to register to.
     */
    private DomainBareJid focusUserDomain;

    /**
     * The username used by the focus to login.
     */
    private Resourcepart focusUserName;

    /**
     * The thread that expires {@link JitsiMeetConference}s.
     */
    private final FocusExpireThread expireThread = new FocusExpireThread();

    /**
     * Jitsi Meet conferences mapped by MUC room names.
     *
     * Note that access to this field is almost always protected by a lock on
     * {@code this}. However, {@link #getConferenceCount()} executes
     * {@link Map#size()} on it, which wouldn't be safe with a
     * {@link HashMap} (as opposed to a {@link ConcurrentHashMap}.
     * I've chosen this solution, because I don't know whether the cleaner
     * solution of synchronizing on {@link #conferencesSyncRoot} in
     * {@link #getConferenceCount()} is safe.
     */
    private final Map<EntityBareJid, JitsiMeetConferenceImpl> conferences
        = new ConcurrentHashMap<>();

    /**
     * The set of the IDs of conferences in {@link #conferences}.
     */
    private final Set<String> conferenceIds = new HashSet<>();

    /**
     * The object used to synchronize access to {@link #conferences} and
     * {@link #conferenceIds}.
     */
    private final Object conferencesSyncRoot = new Object();

    // Convert to list when needed
    /**
     * FIXME: remove eventually if not used anymore
     * The list of {@link FocusAllocationListener}.
     */
    private FocusAllocationListener focusAllocListener;

    /**
     * XMPP protocol provider handler used by the focus.
     */
    private final ProtocolProviderHandler protocolProviderHandler
        = new ProtocolProviderHandler();

    /**
     * <tt>JitsiMeetServices</tt> instance that recognizes currently available
     * conferencing services like Jitsi videobridge or SIP gateway.
     */
    private JitsiMeetServices jitsiMeetServices;

    /**
     * Observes and discovers JVB instances and other conference components on
     * our XMPP domain.
     */
    private ComponentsDiscovery componentsDiscovery;

    /**
     * Indicates if graceful shutdown mode has been enabled and
     * no new conference request will be accepted.
     */
    private boolean shutdownInProgress;

    /**
     * Handler that takes care of pre-processing various Jitsi Meet extensions
     * IQs sent from conference participants to the focus.
     */
    private MeetExtensionsHandler meetExtensionsHandler;

    /**
     * Starts this manager for given <tt>hostName</tt>.
     */
    public void start()
        throws Exception
    {
        BundleContext bundleContext = FocusBundleActivator.bundleContext;

        expireThread.start();

        ConfigurationService config = FocusBundleActivator.getConfigService();
        String hostName = config.getString(HOSTNAME_PNAME);
        DomainBareJid xmppDomain = JidCreate.domainBareFrom(
                config.getString(XMPP_DOMAIN_PNAME));

        focusUserDomain = JidCreate.domainBareFrom(
                config.getString(FOCUS_USER_DOMAIN_PNAME));
        focusUserName = Resourcepart.from(
                config.getString(FOCUS_USER_NAME_PNAME));

        String focusUserPassword = config.getString(FOCUS_USER_PASSWORD_PNAME);

        protocolProviderHandler.start(
            hostName, focusUserDomain, focusUserPassword, focusUserName);

        jitsiMeetServices
            = new JitsiMeetServices(
                    protocolProviderHandler,
                    focusUserDomain);
        jitsiMeetServices.start(bundleContext);

        String statsPubSubNode
            = config.getString(SHARED_STATS_PUBSUB_NODE_PNAME);

        componentsDiscovery = new ComponentsDiscovery(jitsiMeetServices);
        componentsDiscovery.start(
            xmppDomain, statsPubSubNode, protocolProviderHandler);

        meetExtensionsHandler = new MeetExtensionsHandler(this);

        bundleContext.registerService(
                JitsiMeetServices.class,
                jitsiMeetServices,
                null);

        protocolProviderHandler.addRegistrationListener(this);
        protocolProviderHandler.register();
    }

    /**
     * Stops this instance.
     */
    public void stop()
    {
        expireThread.stop();

        if (componentsDiscovery != null)
        {
            componentsDiscovery.stop();
            componentsDiscovery = null;
        }

        if (jitsiMeetServices != null)
        {
            try
            {
                jitsiMeetServices.stop(FocusBundleActivator.bundleContext);
            }
            catch (Exception e)
            {
                logger.error("Error when trying to stop JitsiMeetServices", e);
            }
        }

        meetExtensionsHandler.dispose();

        protocolProviderHandler.stop();
    }

    /**
     * Allocates new focus for given MUC room.
     *
     * @param room the name of MUC room for which new conference has to be
     *             allocated.
     * @param properties configuration properties map included in the request.
     * @return <tt>true</tt> if conference focus is in the room and ready to
     *         handle session participants.
     * @throws Exception if for any reason we have failed to create
     *                   the conference
     */
    public boolean conferenceRequest(
            EntityBareJid          room,
            Map<String, String>    properties)
        throws Exception
    {
        return conferenceRequest(
                room,
                properties,
                null /* logging level - not specified which means that the one
                        from the logging configuration will be used */);
    }

    /**
     * Allocates new focus for given MUC room.
     *
     * @param room the name of MUC room for which new conference has to be
     *             allocated.
     * @param properties configuration properties map included in the request.
     * @param loggingLevel the logging level which should be used by the new
     * {@link JitsiMeetConference}
     *
     * @return <tt>true</tt> if conference focus is in the room and ready to
     *         handle session participants.
     * @throws Exception if for any reason we have failed to create
     *                   the conference
     */
    public boolean conferenceRequest(
            EntityBareJid          room,
            Map<String, String>    properties,
            Level                  loggingLevel)
        throws Exception
    {
        if (room == null)
            return false;

        JitsiMeetConferenceImpl conference;
        boolean isConferenceCreator;
        synchronized (conferencesSyncRoot)
        {
            conference = conferences.get(room);
            isConferenceCreator = conference == null;
            if (isConferenceCreator)
            {
                if (shutdownInProgress)
                {
                    return false;
                }

                conference = createConference(room, properties, loggingLevel);
            }
        }

        try
        {
            if (isConferenceCreator)
            {
                conference.start();
            }
        }
        catch (Exception e)
        {
            logger.info("Exception while trying to start the conference", e);

            // stop() method is called by the conference automatically in order
            // to not release the lock on JitsiMeetConference instance and avoid
            // a deadlock. It may happen when this thread is about to call
            // conference.stop() and another thread has entered the method
            // before us. That other thread will try to call
            // FocusManager.conferenceEnded, but we're still holding the lock
            // on FocusManager instance.

            //conference.stop();

            throw e;
        }


        return conference.isInTheRoom();
    }

    /**
     * Allocates conference for given <tt>room</tt>.
     *
     * Note: this should only be called by threads which hold the lock on
     * {@link #conferencesSyncRoot}.
     *
     * @param room name of the MUC room of Jitsi Meet conference.
     * @param properties configuration properties, see {@link JitsiMeetConfig}
     *                   for the list of valid properties.
     *
     * @returns new {@link JitsiMeetConferenceImpl} instance
     *
     * @throws Exception if any error occurs.
     */
<<<<<<< HEAD
    private void createConference(
            EntityBareJid room, Map<String, String> properties, Level logLevel)
=======
    private JitsiMeetConferenceImpl createConference(
            String room, Map<String, String> properties, Level logLevel)
>>>>>>> d7b14fb1
        throws Exception
    {
        JitsiMeetConfig config = new JitsiMeetConfig(properties);

        JitsiMeetGlobalConfig globalConfig
            = JitsiMeetGlobalConfig.getGlobalConfig(
                FocusBundleActivator.bundleContext);

        String id = generateConferenceId();
        JitsiMeetConferenceImpl conference
            = new JitsiMeetConferenceImpl(
                    room, focusUserName, protocolProviderHandler,
                    this, config, globalConfig, logLevel, id);

        conferences.put(room, conference);
        conferenceIds.add(id);

        StringBuilder options = new StringBuilder();
        for (Map.Entry<String, String> option : properties.entrySet())
        {
            options.append("\n    ")
                .append(option.getKey())
                .append(": ")
                .append(option.getValue());

        }

        if (conference.getLogger().isInfoEnabled())
            logger.info(
                    "Created new focus for " + room + "@" + focusUserDomain
                        + " conferences count: " + conferences.size()
                        + " options:" + options.toString());

        // Send focus created event
        EventAdmin eventAdmin = FocusBundleActivator.getEventAdmin();
        if (eventAdmin != null)
        {
            eventAdmin.postEvent(
                EventFactory.focusCreated(
                    conference.getId(), conference.getRoomName()));
        }

        return conference;
    }

    /**
     * Generates a conference ID which is currently not used by an existing
     * conference in a specific format (6 hexadecimal symbols).
     * @return the generated ID.
     */
    private String generateConferenceId()
    {
        // TODO: verify the format
        String jicofoShortId
            = FocusBundleActivator.getConfigService()
                .getString(JICOFO_SHORT_ID_PNAME, "ff");

        String id;

        synchronized (conferencesSyncRoot)
        {
            do
            {
                id
                    = jicofoShortId +
                        Integer.toHexString(RANDOM.nextInt(0x1_0000));
            }
            while (conferenceIds.contains(id));
        }

        return id;
    }

    /**
     * Destroys the conference for given room name.
     * @param roomName full MUC room name to destroy.
     * @param reason optional reason string that will be advertised to the
     *               users upon exit.
     */
    public void destroyConference(EntityBareJid roomName, String reason)
    {
        synchronized (conferencesSyncRoot)
        {
            JitsiMeetConferenceImpl conference = getConference(roomName);
            if (conference == null)
            {
                logger.error(
                    "Unable to destroy the conference - not found: " + roomName);

                return;
            }

            // It is unclear whether this needs to execute while holding the
            // lock or not.
            conference.destroy(reason);
        }
    }

    /**
     * {@inheritDoc}
     */
    @Override
    public void conferenceEnded(JitsiMeetConferenceImpl conference)
    {
        EntityBareJid roomName = conference.getRoomName();

        synchronized (conferencesSyncRoot)
        {
            conferences.remove(roomName);
            conferenceIds.remove(conference.getId());

            if (conference.getLogger().isInfoEnabled())
                logger.info(
                    "Disposed conference for room: " + roomName
                        + " conference count: " + conferences.size());

            // It is not clear whether the code below necessarily needs to
            // hold the lock or not.
            if (focusAllocListener != null)
            {
                focusAllocListener.onFocusDestroyed(roomName);
            }

            // Send focus destroyed event
            EventAdmin eventAdmin = FocusBundleActivator.getEventAdmin();
            if (eventAdmin != null)
            {
                eventAdmin.postEvent(
                    EventFactory.focusDestroyed(
                        conference.getId(), conference.getRoomName()));
            }

            maybeDoShutdown();
        }
    }

    /**
     * Returns {@link JitsiMeetConference} for given MUC {@code roomName} or
     * {@code null} if no conference has been allocated yet.
     *
     * @param roomName the name of MUC room for which we want get the
     * {@code JitsiMeetConference} instance.
     * @return the {@code JitsiMeetConference} for the specified
     * {@code roomName} or {@code null} if no conference has been allocated yet
     */
    public JitsiMeetConferenceImpl getConference(EntityBareJid roomName)
    {
        synchronized (conferencesSyncRoot)
        {
            return conferences.get(roomName);
        }
    }

    /**
     * Enables shutdown mode which means that no new focus instances will
     * be allocated. After conference count drops to zero the process will exit.
     */
    public void enableGracefulShutdownMode()
    {
        if (!this.shutdownInProgress)
        {
            logger.info("Focus entered graceful shutdown mode");
        }
        this.shutdownInProgress = true;
        maybeDoShutdown();
    }

    private void maybeDoShutdown()
    {
        synchronized (conferencesSyncRoot)
        {
            if (shutdownInProgress && conferences.isEmpty())
            {
                logger.info("Focus is shutting down NOW");

                // It is not clear whether the code below necessarily needs to
                // hold the lock or not. Presumably it is safe to call it
                // multiple times.
                ShutdownService shutdownService
                    = ServiceUtils.getService(
                    FocusBundleActivator.bundleContext,
                    ShutdownService.class);

                shutdownService.beginShutdown();
            }
        }
    }

    /**
     * Returns the number of currently allocated focus instances.
     */
    public int getConferenceCount()
    {
        return conferences.size();
    }

    /**
     * Returns <tt>true</tt> if graceful shutdown mode has been enabled and
     * the process is going to be finished once conference count drops to zero.
     */
    public boolean isShutdownInProgress()
    {
        return shutdownInProgress;
    }

    /**
     * Sets the listener that will be notified about conference focus
     * allocation/disposal.
     * @param l the listener instance to be registered.
     */
    public void setFocusAllocationListener(FocusAllocationListener l)
    {
        this.focusAllocListener = l;
    }

    /**
     * Returns instance of <tt>JitsiMeetServices</tt> used in conferences.
     */
    public JitsiMeetServices getJitsiMeetServices()
    {
        return jitsiMeetServices;
    }

    /**
     * Interface used to listen for focus lifecycle events.
     */
    public interface FocusAllocationListener
    {
        /**
         * Method fired when focus is destroyed.
         * @param roomName the name of the conference room for which focus
         *                 has been destroyed.
         */
        void onFocusDestroyed(EntityBareJid roomName);

        // Add focus allocated method if needed
    }

    /**
     * Returns operation set instance for focus XMPP connection.
     *
     * @param opsetClass operation set class.
     * @param <T> the class of Operation Set to be returned
     * @return operation set instance of given class or <tt>null</tt> if
     * given operation set is not implemented by focus XMPP provider.
     */
    public <T extends OperationSet> T getOperationSet(Class<T> opsetClass)
    {
        return protocolProviderHandler.getOperationSet(opsetClass);
    }

    /**
     * Gets the {@code ProtocolProviderSerivce} for focus XMPP connection.
     *
     * @return  the {@code ProtocolProviderService} for focus XMPP connection
     */
    public ProtocolProviderService getProtocolProvider()
    {
        return protocolProviderHandler.getProtocolProvider();
    }

    @Override
    public void registrationStateChanged(RegistrationStateChangeEvent evt)
    {
        RegistrationState registrationState = evt.getNewState();
        logger.info("XMPP provider reg state: " + registrationState);
        if (RegistrationState.REGISTERED.equals(registrationState))
        {
            // Do initializations which require valid connection
            meetExtensionsHandler.init();
        }
    }

    /**
     * Class takes care of stopping {@link JitsiMeetConference} if there is no
     * active session for too long.
     */
    private class FocusExpireThread
    {
        private static final long POLL_INTERVAL = 5000;

        private final long timeout;

        private Thread timeoutThread;

        private final Object sleepLock = new Object();

        private boolean enabled;

        public FocusExpireThread()
        {
            timeout = FocusBundleActivator.getConfigService()
                        .getLong(IDLE_TIMEOUT_PNAME, DEFAULT_IDLE_TIMEOUT);
        }

        void start()
        {
            if (timeoutThread != null)
            {
                throw new IllegalStateException();
            }

            timeoutThread = new Thread(new Runnable()
            {
                @Override
                public void run()
                {
                    expireLoop();
                }
            }, "FocusExpireThread");

            enabled = true;

            timeoutThread.start();
        }

        void stop()
        {
            if (timeoutThread == null)
            {
                return;
            }

            enabled = false;

            synchronized (sleepLock)
            {
                sleepLock.notifyAll();
            }

            try
            {
                if (Thread.currentThread() != timeoutThread)
                {
                    timeoutThread.join();
                }
                timeoutThread = null;
            }
            catch (InterruptedException e)
            {
                throw new RuntimeException(e);
            }
        }

        private void expireLoop()
        {
            while (enabled)
            {
                // Sleep
                try
                {
                    synchronized (sleepLock)
                    {
                        sleepLock.wait(POLL_INTERVAL);
                    }
                }
                catch (InterruptedException e)
                {
                    // Continue to check the enabled flag
                    // if we're still supposed to run
                }

                if (!enabled)
                    break;

                try
                {
                    ArrayList<JitsiMeetConferenceImpl> conferenceCopy;
                    synchronized (FocusManager.this.conferencesSyncRoot)
                    {
                        conferenceCopy = new ArrayList<>(conferences.values());
                    }

                    // Loop over conferences
                    for (JitsiMeetConferenceImpl conference : conferenceCopy)
                    {
                        long idleStamp = conference.getIdleTimestamp();
                        // Is active ?
                        if (idleStamp == -1)
                        {
                            continue;
                        }
                        if (System.currentTimeMillis() - idleStamp > timeout)
                        {
                            if (conference.getLogger().isInfoEnabled())
                                logger.info(
                                        "Focus idle timeout for "
                                            + conference.getRoomName());

                            conference.stop();
                        }
                    }
                }
                catch (Exception ex)
                {
                    logger.warn(
                        "Error while checking for timed out conference", ex);
                }
            }
        }
    }
}<|MERGE_RESOLUTION|>--- conflicted
+++ resolved
@@ -381,13 +381,8 @@
      *
      * @throws Exception if any error occurs.
      */
-<<<<<<< HEAD
-    private void createConference(
+    private JitsiMeetConferenceImpl createConference(
             EntityBareJid room, Map<String, String> properties, Level logLevel)
-=======
-    private JitsiMeetConferenceImpl createConference(
-            String room, Map<String, String> properties, Level logLevel)
->>>>>>> d7b14fb1
         throws Exception
     {
         JitsiMeetConfig config = new JitsiMeetConfig(properties);
