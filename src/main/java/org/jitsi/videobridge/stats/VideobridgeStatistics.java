/*
 * Copyright @ 2015 Atlassian Pty Ltd
 *
 * Licensed under the Apache License, Version 2.0 (the "License");
 * you may not use this file except in compliance with the License.
 * You may obtain a copy of the License at
 *
 *     http://www.apache.org/licenses/LICENSE-2.0
 *
 * Unless required by applicable law or agreed to in writing, software
 * distributed under the License is distributed on an "AS IS" BASIS,
 * WITHOUT WARRANTIES OR CONDITIONS OF ANY KIND, either express or implied.
 * See the License for the specific language governing permissions and
 * limitations under the License.
 */
package org.jitsi.videobridge.stats;

import java.lang.management.*;
import java.text.*;
import java.util.*;
import java.util.concurrent.locks.*;

import org.jitsi.nlj.stats.*;
import org.jitsi.nlj.transform.node.incoming.*;
import org.jitsi.nlj.transform.node.outgoing.*;
import org.jitsi.osgi.*;
import org.jitsi.service.configuration.*;
import org.jitsi.utils.*;
import org.jitsi.videobridge.*;
import org.jitsi.videobridge.octo.*;
import org.jitsi.videobridge.shim.*;
import org.json.simple.*;
import org.osgi.framework.*;

/**
 * Implements statistics that are collected by the Videobridge.
 *
 * @author Hristo Terezov
 * @author Lyubomir Marinov
 */
public class VideobridgeStatistics
    extends Statistics
{
    /**
     * The name of the bit rate statistic for download.
     */
    public static final String BITRATE_DOWNLOAD = "bit_rate_download";

    /**
     * The name of the bit rate statistic for upload.
     */
    public static final String BITRATE_UPLOAD = "bit_rate_upload";

    /**
     * The name of the packet rate statistic for download.
     */
    public static final String PACKET_RATE_DOWNLOAD = "packet_rate_download";

    /**
     * The name of the packet rate statistic for upload.
     */
    public static final String PACKET_RATE_UPLOAD = "packet_rate_upload";

    /**
     * The name of the number of conferences statistic. Its runtime type is
     * {@code Integer}.
     */
    public static final String CONFERENCES = "conferences";

    /**
     * The name of the CPU usage statistic.
     */
    public static final String CPU_USAGE = "cpu_usage";

    /**
     * The <tt>DateFormat</tt> to be utilized by <tt>VideobridgeStatistics</tt>
     * in order to represent time and date as <tt>String</tt>.
     */
    private static final DateFormat dateFormat;

    /**
     * The name of the number of participants statistic. Its runtime type is
     * {@code Integer}.
     */
    public static final String PARTICIPANTS = "participants";

    /**
     * The total number of participants/endpoints created on this bridge.
     */
    public static final String TOTAL_PARTICIPANTS = "total_participants";

    /**
     * The name of the number of threads statistic. Its runtime type is
     * {@code Integer}.
     */
    public static final String THREADS = "threads";

    /**
     * The name of the RTP loss statistic.
     * @deprecated
     */
    public static final String RTP_LOSS = "rtp_loss";

    /**
     * The name of the loss rate statistic.
     */
    public static final String LOSS_RATE_DOWNLOAD = "loss_rate_download";

    /**
     * The name of the loss rate statistic.
     */
    public static final String LOSS_RATE_UPLOAD = "loss_rate_upload";

    /**
     * The name of the aggregate jitter statistic.
     */
    public static final String JITTER_AGGREGATE = "jitter_aggregate";

    /**
     * The name of the aggregate RTT statistic.
     */
    public static final String RTT_AGGREGATE = "rtt_aggregate";

    /**
     * The name of the "largest conference" statistic.
     */
    public static final String LARGEST_CONFERENCE = "largest_conference";

    /**
     * The name of the conference sizes statistic.
     */
    public static final String CONFERENCE_SIZES = "conference_sizes";

    /**
     * The number of buckets to use for conference sizes.
     */
    private static final int CONFERENCE_SIZE_BUCKETS = 22;

    /**
     * The name of the stat that indicates the bridge has entered graceful
     * shutdown mode. Its runtime type is {@code Boolean}.
     */
    public static final String SHUTDOWN_IN_PROGRESS = "graceful_shutdown";

    /**
     * The name of the piece of statistic which specifies the date and time at
     * which the associated set of statistics was generated. Its runtime type is
     * {@code String} and the value represents a {@code Date} value.
     */
    public static final String TIMESTAMP = "current_timestamp";

    /**
     * The name of total memory statistic. Its runtime type is {@code Integer}.
     */
    public static final String TOTAL_MEMORY = "total_memory";

    /**
     * The name of the total number of conferences where all channels failed
     * due to no payload traffic.
     */
    private static final String TOTAL_FAILED_CONFERENCES
        = "total_failed_conferences";

    /**
     * The name of the total number of conferences with some failed channels.
     */
    private static final String TOTAL_PARTIALLY_FAILED_CONFERENCES
        = "total_partially_failed_conferences";

    /**
     * The name of the total number of completed/expired conferences
     * (failed + succeeded).
     */
    private static final String TOTAL_CONFERENCES_COMPLETED
        = "total_conferences_completed";

    /**
     * The name of the stat indicating the total number of conferences created.
     */
    private static final String TOTAL_CONFERENCES_CREATED
        = "total_conferences_created";

    /**
     * The name of the stat indicating the total number of conference-seconds
     * (i.e. the sum of the lengths is seconds).
     */
    private static final String TOTAL_CONFERENCE_SECONDS
        = "total_conference_seconds";

    /**
     * The name of the stat indicating the total number of participant-seconds
     * that are loss-controlled (i.e. the sum of the lengths is seconds).
     */
    private static final String TOTAL_LOSS_CONTROLLED_PARTICIPANT_SECONDS
        = "total_loss_controlled_participant_seconds";

    /**
     * The name of the stat indicating the total number of participant-seconds
     * that are loss-limited.
     */
    private static final String TOTAL_LOSS_LIMITED_PARTICIPANT_SECONDS
        = "total_loss_limited_participant_seconds";

    /**
     * The name of the stat indicating the total number of participant-seconds
     * that are loss-degraded.
     */
    private static final String TOTAL_LOSS_DEGRADED_PARTICIPANT_SECONDS
        = "total_loss_degraded_participant_seconds";

    /**
     * The name of the stat indicating the total number of times ICE failed.
     */
    private static final String TOTAL_ICE_FAILED = "total_ice_failed";

    /**
     * The name of the stat indicating the total number of times ICE succeeded.
     */
    private static final String TOTAL_ICE_SUCCEEDED = "total_ice_succeeded";

    /**
     * The name of the stat indicating the total number of times ICE succeeded
     * over TCP.
     */
    private static final String TOTAL_ICE_SUCCEEDED_TCP
            = "total_ice_succeeded_tcp";

    /**
     * The name of the stat indicating the total number of messages received
     * from data channels.
     */
    private static final String TOTAL_DATA_CHANNEL_MESSAGES_RECEIVED
        = "total_data_channel_messages_received";

    /**
     * The name of the stat indicating the total number of messages sent over
     * data channels.
     */
    private static final String TOTAL_DATA_CHANNEL_MESSAGES_SENT
        = "total_data_channel_messages_sent";

    /**
     * The name of the stat indicating the total number of messages received
     * from data channels.
     */
    private static final String TOTAL_COLIBRI_WEB_SOCKET_MESSAGES_RECEIVED
        = "total_colibri_web_socket_messages_received";

    /**
     * The name of the stat indicating the total number of messages sent over
     * data channels.
     */
    private static final String TOTAL_COLIBRI_WEB_SOCKET_MESSAGES_SENT
        = "total_colibri_web_socket_messages_sent";

    /**
     * The name of the stat indicating the total number of bytes received in
     * RTP packets.
     */
    private static final String TOTAL_BYTES_RECEIVED = "total_bytes_received";

    /**
     * The name of the stat indicating the total number of bytes sent in RTP
     * packets.
     */
    private static final String TOTAL_BYTES_SENT = "total_bytes_sent";

    /**
     * The name of the stat indicating the total number of RTP packets received.
     */
    private static final String TOTAL_PACKETS_RECEIVED
        = "total_packets_received";

    /**
     * The name of the stat indicating the total number of RTP packets sent.
     */
    private static final String TOTAL_PACKETS_SENT = "total_packets_sent";

    /**
     * The name of the stat indicating the total number of bytes received in
     * Octo packets.
     */
    private static final String TOTAL_BYTES_RECEIVED_OCTO
        = "total_bytes_received_octo";

    /**
     * The name of the stat indicating the total number of bytes sent in Octo
     * packets.
     */
    private static final String TOTAL_BYTES_SENT_OCTO = "total_bytes_sent_octo";

    /**
     * The name of the stat indicating the total number of Octo packets received.
     */
    private static final String TOTAL_PACKETS_RECEIVED_OCTO
        = "total_packets_received_octo";

    /**
     * The name of the stat indicating the total number of Octo packets sent.
     */
    private static final String TOTAL_PACKETS_SENT_OCTO
        = "total_packets_sent_octo";

    /**
     * The name of the stat indicating the total number of Octo packets which
     * were dropped (due to a failure to parse, or an unknown conference ID).
     */
    private static final String TOTAL_PACKETS_DROPPED_OCTO
        = "total_packets_dropped_octo";

    /**
     * The name of the stat for the Octo send bitrate in Kbps.
     */
    private static final String OCTO_SEND_BITRATE = "octo_send_bitrate";

    /**
     * The name of the stat for the Octo receive bitrate in Kbps.
     */
    private static final String OCTO_RECEIVE_BITRATE = "octo_receive_bitrate";

    /**
     * The name of used memory statistic. Its runtime type is {@code Integer}.
     */
    public static final String USED_MEMORY = "used_memory";

    /**
     * The name of the number of video channels statistic. Its runtime type is
     * {@code Integer}. We only use this for callstats.
     */
    public static final String VIDEO_CHANNELS = "videochannels";

    /**
     * The name of the number of video streams statistic. Its runtime type is
     * {@code Integer}.
     */
    public static final String VIDEO_STREAMS = "videostreams";

    /**
     * The name of the "relay_id" statistic.
     */
    public static final String RELAY_ID = "relay_id";

    /**
     * The name of the "region" statistic.
     */
    public static final String REGION = "region";

    /**
     * The currently configured region.
     */
    public static String region = null;

    /**
     * The name of the property used to configure the region.
     */
    public static final String REGION_PNAME = "org.jitsi.videobridge.REGION";

    static
    {
        dateFormat = new SimpleDateFormat("yyyy-MM-dd HH:mm:ss.SSS");
        dateFormat.setTimeZone(TimeZone.getTimeZone("UTC"));
    }

    /**
     * Returns the current time stamp as a (formatted) <tt>String</tt>.
     * @return the current time stamp as a (formatted) <tt>String</tt>.
     */
    public static String currentTimeMillis()
    {
        return dateFormat.format(new Date());
    }

    /**
     * The indicator which determines whether {@link #generate()} is executing
     * on this <tt>VideobridgeStatistics</tt>. If <tt>true</tt>, invocations of
     * <tt>generate()</tt> will do nothing. Introduced in order to mitigate an
     * issue in which a blocking in <tt>generate()</tt> will cause a multiple of
     * threads to be initialized and blocked.
     */
    private boolean inGenerate = false;

    /**
     * Creates instance of <tt>VideobridgeStatistics</tt>.
     */
    public VideobridgeStatistics()
    {
        BundleContext bundleContext
            = StatsManagerBundleActivator.getBundleContext();

        ConfigurationService cfg
            = ServiceUtils2.getService(bundleContext, ConfigurationService.class);
        if (cfg != null)
        {
            region = cfg.getString(REGION_PNAME, region);
        }

        // Is it necessary to set initial values for all of these?
<<<<<<< HEAD
        unlockedSetStat(BITRATE_DOWNLOAD, 0d);
        unlockedSetStat(BITRATE_UPLOAD, 0d);
=======
        unlockedSetStat(AUDIOCHANNELS, 0);
        unlockedSetStat(BITRATE_DOWNLOAD, 0);
        unlockedSetStat(BITRATE_UPLOAD, 0);
>>>>>>> 04b4a0c9
        unlockedSetStat(CONFERENCES, 0);
        unlockedSetStat(CPU_USAGE, 0d);
        unlockedSetStat(PARTICIPANTS, 0);
        unlockedSetStat(THREADS, 0);
        unlockedSetStat(RTP_LOSS, 0d);
        unlockedSetStat(TOTAL_MEMORY, 0);
        unlockedSetStat(USED_MEMORY, 0);
        unlockedSetStat(VIDEO_CHANNELS, 0);
        unlockedSetStat(VIDEO_STREAMS, 0);
        unlockedSetStat(LOSS_RATE_DOWNLOAD, 0d);
        unlockedSetStat(LOSS_RATE_UPLOAD, 0d);
        unlockedSetStat(JITTER_AGGREGATE, 0d);
        unlockedSetStat(RTT_AGGREGATE, 0d);
        unlockedSetStat(LARGEST_CONFERENCE, 0);
        unlockedSetStat(CONFERENCE_SIZES, "[]");

        unlockedSetStat(TIMESTAMP, currentTimeMillis());
    }

    /**
     * {@inheritDoc}
     */
    @Override
    public void generate()
    {
        // If a thread is already executing generate and has potentially
        // blocked, do not allow other threads to fall into the same trap.
        Lock lock = this.lock.writeLock();
        boolean inGenerate;

        lock.lock();
        try
        {
            if (this.inGenerate)
            {
                inGenerate = true;
            }
            else
            {
                // Enter the generate method.
                inGenerate = false;
                this.inGenerate = true;
            }
        }
        finally
        {
            lock.unlock();
        }
        if (!inGenerate)
        {
            try
            {
                generate0();
            }
            finally
            {
                // Exit the generate method.
                lock.lock();
                try
                {
                    this.inGenerate = false;
                }
                finally
                {
                    lock.unlock();
                }
            }
        }
    }

    /**
     * Generates/updates the statistics represented by this instance outside a
     * synchronized block.
     */
    protected void generate0()
    {
        BundleContext bundleContext
                = StatsManagerBundleActivator.getBundleContext();
        OctoRelayService relayService
                = ServiceUtils2.getService(bundleContext, OctoRelayService.class);
        OctoRelay octoRelay
                = relayService == null ? null : relayService.getRelay();
        Videobridge videobridge
                = ServiceUtils2.getService(bundleContext, Videobridge.class);
        Videobridge.Statistics jvbStats = videobridge.getStatistics();

        int videoChannels = 0;
        int conferences = 0;
        int endpoints = 0;
        int videoStreams = 0;
        double fractionLostSum = 0d; // TODO verify
        int fractionLostCount = 0;
        long packetsReceived = 0; // TODO verify (Transceiver)
        long packetsReceivedLost = 0; // TODO verify
        long bitrateDownloadBps = 0;
        long bitrateUploadBps = 0;
        int packetRateUpload = 0;
        int packetRateDownload = 0;

        // Average jitter and RTT across MediaStreams which report a valid value.
        double jitterSumMs = 0; // TODO verify
        int jitterCount = 0;
        long rttSumMs = 0; // TODO verify (Transceiver)
        long rttCount = 0;
        int largestConferenceSize = 0;
        int[] conferenceSizes = new int[CONFERENCE_SIZE_BUCKETS];


        for (Conference conference : videobridge.getConferences())
        {
            ConferenceShim conferenceShim = conference.getShim();
            //TODO: can/should we do everything here via the shim only?
            if (!conference.includeInStatistics())
            {
                continue;
            }
            conferences++;
            int numConferenceEndpoints = conference.getEndpointCount();
            if (numConferenceEndpoints > largestConferenceSize)
            {
                largestConferenceSize = numConferenceEndpoints;
            }
            int conferenceSizeIndex
                    = numConferenceEndpoints < conferenceSizes.length
                    ? numConferenceEndpoints
                    : conferenceSizes.length - 1;
            conferenceSizes[conferenceSizeIndex]++;

            endpoints += numConferenceEndpoints;

            for (ContentShim contentShim : conferenceShim.getContents())
            {
                if (MediaType.VIDEO.equals(contentShim.getMediaType()))
                {
                    videoChannels += contentShim.getChannelCount();
                }
            }
            for (Endpoint endpoint : conference.getLocalEndpoints())
            {
                TransceiverStats transceiverStats
                        = endpoint.getTransceiver().getTransceiverStats();
                IncomingStatisticsSnapshot incomingStats
                        = transceiverStats.getIncomingStats();
                bitrateDownloadBps += incomingStats.getBitrate();
                packetRateDownload += incomingStats.getPacketRate();
                for (IncomingSsrcStats.Snapshot ssrcStats
                        : incomingStats.getSsrcStats().values())
                {
                    packetsReceived += ssrcStats.getNumReceivedPackets();

                    packetsReceivedLost += ssrcStats.getCumulativePacketsLost();

                    fractionLostCount++;
                    // note(george) this computes the fraction of lost packets
                    // since beginning of reception, which is different from the
                    // rfc 3550 sense.
                    double fractionLost = ssrcStats.getCumulativePacketsLost()
                        / (double) ssrcStats.getNumReceivedPackets();
                    fractionLostSum += fractionLost;

                    Double ssrcJitter = ssrcStats.getJitter();
                    if (ssrcJitter != null && ssrcJitter != 0)
                    {
                        // We take the abs because otherwise the
                        // aggregate makes no sense.
                        jitterSumMs += Math.abs(ssrcJitter);
                        jitterCount++;
                    }

                }

                OutgoingStatisticsSnapshot outgoingStats
                        = transceiverStats.getOutgoingStats();
                bitrateUploadBps += outgoingStats.getBitrate();
                packetRateUpload += outgoingStats.getPacketRate();

                Double endpointRtt
                        = transceiverStats.getEndpointConnectionStats().getRtt();
                if (endpointRtt != null && endpointRtt > 0)
                {
                    rttSumMs += endpointRtt;
                    rttCount++;
                }

                // Assume we're receiving a video stream from the endpoint
                int endpointStreams = 1;

                // Assume we're sending one video stream to this endpoint
                // for each other endpoint in the conference unless there's
                // a limit imposed by lastN.
                Integer lastN = endpoint.getLastN();
                endpointStreams
                   += (lastN == null || lastN == -1)
                       ? (numConferenceEndpoints - 1)
                       : Math.min(lastN, numConferenceEndpoints - 1);

               videoStreams += endpointStreams;
            }
        }

        // Loss rates
        double lossRateDownload
            = (packetsReceived + packetsReceivedLost > 0)
            ? ((double) packetsReceivedLost) / (packetsReceived + packetsReceivedLost)
            : 0d;
        double lossRateUpload
            = (fractionLostCount > 0)
            ? fractionLostSum / fractionLostCount
            : 0d;

        // JITTER_AGGREGATE
        double jitterAggregate
            = jitterCount > 0
            ? jitterSumMs / jitterCount
            : 0;

        // RTT_AGGREGATE
        double rttAggregate
            = rttCount > 0
            ? ((double) rttSumMs) / rttCount
            : 0;

        // CONFERENCE_SIZES
        JSONArray conferenceSizesJson = new JSONArray();
        for (int size : conferenceSizes)
            conferenceSizesJson.add(size);

        // THREADS
        int threadCount = ManagementFactory.getThreadMXBean().getThreadCount();

        // OsStatistics
        OsStatistics osStatistics = OsStatistics.getOsStatistics();
        double cpuUsage = osStatistics.getCPUUsage();
        int totalMemory = osStatistics.getTotalMemory();
        int usedMemory = osStatistics.getUsedMemory();

        // TIMESTAMP
        String timestamp = currentTimeMillis();

        // Now that (the new values of) the statistics have been calculated and
        // the risks of the current thread hanging have been reduced as much as
        // possible, commit (the new values of) the statistics.
        Lock lock = this.lock.writeLock();

        lock.lock();
        try
        {
            unlockedSetStat(
                    BITRATE_DOWNLOAD,
                    (bitrateDownloadBps + 500) / 1000 /* kbps */);
            unlockedSetStat(
                    BITRATE_UPLOAD,
                    (bitrateUploadBps + 500) / 1000 /* kbps */);
            unlockedSetStat(PACKET_RATE_DOWNLOAD, packetRateDownload);
            unlockedSetStat(PACKET_RATE_UPLOAD, packetRateUpload);
            // Keep for backward compatibility
            unlockedSetStat(
                    RTP_LOSS,
                    lossRateDownload + lossRateUpload);
            // TODO verify
            unlockedSetStat(LOSS_RATE_DOWNLOAD, lossRateDownload);
            // TODO verify
            unlockedSetStat(LOSS_RATE_UPLOAD, lossRateUpload);
            // TODO seems broken (I see values of > 11 seconds)
            unlockedSetStat(JITTER_AGGREGATE, jitterAggregate);
            unlockedSetStat(RTT_AGGREGATE, rttAggregate);
            unlockedSetStat(
                    TOTAL_FAILED_CONFERENCES,
                    jvbStats.totalFailedConferences.get());
            unlockedSetStat(
                    TOTAL_PARTIALLY_FAILED_CONFERENCES,
                    jvbStats.totalPartiallyFailedConferences.get());
            unlockedSetStat(
                    TOTAL_CONFERENCES_CREATED,
                    jvbStats.totalConferencesCreated.get());
            unlockedSetStat(
                    TOTAL_CONFERENCES_COMPLETED,
                    jvbStats.totalConferencesCompleted.get());
            unlockedSetStat(
                    TOTAL_ICE_FAILED,
                    jvbStats.totalIceFailed.get());
            unlockedSetStat(
                    TOTAL_ICE_SUCCEEDED,
                    jvbStats.totalIceSucceeded.get());
            unlockedSetStat(
                    TOTAL_ICE_SUCCEEDED_TCP,
                    jvbStats.totalIceSucceededTcp.get());
            unlockedSetStat(
                    TOTAL_CONFERENCE_SECONDS,
                    jvbStats.totalConferenceSeconds.get());

            unlockedSetStat(
                    TOTAL_LOSS_CONTROLLED_PARTICIPANT_SECONDS,
                    jvbStats.totalLossControlledParticipantMs.get() / 1000);
            unlockedSetStat(
                    TOTAL_LOSS_LIMITED_PARTICIPANT_SECONDS,
                    jvbStats.totalLossLimitedParticipantMs.get() / 1000);
            unlockedSetStat(
                    TOTAL_LOSS_DEGRADED_PARTICIPANT_SECONDS,
                   jvbStats.totalLossDegradedParticipantMs.get() / 1000);
            unlockedSetStat(TOTAL_PARTICIPANTS, jvbStats.totalEndpoints.get());
            unlockedSetStat(CONFERENCES, conferences);
            unlockedSetStat(PARTICIPANTS, endpoints);
            unlockedSetStat(VIDEO_CHANNELS, videoChannels);
            unlockedSetStat(VIDEO_STREAMS, videoStreams);
            unlockedSetStat(LARGEST_CONFERENCE, largestConferenceSize);
            unlockedSetStat(CONFERENCE_SIZES, conferenceSizesJson);
            unlockedSetStat(THREADS, threadCount);
            unlockedSetStat(CPU_USAGE, Math.max(cpuUsage, 0));
            unlockedSetStat(TOTAL_MEMORY, Math.max(totalMemory, 0));
            unlockedSetStat(USED_MEMORY, Math.max(usedMemory, 0));
            unlockedSetStat(
                    SHUTDOWN_IN_PROGRESS,
                    videobridge.isShutdownInProgress());
            unlockedSetStat(TOTAL_DATA_CHANNEL_MESSAGES_RECEIVED,
                            jvbStats.totalDataChannelMessagesReceived.get());
            unlockedSetStat(TOTAL_DATA_CHANNEL_MESSAGES_SENT,
                            jvbStats.totalDataChannelMessagesSent.get());
            unlockedSetStat(TOTAL_COLIBRI_WEB_SOCKET_MESSAGES_RECEIVED,
                            jvbStats.totalColibriWebSocketMessagesReceived.get());
            unlockedSetStat(TOTAL_COLIBRI_WEB_SOCKET_MESSAGES_SENT,
                            jvbStats.totalColibriWebSocketMessagesSent.get());
            unlockedSetStat(
                    TOTAL_BYTES_RECEIVED, jvbStats.totalBytesReceived.get());
            unlockedSetStat(TOTAL_BYTES_SENT, jvbStats.totalBytesSent.get());
            unlockedSetStat(
                    TOTAL_PACKETS_RECEIVED, jvbStats.totalPacketsReceived.get());
            unlockedSetStat(TOTAL_PACKETS_SENT, jvbStats.totalPacketsSent.get());

            unlockedSetStat(
                    TOTAL_BYTES_RECEIVED_OCTO,
                    octoRelay == null ? 0 : octoRelay.getBytesReceived());
            unlockedSetStat(
                    TOTAL_BYTES_SENT_OCTO,
                    octoRelay == null ? 0 : octoRelay.getBytesSent());
            unlockedSetStat(
                    TOTAL_PACKETS_RECEIVED_OCTO,
                    octoRelay == null ? 0 : octoRelay.getPacketsReceived());
            unlockedSetStat(
                    TOTAL_PACKETS_SENT_OCTO,
                    octoRelay == null ? 0 : octoRelay.getPacketsSent());
            unlockedSetStat(
                    TOTAL_PACKETS_DROPPED_OCTO,
                    octoRelay == null ? 0 : octoRelay.getPacketsDropped());
            unlockedSetStat(
                    OCTO_RECEIVE_BITRATE,
                    octoRelay == null
                            ? 0 : (octoRelay.getReceiveBitrate() + 500) / 1000);
            unlockedSetStat(
                    OCTO_SEND_BITRATE,
                    octoRelay == null
                            ? 0 : (octoRelay.getSendBitrate() + 500) / 1000);

            unlockedSetStat(TIMESTAMP, timestamp);
            if (octoRelay != null)
            {
                unlockedSetStat(RELAY_ID, octoRelay.getId());
            }
            if (region != null)
            {
                unlockedSetStat(REGION, region);
            }
        }
        finally
        {
            lock.unlock();
        }
    }
}<|MERGE_RESOLUTION|>--- conflicted
+++ resolved
@@ -395,14 +395,8 @@
         }
 
         // Is it necessary to set initial values for all of these?
-<<<<<<< HEAD
-        unlockedSetStat(BITRATE_DOWNLOAD, 0d);
-        unlockedSetStat(BITRATE_UPLOAD, 0d);
-=======
-        unlockedSetStat(AUDIOCHANNELS, 0);
         unlockedSetStat(BITRATE_DOWNLOAD, 0);
         unlockedSetStat(BITRATE_UPLOAD, 0);
->>>>>>> 04b4a0c9
         unlockedSetStat(CONFERENCES, 0);
         unlockedSetStat(CPU_USAGE, 0d);
         unlockedSetStat(PARTICIPANTS, 0);
