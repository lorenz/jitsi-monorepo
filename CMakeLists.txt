#
# Copyright (C) 2015-2015 Oleg Alexeenkov
# Copyright (C) 2015-2017 Felix Weinrank
#
# All rights reserved.
#
# Redistribution and use in source and binary forms, with or without
# modification, are permitted provided that the following conditions
# are met:
# 1. Redistributions of source code must retain the above copyright
#    notice, this list of conditions and the following disclaimer.
# 2. Redistributions in binary form must reproduce the above copyright
#    notice, this list of conditions and the following disclaimer in the
#    documentation and/or other materials provided with the distribution.
# 3. Neither the name of the project nor the names of its contributors
#    may be used to endorse or promote products derived from this software
#    without specific prior written permission.
#
# THIS SOFTWARE IS PROVIDED BY THE PROJECT AND CONTRIBUTORS ``AS IS'' AND
# ANY EXPRESS OR IMPLIED WARRANTIES, INCLUDING, BUT NOT LIMITED TO, THE
# IMPLIED WARRANTIES OF MERCHANTABILITY AND FITNESS FOR A PARTICULAR PURPOSE
# ARE DISCLAIMED. IN NO EVENT SHALL THE PROJECT OR CONTRIBUTORS BE LIABLE
# FOR ANY DIRECT, INDIRECT, INCIDENTAL, SPECIAL, EXEMPLARY, OR CONSEQUENTIAL
# DAMAGES (INCLUDING, BUT NOT LIMITED TO, PROCUREMENT OF SUBSTITUTE GOODS
# OR SERVICES; LOSS OF USE, DATA, OR PROFITS; OR BUSINESS INTERRUPTION)
# HOWEVER CAUSED AND ON ANY THEORY OF LIABILITY, WHETHER IN CONTRACT, STRICT
# LIABILITY, OR TORT (INCLUDING NEGLIGENCE OR OTHERWISE) ARISING IN ANY WAY
# OUT OF THE USE OF THIS SOFTWARE, EVEN IF ADVISED OF THE POSSIBILITY OF
# SUCH DAMAGE.
#

project(usrsctplib)
cmake_minimum_required(VERSION 3.0)

# Debug build type as default
if (NOT CMAKE_BUILD_TYPE)
	message(STATUS "No build type selected, using DEBUG")
	set(CMAKE_BUILD_TYPE "DEBUG")
endif ()

include(CheckStructHasMember)
include(CheckIncludeFile)
include(CheckIncludeFiles)
include(CheckCCompilerFlag)

#################################################
# CHECK OPTIONS
#################################################

option(sctp_invariants "Add runtime checks" 0)
if (sctp_invariants)
	add_definitions(-DINVARIANTS)
endif ()

option(sctp_debug "Provide debug information" 1)
if (sctp_debug)
	add_definitions(-DSCTP_DEBUG)
endif ()

option(sctp_inet "Support IPv4" 1)
if (sctp_inet)
	add_definitions(-DINET)
endif ()

option(sctp_inet6 "Support IPv6" 1)
if (sctp_inet6)
	add_definitions(-DINET6)
endif ()

option(sctp_werror "Thread warning as error" 1)

option(sctp_link_programs_static "Link example programs static" 0)

option(sctp_build_programs "Build example programs" 1)

<<<<<<< HEAD
option(FUZZER_CLANG "Clang Fuzzer" 0)
option(FUZZER_HONGGFUZZ "Honggfuzz Fuzzer" 0)
if (FUZZER_CLANG OR FUZZER_HONGGFUZZ)
    add_definitions(-DFUZZING_MODE)
endif ()

option(SANITIZER_ADDRESS "Compile with address sanitizer" 0)
=======
option(sctp_sanitizer_address "Compile with address sanitizer" 0)
>>>>>>> 2b9cb3db

option(sctp_sanitizer_memory "Compile with memory sanitizer" 0)

if (sctp_sanitizer_address AND sctp_sanitizer_memory)
	message(FATAL_ERROR "Can not compile with both sanitizer options")
endif ()

if (sctp_link_programs_static OR WIN32)
	set(programs_link_library "usrsctp-static")
else ()
	set(programs_link_library "usrsctp")
endif ()


#################################################
# CHECK FOR TYPES AND FUNCTIONS
#################################################

check_include_files("sys/queue.h" have_sys_queue_h)
if (have_sys_queue_h)
	add_definitions(-DHAVE_SYS_QUEUE_H)
endif ()

check_include_files("sys/socket.h;linux/if_addr.h" have_linux_if_addr_h)
if (have_linux_if_addr_h)
	add_definitions(-DHAVE_LINUX_IF_ADDR_H)
endif ()

check_include_files("sys/socket.h;linux/rtnetlink.h" have_linux_rtnetlink_h)
if (have_linux_rtnetlink_h)
	add_definitions(-DHAVE_LINUX_RTNETLINK_H)
endif ()

check_include_files("sys/types.h;netinet/in.h;netinet/ip.h;netinet/ip_icmp.h" have_netinet_ip_icmp_h)
if (have_netinet_ip_icmp_h)
	add_definitions(-DHAVE_NETINET_IP_ICMP_H)
endif ()

check_include_files("stdatomic.h" have_stdatomic_h)
if (have_stdatomic_h)
	add_definitions(-DHAVE_STDATOMIC_H)
endif ()


#################################################
# CHECK STRUCT MEMBERS
#################################################

set(CMAKE_REQUIRED_INCLUDES "${CMAKE_SOURCE_DIR}/usrsctplib")

check_include_file(usrsctp.h have_usrsctp_h)
if (NOT have_usrsctp_h)
	message(FATAL_ERROR "usrsctp.h not found")
endif ()

check_struct_has_member("struct sockaddr" "sa_len" "sys/types.h;sys/socket.h" have_sa_len)
if (have_sa_len)
	message(STATUS "have_sa_len")
	add_definitions(-DHAVE_SA_LEN)
endif ()

check_struct_has_member("struct sockaddr_in" "sin_len" "sys/types.h;netinet/in.h" have_sin_len)
if (have_sin_len)
	message(STATUS "have_sin_len")
	add_definitions(-DHAVE_SIN_LEN)
endif ()

check_struct_has_member("struct sockaddr_in6" "sin6_len" "sys/types.h;netinet/in.h" have_sin6_len)
if (have_sin6_len)
	message(STATUS "have_sin6_len")
	add_definitions(-DHAVE_SIN6_LEN)
endif ()

check_struct_has_member("struct sockaddr_conn" "sconn_len" "usrsctp.h" have_sconn_len)
if (have_sconn_len)
	message(STATUS "HAVE_SCONN_LEN")
	add_definitions(-DHAVE_SCONN_LEN)
endif ()


#################################################
# COMPILER SETTINGS
#################################################

# SETTINGS FOR UNIX COMPILER
<<<<<<< HEAD
if ("x${CMAKE_C_COMPILER_ID}" STREQUAL "xClang" OR "x${CMAKE_C_COMPILER_ID}" STREQUAL "xGNU")
    set(CMAKE_C_FLAGS   "${CMAKE_C_FLAGS}   -std=c99 -pedantic -Wall -Wextra -Wfloat-equal -Wshadow -Wpointer-arith -Winit-self -Wno-unused-function -Wno-unused-parameter")
    set(CMAKE_CXX_FLAGS "${CMAKE_CXX_FLAGS} -std=c99 -pedantic -Wall -Wextra -Wfloat-equal -Wshadow -Wpointer-arith -Winit-self -Wno-unused-function -Wno-unused-parameter")

    if (WERROR)
        set(CMAKE_C_FLAGS   "${CMAKE_C_FLAGS}   -Werror")
        set(CMAKE_CXX_FLAGS "${CMAKE_CXX_FLAGS} -Werror")
    endif ()

    if (FUZZER_CLANG)
        #set(CMAKE_C_FLAGS "${CMAKE_C_FLAGS}   -fno-omit-frame-pointer -fsanitize=fuzzer,memory ")
        #set(CMAKE_CXX_FLAGS "${CMAKE_CXX_FLAGS} -fno-omit-frame-pointer -fsanitize=fuzzer,memory ")
        set(CMAKE_C_FLAGS "${CMAKE_C_FLAGS}     -g -fno-omit-frame-pointer -fsanitize=fuzzer,address,undefined -fsanitize-coverage=trace-pc-guard,trace-cmp,trace-gep,trace-div")
        set(CMAKE_CXX_FLAGS "${CMAKE_CXX_FLAGS} -g -fno-omit-frame-pointer -fsanitize=fuzzer,address,undefined -fsanitize-coverage=trace-pc-guard,trace-cmp,trace-gep,trace-div")
    endif ()

    if (SANITIZER_ADDRESS)
        set(CMAKE_C_FLAGS   "${CMAKE_C_FLAGS}   -fsanitize=address -fno-omit-frame-pointer -g")
        set(CMAKE_CXX_FLAGS "${CMAKE_CXX_FLAGS} -fsanitize=address -fno-omit-frame-pointer -g")
    endif ()

    if (SANITIZER_MEMORY)
        # maybe add "-fPIE -pie" here
        set(CMAKE_C_FLAGS   "${CMAKE_C_FLAGS}   -fsanitize=memory -fno-omit-frame-pointer -g -fsanitize-memory-track-origins")
        set(CMAKE_CXX_FLAGS "${CMAKE_CXX_FLAGS} -fsanitize=memory -fno-omit-frame-pointer -g -fsanitize-memory-track-origins")
    endif ()
=======
if ("${CMAKE_C_COMPILER_ID}" MATCHES "Clang" OR "${CMAKE_C_COMPILER_ID}" MATCHES "AppleClang" OR "${CMAKE_C_COMPILER_ID}" MATCHES "GNU")
	set(CMAKE_C_FLAGS   "${CMAKE_C_FLAGS}   -std=c99 -pedantic -Wall -Wextra")
	set(CMAKE_CXX_FLAGS "${CMAKE_CXX_FLAGS} -std=c99 -pedantic -Wall -Wextra")

	check_c_compiler_flag(-Wfloat-equal has_wfloat_equal)
	if (has_wfloat_equal)
		set(CMAKE_C_FLAGS   "${CMAKE_C_FLAGS}   -Wfloat-equal")
		set(CMAKE_CXX_FLAGS "${CMAKE_CXX_FLAGS} -Wfloat-equal")
	endif ()

	check_c_compiler_flag(-Wshadow has_wshadow)
	if (has_wshadow)
		set(CMAKE_C_FLAGS   "${CMAKE_C_FLAGS}   -Wshadow")
		set(CMAKE_CXX_FLAGS "${CMAKE_CXX_FLAGS} -Wshadow")
	endif ()

	check_c_compiler_flag(-Wpointer-arith has_wpointer_aritih)
	if (has_wpointer_aritih)
		set(CMAKE_C_FLAGS   "${CMAKE_C_FLAGS}   -Wpointer-arith")
		set(CMAKE_CXX_FLAGS "${CMAKE_CXX_FLAGS} -Wpointer-arith")
	endif ()

	check_c_compiler_flag(-Wunreachable-code has_wunreachable_code)
	if (has_wunreachable_code)
		set(CMAKE_C_FLAGS   "${CMAKE_C_FLAGS}   -Wunreachable-code")
		set(CMAKE_CXX_FLAGS "${CMAKE_CXX_FLAGS} -Wunreachable-code")
	endif ()

	check_c_compiler_flag(-Winit-self has_winit_self)
	if (has_winit_self)
		set(CMAKE_C_FLAGS   "${CMAKE_C_FLAGS}   -Winit-self")
		set(CMAKE_CXX_FLAGS "${CMAKE_CXX_FLAGS} -Winit-self")
	endif ()

	check_c_compiler_flag(-Wno-unused-function has_wno_unused_function)
	if (has_wno_unused_function)
		set(CMAKE_C_FLAGS   "${CMAKE_C_FLAGS}   -Wno-unused-function")
		set(CMAKE_CXX_FLAGS "${CMAKE_CXX_FLAGS} -Wno-unused-function")
	endif ()

	check_c_compiler_flag(-Wno-unused-parameter has_wno_unused_parameter)
	if (has_wno_unused_parameter)
		set(CMAKE_C_FLAGS   "${CMAKE_C_FLAGS}   -Wno-unused-parameter")
		set(CMAKE_CXX_FLAGS "${CMAKE_CXX_FLAGS} -Wno-unused-parameter")
	endif ()

	check_c_compiler_flag(-Wno-unreachable-code has_wno_unreachable_code)
	if (has_wno_unreachable_code)
		set(CMAKE_C_FLAGS   "${CMAKE_C_FLAGS}   -Wno-unreachable-code")
		set(CMAKE_CXX_FLAGS "${CMAKE_CXX_FLAGS} -Wno-unreachable-code")
	endif ()

	if (sctp_werror)
		set(CMAKE_C_FLAGS   "${CMAKE_C_FLAGS}   -Werror")
		set(CMAKE_CXX_FLAGS "${CMAKE_CXX_FLAGS} -Werror")
	endif ()

	if (sctp_sanitizer_address)
		set(CMAKE_C_FLAGS   "${CMAKE_C_FLAGS}   -fsanitize=address -fno-omit-frame-pointer -g")
		set(CMAKE_CXX_FLAGS "${CMAKE_CXX_FLAGS} -fsanitize=address -fno-omit-frame-pointer -g")
	endif ()

	if (sctp_sanitizer_memory)
		set(CMAKE_C_FLAGS   "${CMAKE_C_FLAGS}   -fsanitize=memory -fno-omit-frame-pointer -g -fsanitize-memory-track-origins")
		set(CMAKE_CXX_FLAGS "${CMAKE_CXX_FLAGS} -fsanitize=memory -fno-omit-frame-pointer -g -fsanitize-memory-track-origins")
	endif ()
>>>>>>> 2b9cb3db
endif ()

# SETTINGS FOR VISUAL STUDIO COMPILER
if ("x${CMAKE_C_COMPILER_ID}" STREQUAL "xMSVC")
	if (CMAKE_C_FLAGS MATCHES "/W[0-4]")
		string(REGEX REPLACE "/W[0-4]" "/W3" CMAKE_C_FLAGS "${CMAKE_C_FLAGS}")
	else ()
		set(CMAKE_C_FLAGS "${CMAKE_C_FLAGS} /W3")
	endif ()

	if (WERROR)
		set(CMAKE_C_FLAGS "${CMAKE_C_FLAGS} /WX")
	endif ()
endif ()


#################################################
# INCLUDE SUBDIRS
#################################################

add_subdirectory(usrsctplib)

if (sctp_build_programs)
	add_subdirectory(programs)
endif ()<|MERGE_RESOLUTION|>--- conflicted
+++ resolved
@@ -73,17 +73,7 @@
 
 option(sctp_build_programs "Build example programs" 1)
 
-<<<<<<< HEAD
-option(FUZZER_CLANG "Clang Fuzzer" 0)
-option(FUZZER_HONGGFUZZ "Honggfuzz Fuzzer" 0)
-if (FUZZER_CLANG OR FUZZER_HONGGFUZZ)
-    add_definitions(-DFUZZING_MODE)
-endif ()
-
-option(SANITIZER_ADDRESS "Compile with address sanitizer" 0)
-=======
 option(sctp_sanitizer_address "Compile with address sanitizer" 0)
->>>>>>> 2b9cb3db
 
 option(sctp_sanitizer_memory "Compile with memory sanitizer" 0)
 
@@ -169,34 +159,6 @@
 #################################################
 
 # SETTINGS FOR UNIX COMPILER
-<<<<<<< HEAD
-if ("x${CMAKE_C_COMPILER_ID}" STREQUAL "xClang" OR "x${CMAKE_C_COMPILER_ID}" STREQUAL "xGNU")
-    set(CMAKE_C_FLAGS   "${CMAKE_C_FLAGS}   -std=c99 -pedantic -Wall -Wextra -Wfloat-equal -Wshadow -Wpointer-arith -Winit-self -Wno-unused-function -Wno-unused-parameter")
-    set(CMAKE_CXX_FLAGS "${CMAKE_CXX_FLAGS} -std=c99 -pedantic -Wall -Wextra -Wfloat-equal -Wshadow -Wpointer-arith -Winit-self -Wno-unused-function -Wno-unused-parameter")
-
-    if (WERROR)
-        set(CMAKE_C_FLAGS   "${CMAKE_C_FLAGS}   -Werror")
-        set(CMAKE_CXX_FLAGS "${CMAKE_CXX_FLAGS} -Werror")
-    endif ()
-
-    if (FUZZER_CLANG)
-        #set(CMAKE_C_FLAGS "${CMAKE_C_FLAGS}   -fno-omit-frame-pointer -fsanitize=fuzzer,memory ")
-        #set(CMAKE_CXX_FLAGS "${CMAKE_CXX_FLAGS} -fno-omit-frame-pointer -fsanitize=fuzzer,memory ")
-        set(CMAKE_C_FLAGS "${CMAKE_C_FLAGS}     -g -fno-omit-frame-pointer -fsanitize=fuzzer,address,undefined -fsanitize-coverage=trace-pc-guard,trace-cmp,trace-gep,trace-div")
-        set(CMAKE_CXX_FLAGS "${CMAKE_CXX_FLAGS} -g -fno-omit-frame-pointer -fsanitize=fuzzer,address,undefined -fsanitize-coverage=trace-pc-guard,trace-cmp,trace-gep,trace-div")
-    endif ()
-
-    if (SANITIZER_ADDRESS)
-        set(CMAKE_C_FLAGS   "${CMAKE_C_FLAGS}   -fsanitize=address -fno-omit-frame-pointer -g")
-        set(CMAKE_CXX_FLAGS "${CMAKE_CXX_FLAGS} -fsanitize=address -fno-omit-frame-pointer -g")
-    endif ()
-
-    if (SANITIZER_MEMORY)
-        # maybe add "-fPIE -pie" here
-        set(CMAKE_C_FLAGS   "${CMAKE_C_FLAGS}   -fsanitize=memory -fno-omit-frame-pointer -g -fsanitize-memory-track-origins")
-        set(CMAKE_CXX_FLAGS "${CMAKE_CXX_FLAGS} -fsanitize=memory -fno-omit-frame-pointer -g -fsanitize-memory-track-origins")
-    endif ()
-=======
 if ("${CMAKE_C_COMPILER_ID}" MATCHES "Clang" OR "${CMAKE_C_COMPILER_ID}" MATCHES "AppleClang" OR "${CMAKE_C_COMPILER_ID}" MATCHES "GNU")
 	set(CMAKE_C_FLAGS   "${CMAKE_C_FLAGS}   -std=c99 -pedantic -Wall -Wextra")
 	set(CMAKE_CXX_FLAGS "${CMAKE_CXX_FLAGS} -std=c99 -pedantic -Wall -Wextra")
@@ -263,7 +225,6 @@
 		set(CMAKE_C_FLAGS   "${CMAKE_C_FLAGS}   -fsanitize=memory -fno-omit-frame-pointer -g -fsanitize-memory-track-origins")
 		set(CMAKE_CXX_FLAGS "${CMAKE_CXX_FLAGS} -fsanitize=memory -fno-omit-frame-pointer -g -fsanitize-memory-track-origins")
 	endif ()
->>>>>>> 2b9cb3db
 endif ()
 
 # SETTINGS FOR VISUAL STUDIO COMPILER
